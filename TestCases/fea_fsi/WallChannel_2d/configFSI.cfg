%%%%%%%%%%%%%%%%%%%%%%%%%%%%%%%%%%%%%%%%%%%%%%%%%%%%%%%%%%%%%%%%%%%%%%%%%%%%%%%%
% SU2 configuration file                                                       %
% Case description: Fluid Structure Interaction - Wall in channel              %
% Author: R.Sanchez                                                            %
% Institution: Imperial College London                                         %
% Date: 2016.02.01                                                             %
%%%%%%%%%%%%%%%%%%%%%%%%%%%%%%%%%%%%%%%%%%%%%%%%%%%%%%%%%%%%%%%%%%%%%%%%%%%%%%%%
<<<<<<< HEAD
MULTIZONE= YES
=======
PHYSICAL_PROBLEM= MULTIPHYSICS
>>>>>>> 62e6edb8

PHYSICAL_PROBLEM=MULTIPHYSICS
CONFIG_LIST = (configFlow.cfg, configFEA.cfg)

MARKER_ZONE_INTERFACE = (wallUpwF, wallUpwS, wallUpperF, wallUpperS, wallDownF, wallDownS)

MESH_FILENAME= meshFSI_2D.su2

TIME_DOMAIN = YES
TIME_ITER = 3
TIME_STEP = 0.005

RESTART_SOL= YES
RESTART_ITER = 2 

OUTER_ITER = 5

% Only required by the python scripts
MATH_PROBLEM = DIRECT
WRT_SOL_FREQ = 100<|MERGE_RESOLUTION|>--- conflicted
+++ resolved
@@ -5,13 +5,8 @@
 % Institution: Imperial College London                                         %
 % Date: 2016.02.01                                                             %
 %%%%%%%%%%%%%%%%%%%%%%%%%%%%%%%%%%%%%%%%%%%%%%%%%%%%%%%%%%%%%%%%%%%%%%%%%%%%%%%%
-<<<<<<< HEAD
-MULTIZONE= YES
-=======
 PHYSICAL_PROBLEM= MULTIPHYSICS
->>>>>>> 62e6edb8
 
-PHYSICAL_PROBLEM=MULTIPHYSICS
 CONFIG_LIST = (configFlow.cfg, configFEA.cfg)
 
 MARKER_ZONE_INTERFACE = (wallUpwF, wallUpwS, wallUpperF, wallUpperS, wallDownF, wallDownS)
