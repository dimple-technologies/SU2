--- conflicted
+++ resolved
@@ -24,13 +24,8 @@
 %
 % Restart solution (NO, YES)
 RESTART_SOL= NO
-<<<<<<< HEAD
-% New singlezone driver
-SINGLEZONE_DRIVER= YES
+
 WRT_STL_SOL= YES
-=======
-
->>>>>>> d93803a6
 % -------------------- COMPRESSIBLE FREE-STREAM DEFINITION --------------------%
 %
 % Mach number (non-dimensional, based on the free-stream values)
@@ -256,11 +251,9 @@
 SOLUTION_ADJ_FILENAME= solution_adj.dat
 %
 % Output file format (PARAVIEW, TECPLOT, STL)
-%OUTPUT_FORMAT= PARAVIEW_BINARY
-OUTPUT_FILES=(STL)
+OUTPUT_FILES=(STL, PARAVIEW)
 
 TABULAR_FORMAT= CSV
-
 %
 % Output file convergence history (w/o extension) 
 CONV_FILENAME= history
