--- conflicted
+++ resolved
@@ -99,15 +99,6 @@
   # Initialize the corresponding driver of SU2, this includes solver preprocessing
   try:
     if (options.nZone == 1) and ( options.fem or options.poisson_equation or options.wave_equation or options.heat_equation ):
-<<<<<<< HEAD
-      SU2Driver = pysu2.CSinglezoneDriver(options.filename, options.nZone, options.periodic, comm);
-    elif options.harmonic_balance:
-      SU2Driver = pysu2.CHBDriver(options.filename, options.nZone, options.periodic, comm);
-    elif (options.nZone == 2) and (options.fsi):
-      SU2Driver = pysu2.CFSIDriver(options.filename, options.nZone, options.periodic, comm);
-    else:
-      SU2Driver = pysu2.CSinglezoneDriver(options.filename, options.nZone, options.periodic, comm);
-=======
       SU2Driver = pysu2.CSinglezoneDriver(options.filename, options.nZone, comm);
     elif options.harmonic_balance:
       SU2Driver = pysu2.CHBDriver(options.filename, options.nZone, comm);
@@ -115,7 +106,6 @@
       SU2Driver = pysu2.CFSIDriver(options.filename, options.nZone, comm);
     else:
       SU2Driver = pysu2.CSinglezoneDriver(options.filename, options.nZone, comm);
->>>>>>> 62e6edb8
   except TypeError as exception:
     print('A TypeError occured in pysu2.CDriver : ',exception)
     if options.with_MPI == True:
