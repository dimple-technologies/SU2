#!/usr/bin/env python

## \file serial_regression.py
#  \brief Python script for automated regression testing of SU2 examples
#  \author A. Aranake, A. Campos, T. Economon, T. Lukaczyk, S. Padron
#  \version 6.2.0 "Falcon"
#
# The current SU2 release has been coordinated by the
# SU2 International Developers Society <www.su2devsociety.org>
# with selected contributions from the open-source community.
#
# The main research teams contributing to the current release are:
#  - Prof. Juan J. Alonso's group at Stanford University.
#  - Prof. Piero Colonna's group at Delft University of Technology.
#  - Prof. Nicolas R. Gauger's group at Kaiserslautern University of Technology.
#  - Prof. Alberto Guardone's group at Polytechnic University of Milan.
#  - Prof. Rafael Palacios' group at Imperial College London.
#  - Prof. Vincent Terrapon's group at the University of Liege.
#  - Prof. Edwin van der Weide's group at the University of Twente.
#  - Lab. of New Concepts in Aeronautics at Tech. Institute of Aeronautics.
#
# Copyright 2012-2019, Francisco D. Palacios, Thomas D. Economon,
#                      Tim Albring, and the SU2 contributors.
#
# SU2 is free software; you can redistribute it and/or
# modify it under the terms of the GNU Lesser General Public
# License as published by the Free Software Foundation; either
# version 2.1 of the License, or (at your option) any later version.
#
# SU2 is distributed in the hope that it will be useful,
# but WITHOUT ANY WARRANTY; without even the implied warranty of
# MERCHANTABILITY or FITNESS FOR A PARTICULAR PURPOSE. See the GNU
# Lesser General Public License for more details.
#
# You should have received a copy of the GNU Lesser General Public
# License along with SU2. If not, see <http://www.gnu.org/licenses/>.

from __future__ import print_function, division, absolute_import
import sys
from TestCase import TestCase

def main():
    '''This program runs SU2 and ensures that the output matches specified values. 
       This will be used to do checks when code is pushed to github 
       to make sure nothing is broken. '''

    test_list = []
    
    #########################
    ## Compressible Euler ###
    #########################

    # Channel
    channel           = TestCase('channel')
    channel.cfg_dir   = "euler/channel"
    channel.cfg_file  = "inv_channel_RK.cfg"
    channel.test_iter = 10
    channel.test_vals = [-2.475874, 3.046368, -0.203968, 0.036020] #last 4 columns
    channel.su2_exec  = "SU2_CFD"
    channel.timeout   = 1600
    channel.tol       = 0.00001
    test_list.append(channel)

    # NACA0012 
    naca0012           = TestCase('naca0012')
    naca0012.cfg_dir   = "euler/naca0012"
    naca0012.cfg_file  = "inv_NACA0012_Roe.cfg"
    naca0012.test_iter = 20
    naca0012.test_vals = [-4.021036, -3.511771, 0.339316, 0.022257] #last 4 columns
    naca0012.su2_exec  = "SU2_CFD"
    naca0012.timeout   = 1600
    naca0012.tol       = 0.00001
    test_list.append(naca0012)

    # Supersonic wedge 
    wedge           = TestCase('wedge')
    wedge.cfg_dir   = "euler/wedge"
    wedge.cfg_file  = "inv_wedge_HLLC.cfg"
    wedge.test_iter = 20
    wedge.test_vals = [-0.942862, 4.784581, -0.208106, 0.036665] #last 4 columns
    wedge.su2_exec  = "SU2_CFD"
    wedge.timeout   = 1600
    wedge.tol       = 0.00001
    test_list.append(wedge)

    # ONERA M6 Wing
    oneram6           = TestCase('oneram6')
    oneram6.cfg_dir   = "euler/oneram6"
    oneram6.cfg_file  = "inv_ONERAM6.cfg"
    oneram6.test_iter = 10
    oneram6.test_vals = [-7.077986, -6.539796, 0.282344, 0.011807] #last 4 columns
    oneram6.su2_exec  = "SU2_CFD"
    oneram6.timeout   = 9600
    oneram6.tol       = 0.00001
    test_list.append(oneram6)
    
    # Fixed CL NACA0012
    fixedCL_naca0012           = TestCase('fixedcl_naca0012')
    fixedCL_naca0012.cfg_dir   = "fixed_cl/naca0012"
    fixedCL_naca0012.cfg_file  = "inv_NACA0012.cfg"
    fixedCL_naca0012.test_iter = 100
    fixedCL_naca0012.test_vals = [-2.552012, 2.855343, 0.295861, 0.019466] #last 4 columns
    fixedCL_naca0012.su2_exec  = "SU2_CFD"
    fixedCL_naca0012.timeout   = 1600
    fixedCL_naca0012.tol       = 0.00001
    test_list.append(fixedCL_naca0012)
    
    # Polar sweep of the inviscid NACA0012
    polar_naca0012           = TestCase('polar_naca0012')
    polar_naca0012.cfg_dir   = "polar/naca0012"
    polar_naca0012.cfg_file  = "inv_NACA0012.cfg"
    polar_naca0012.polar     = True
    polar_naca0012.test_iter = 10
    polar_naca0012.test_vals = [-1.308958, 4.123692, 0.011587, 0.009698] #last 4 columns
    polar_naca0012.su2_exec  = "compute_polar.py -n 1 -i 11"
    polar_naca0012.timeout   = 1600
    polar_naca0012.tol       = 0.00001
    test_list.append(polar_naca0012)

    # HYPERSONIC FLOW PAST BLUNT BODY
    bluntbody           = TestCase('bluntbody')
    bluntbody.cfg_dir   = "euler/bluntbody"
    bluntbody.cfg_file  = "blunt.cfg"
    bluntbody.test_iter = 20
    bluntbody.test_vals = [0.553700, 6.926057, -0.000000, 1.792561] #last 4 columns
    bluntbody.su2_exec  = "SU2_CFD"
    bluntbody.timeout   = 1600
    bluntbody.tol       = 0.00001
    test_list.append(bluntbody)

    ##########################
    ###  Compressible N-S  ###
    ##########################

    # Laminar flat plate
    flatplate           = TestCase('flatplate')
    flatplate.cfg_dir   = "navierstokes/flatplate"
    flatplate.cfg_file  = "lam_flatplate.cfg"
    flatplate.test_iter = 20
    flatplate.test_vals = [-4.680777, 0.781234, -0.135957, 0.022977] #last 4 columns
    flatplate.su2_exec  = "SU2_CFD"
    flatplate.timeout   = 1600
    flatplate.tol       = 0.00001
    test_list.append(flatplate)

    # Laminar cylinder (steady)
    cylinder           = TestCase('cylinder')
    cylinder.cfg_dir   = "navierstokes/cylinder"
    cylinder.cfg_file  = "lam_cylinder.cfg"
    cylinder.test_iter = 25
    cylinder.test_vals = [-6.765432, -1.297428, 0.019508, 0.310040] #last 4 columns
    cylinder.su2_exec  = "SU2_CFD"
    cylinder.timeout   = 1600
    cylinder.tol       = 0.00001
    test_list.append(cylinder)

    # Laminar cylinder (low Mach correction)
    cylinder_lowmach           = TestCase('cylinder_lowmach')
    cylinder_lowmach.cfg_dir   = "navierstokes/cylinder"
    cylinder_lowmach.cfg_file  = "cylinder_lowmach.cfg"
    cylinder_lowmach.test_iter = 25
    cylinder_lowmach.test_vals = [-6.850123, -1.388088, -0.056090, 108.140177] #last 4 columns
    cylinder_lowmach.su2_exec  = "SU2_CFD"
    cylinder_lowmach.timeout   = 1600
    cylinder_lowmach.tol       = 0.00001
    test_list.append(cylinder_lowmach)

    # 2D Poiseuille flow (body force driven with periodic inlet / outlet)
    poiseuille           = TestCase('poiseuille')
    poiseuille.cfg_dir   = "navierstokes/poiseuille"
    poiseuille.cfg_file  = "lam_poiseuille.cfg"
    poiseuille.test_iter = 10
    poiseuille.test_vals = [-5.050732, 0.648355, 0.012273, 13.643219] #last 4 columns
    poiseuille.su2_exec  = "SU2_CFD"
    poiseuille.timeout   = 1600
    poiseuille.tol       = 0.00001
    test_list.append(poiseuille)

    # 2D Poiseuille flow (inlet profile file)
    poiseuille_profile           = TestCase('poiseuille_profile')
    poiseuille_profile.cfg_dir   = "navierstokes/poiseuille"
    poiseuille_profile.cfg_file  = "profile_poiseuille.cfg"
    poiseuille_profile.test_iter = 10
    poiseuille_profile.test_vals = [-12.494724, -7.712336, -0.000000, 2.085796] #last 4 columns
    poiseuille_profile.su2_exec  = "SU2_CFD"
    poiseuille_profile.timeout   = 1600
    poiseuille_profile.tol       = 0.00001
    test_list.append(poiseuille_profile)

    ##########################
    ### Compressible RANS  ###
    ##########################

    # RAE2822 SA
    rae2822_sa           = TestCase('rae2822_sa')
    rae2822_sa.cfg_dir   = "rans/rae2822"
    rae2822_sa.cfg_file  = "turb_SA_RAE2822.cfg"
    rae2822_sa.test_iter = 20
    rae2822_sa.test_vals = [-2.000469, -5.228296, 0.820188, 0.052004] #last 4 columns
    rae2822_sa.su2_exec  = "SU2_CFD"
    rae2822_sa.timeout   = 1600
    rae2822_sa.tol       = 0.00001
    test_list.append(rae2822_sa)
    
    # RAE2822 SST
    rae2822_sst           = TestCase('rae2822_sst')
    rae2822_sst.cfg_dir   = "rans/rae2822"
    rae2822_sst.cfg_file  = "turb_SST_RAE2822.cfg"
    rae2822_sst.test_iter = 20
    rae2822_sst.test_vals = [-0.510826, 4.909241, 0.825023, 0.052675] #last 4 columns
    rae2822_sst.su2_exec  = "SU2_CFD"
    rae2822_sst.timeout   = 1600
    rae2822_sst.tol       = 0.00001
    test_list.append(rae2822_sst)

    # RAE2822 SST_SUST
    rae2822_sst_sust           = TestCase('rae2822_sst_sust')
    rae2822_sst_sust.cfg_dir   = "rans/rae2822"
    rae2822_sst_sust.cfg_file  = "turb_SST_SUST_RAE2822.cfg"
    rae2822_sst_sust.test_iter = 20
    rae2822_sst_sust.test_vals = [-2.401009, 4.909241, 0.825023, 0.052675] #last 4 columns
    rae2822_sst_sust.su2_exec  = "SU2_CFD"
    rae2822_sst_sust.timeout   = 1600
    rae2822_sst_sust.tol       = 0.00001
    test_list.append(rae2822_sst_sust)

    # Flat plate
    turb_flatplate           = TestCase('turb_flatplate')
    turb_flatplate.cfg_dir   = "rans/flatplate"
    turb_flatplate.cfg_file  = "turb_SA_flatplate.cfg"
    turb_flatplate.test_iter = 20
    turb_flatplate.test_vals = [-4.157169, -6.737133, -0.176253, 0.057446] #last 4 columns
    turb_flatplate.su2_exec  = "SU2_CFD"
    turb_flatplate.timeout   = 1600
    turb_flatplate.tol       = 0.00001
    test_list.append(turb_flatplate)

    # ONERA M6 Wing
    turb_oneram6           = TestCase('turb_oneram6')
    turb_oneram6.cfg_dir   = "rans/oneram6"
    turb_oneram6.cfg_file  = "turb_ONERAM6.cfg"
    turb_oneram6.test_iter = 10
    turb_oneram6.test_vals = [-2.327431, -6.564331, 0.230257, 0.155839]#last 4 columns
    turb_oneram6.su2_exec  = "SU2_CFD"
    turb_oneram6.timeout   = 3200
    turb_oneram6.tol       = 0.00001
    test_list.append(turb_oneram6)

    # NACA0012 (SA, FUN3D results for finest grid: CL=1.0983, CD=0.01242)
    turb_naca0012_sa           = TestCase('turb_naca0012_sa')
    turb_naca0012_sa.cfg_dir   = "rans/naca0012"
    turb_naca0012_sa.cfg_file  = "turb_NACA0012_sa.cfg"
    turb_naca0012_sa.test_iter = 10
    turb_naca0012_sa.test_vals = [-11.981166, -9.145363, 1.070528, 0.019417] #last 4 columns
    turb_naca0012_sa.su2_exec  = "SU2_CFD"
    turb_naca0012_sa.timeout   = 3200
    turb_naca0012_sa.tol       = 0.00001
    test_list.append(turb_naca0012_sa)
   
    # NACA0012 (SA, FUN3D results for finest grid: CL=1.0983, CD=0.01242) with binary restart
    turb_naca0012_sa_bin           = TestCase('turb_naca0012_sa_bin')
    turb_naca0012_sa_bin.cfg_dir   = "rans/naca0012"
    turb_naca0012_sa_bin.cfg_file  = "turb_NACA0012_sa_binary.cfg"
    turb_naca0012_sa_bin.test_iter = 10
    turb_naca0012_sa_bin.test_vals = [-11.981289, -9.145363, 1.070528, 0.019417] #last 4 columns
    turb_naca0012_sa_bin.su2_exec  = "SU2_CFD"
    turb_naca0012_sa_bin.timeout   = 3200
    turb_naca0012_sa_bin.tol       = 0.00001
    test_list.append(turb_naca0012_sa_bin)
 
    # NACA0012 (SST, FUN3D results for finest grid: CL=1.0840, CD=0.01253)
    turb_naca0012_sst           = TestCase('turb_naca0012_sst')
    turb_naca0012_sst.cfg_dir   = "rans/naca0012"
    turb_naca0012_sst.cfg_file  = "turb_NACA0012_sst.cfg"
    turb_naca0012_sst.test_iter = 10
    turb_naca0012_sst.test_vals = [-12.454420, -6.572026, 1.059622, 0.019138] #last 4 columns
    turb_naca0012_sst.su2_exec  = "SU2_CFD"
    turb_naca0012_sst.timeout   = 3200
    turb_naca0012_sst.tol       = 0.00001
    test_list.append(turb_naca0012_sst)

    # NACA0012 (SST_SUST, FUN3D results for finest grid: CL=1.0840, CD=0.01253)
    turb_naca0012_sst_sust           = TestCase('turb_naca0012_sst_sust')
    turb_naca0012_sst_sust.cfg_dir   = "rans/naca0012"
    turb_naca0012_sst_sust.cfg_file  = "turb_NACA0012_sst_sust.cfg"
    turb_naca0012_sst_sust.test_iter = 10
    turb_naca0012_sst_sust.test_vals = [-13.280975, -5.646508, 1.022304, 0.019539] #last 4 columns
    turb_naca0012_sst_sust.su2_exec  = "SU2_CFD"
    turb_naca0012_sst_sust.timeout   = 3200
    turb_naca0012_sst_sust.tol       = 0.00001
    test_list.append(turb_naca0012_sst_sust)


    # PROPELLER 
    propeller           = TestCase('propeller')
    propeller.cfg_dir   = "rans/propeller"
    propeller.cfg_file  = "propeller.cfg"
    propeller.test_iter = 10
    propeller.test_vals = [-3.378876, -8.396837, 0.000047, 0.055591] #last 4 columns
    propeller.su2_exec  = "SU2_CFD"
    propeller.timeout   = 3200
    propeller.tol       = 0.00001
    test_list.append(propeller)

    #################################
    ## Compressible RANS Restart  ###
    #################################

    # NACA0012 SST Multigrid restart
    turb_naca0012_sst_restart_mg           = TestCase('turb_naca0012_sst_restart_mg')
    turb_naca0012_sst_restart_mg.cfg_dir   = "rans/naca0012"
    turb_naca0012_sst_restart_mg.cfg_file  = "turb_NACA0012_sst_multigrid_restart.cfg"
    turb_naca0012_sst_restart_mg.test_iter = 50
    turb_naca0012_sst_restart_mg.ntest_vals = 5
    turb_naca0012_sst_restart_mg.test_vals = [-6.459444, -4.595710, 1.201844, -0.007146, 0.080517] #last 5 columns
    turb_naca0012_sst_restart_mg.su2_exec  = "SU2_CFD"
    turb_naca0012_sst_restart_mg.timeout   = 3200
    turb_naca0012_sst_restart_mg.tol       = 0.000001
    test_list.append(turb_naca0012_sst_restart_mg)

    #############################
    ### Incompressible Euler  ###
    #############################

    # NACA0012 Hydrofoil
    inc_euler_naca0012           = TestCase('inc_euler_naca0012')
    inc_euler_naca0012.cfg_dir   = "incomp_euler/naca0012"
    inc_euler_naca0012.cfg_file  = "incomp_NACA0012.cfg"
    inc_euler_naca0012.test_iter = 20
    inc_euler_naca0012.test_vals = [-4.858287, -3.810487, 0.491850, 0.007002] #last 4 columns
    inc_euler_naca0012.su2_exec  = "SU2_CFD"
    inc_euler_naca0012.timeout   = 1600
    inc_euler_naca0012.tol       = 0.00001
    test_list.append(inc_euler_naca0012)

    # C-D nozzle with pressure inlet and mass flow outlet
    inc_nozzle           = TestCase('inc_nozzle')
    inc_nozzle.cfg_dir   = "incomp_euler/nozzle"
    inc_nozzle.cfg_file  = "inv_nozzle.cfg"
    inc_nozzle.test_iter = 20
    inc_nozzle.test_vals = [-5.971283, -4.911145, -0.000201, 0.121631] #last 4 columns
    inc_nozzle.su2_exec  = "SU2_CFD"
    inc_nozzle.timeout   = 1600
    inc_nozzle.tol       = 0.00001
    test_list.append(inc_nozzle)

    #############################
    ### Incompressible N-S    ###
    #############################

    # Laminar cylinder
    inc_lam_cylinder          = TestCase('inc_lam_cylinder')
    inc_lam_cylinder.cfg_dir   = "incomp_navierstokes/cylinder"
    inc_lam_cylinder.cfg_file  = "incomp_cylinder.cfg"
    inc_lam_cylinder.test_iter = 10
    inc_lam_cylinder.test_vals = [-4.004277, -3.227956, 0.003852, 7.626578] #last 4 columns
    inc_lam_cylinder.su2_exec  = "SU2_CFD"
    inc_lam_cylinder.timeout   = 1600
    inc_lam_cylinder.tol       = 0.00001
    test_list.append(inc_lam_cylinder)

    # Buoyancy-driven cavity
    inc_buoyancy          = TestCase('inc_buoyancy')
    inc_buoyancy.cfg_dir   = "incomp_navierstokes/buoyancy_cavity"
    inc_buoyancy.cfg_file  = "lam_buoyancy_cavity.cfg"
    inc_buoyancy.test_iter = 20
    inc_buoyancy.test_vals = [-4.436657, 0.507847, 0.000000, 0.000000] #last 4 columns
    inc_buoyancy.su2_exec  = "SU2_CFD"
    inc_buoyancy.timeout   = 1600
    inc_buoyancy.tol       = 0.00001
    test_list.append(inc_buoyancy)

    # Laminar heated cylinder with polynomial fluid model
    inc_poly_cylinder          = TestCase('inc_poly_cylinder')
    inc_poly_cylinder.cfg_dir   = "incomp_navierstokes/cylinder"
    inc_poly_cylinder.cfg_file  = "poly_cylinder.cfg"
    inc_poly_cylinder.test_iter = 20
    inc_poly_cylinder.test_vals = [-8.108218, -2.158606, 0.019142, 1.902461] #last 4 columns
    inc_poly_cylinder.su2_exec  = "SU2_CFD"
    inc_poly_cylinder.timeout   = 1600
    inc_poly_cylinder.tol       = 0.00001
    test_list.append(inc_poly_cylinder)
    
    # X-coarse laminar bend as a mixed element CGNS test
    inc_lam_bend          = TestCase('inc_lam_bend')
    inc_lam_bend.cfg_dir   = "incomp_navierstokes/bend"
    inc_lam_bend.cfg_file  = "lam_bend.cfg"
    inc_lam_bend.test_iter = 10
    inc_lam_bend.test_vals = [-3.450879, -3.083720, -0.020699, -0.168420] #last 4 columns
    inc_lam_bend.su2_exec  = "SU2_CFD"
    inc_lam_bend.timeout   = 1600
    inc_lam_bend.tol       = 0.00001
    test_list.append(inc_lam_bend)

    ############################
    ### Incompressible RANS  ###
    ############################

    # NACA0012, SA
    inc_turb_naca0012           = TestCase('inc_turb_naca0012')
    inc_turb_naca0012.cfg_dir   = "incomp_rans/naca0012"
    inc_turb_naca0012.cfg_file  = "naca0012.cfg"
    inc_turb_naca0012.test_iter = 20
    inc_turb_naca0012.test_vals = [-4.788495, -11.040511, 0.000023, 0.309503] #last 4 columns
    inc_turb_naca0012.su2_exec  = "SU2_CFD"
    inc_turb_naca0012.timeout   = 1600
    inc_turb_naca0012.tol       = 0.00001
    test_list.append(inc_turb_naca0012)

    # NACA0012, SST_SUST
    inc_turb_naca0012_sst_sust           = TestCase('inc_turb_naca0012_sst_sust')
    inc_turb_naca0012_sst_sust.cfg_dir   = "incomp_rans/naca0012"
    inc_turb_naca0012_sst_sust.cfg_file  = "naca0012_SST_SUST.cfg"
    inc_turb_naca0012_sst_sust.test_iter = 20
    inc_turb_naca0012_sst_sust.test_vals = [-7.277591, 0.146922, 0.000021, 0.311963] #last 4 columns
    inc_turb_naca0012_sst_sust.su2_exec  = "SU2_CFD"
    inc_turb_naca0012_sst_sust.timeout   = 1600
    inc_turb_naca0012_sst_sust.tol       = 0.00001
    test_list.append(inc_turb_naca0012_sst_sust)

    ####################
    ### DG-FEM Euler ###
    ####################
    
    # NACA0012
    fem_euler_naca0012           = TestCase('fem_euler_naca0012')
    fem_euler_naca0012.cfg_dir   = "hom_euler/NACA0012_5thOrder"
    fem_euler_naca0012.cfg_file  = "fem_NACA0012_reg.cfg"
    fem_euler_naca0012.test_iter = 10
    fem_euler_naca0012.test_vals = [-6.519946,-5.976944,0.255551,0.000028] #last 4 columns
    fem_euler_naca0012.su2_exec  = "SU2_CFD"
    fem_euler_naca0012.timeout   = 1600
    fem_euler_naca0012.tol       = 0.00001
    test_list.append(fem_euler_naca0012)
    
    ############################
    ### DG-FEM Navier-Stokes ###
    ############################
    
    # Flat plate
    fem_ns_flatplate           = TestCase('fem_ns_flatplate')
    fem_ns_flatplate.cfg_dir   = "hom_navierstokes/FlatPlate/nPoly4"
    fem_ns_flatplate.cfg_file  = "lam_flatplate_reg.cfg"
    fem_ns_flatplate.test_iter = 25
    fem_ns_flatplate.test_vals = [1.383727,3.175247,0.058387,0.257951] #last 4 columns
    fem_ns_flatplate.su2_exec  = "SU2_CFD"
    fem_ns_flatplate.timeout   = 1600
    fem_ns_flatplate.tol       = 0.00001
    test_list.append(fem_ns_flatplate)
    
    # Steady cylinder
    fem_ns_cylinder           = TestCase('fem_ns_cylinder')
    fem_ns_cylinder.cfg_dir   = "hom_navierstokes/CylinderViscous/nPoly3"
    fem_ns_cylinder.cfg_file  = "fem_Cylinder_reg.cfg"
    fem_ns_cylinder.test_iter = 10
    fem_ns_cylinder.test_vals = [0.454960,0.979123,-0.000028,79.984799] #last 4 columns
    fem_ns_cylinder.su2_exec  = "SU2_CFD"
    fem_ns_cylinder.timeout   = 1600
    fem_ns_cylinder.tol       = 0.00001
    test_list.append(fem_ns_cylinder)

    # Steady sphere
    fem_ns_sphere           = TestCase('fem_ns_sphere')
    fem_ns_sphere.cfg_dir   = "hom_navierstokes/SphereViscous/nPoly3_QuadDominant"
    fem_ns_sphere.cfg_file  = "fem_Sphere_reg.cfg"
    fem_ns_sphere.test_iter = 10
    fem_ns_sphere.test_vals = [-0.288121,0.240324,0.000258,21.797363] #last 4 columns
    fem_ns_sphere.su2_exec  = "SU2_CFD"
    fem_ns_sphere.timeout   = 1600
    fem_ns_sphere.tol       = 0.00001
    test_list.append(fem_ns_sphere)

    # Unsteady sphere ADER
    fem_ns_sphere_ader           = TestCase('fem_ns_sphere_ader')
    fem_ns_sphere_ader.cfg_dir   = "hom_navierstokes/SphereViscous/nPoly3_QuadDominant"
    fem_ns_sphere_ader.cfg_file  = "fem_Sphere_reg_ADER.cfg"
    fem_ns_sphere_ader.test_iter = 10
    fem_ns_sphere_ader.test_vals = [-35.000000,-35.000000,0.000047,31.110911] #last 4 columns
    fem_ns_sphere_ader.su2_exec  = "SU2_CFD"
    fem_ns_sphere_ader.timeout   = 1600
    fem_ns_sphere_ader.tol       = 0.00001
    test_list.append(fem_ns_sphere_ader)

    # Unsteady cylinder
    fem_ns_unsteady_cylinder           = TestCase('fem_ns_unsteady_cylinder')
    fem_ns_unsteady_cylinder.cfg_dir   = "hom_navierstokes/UnsteadyCylinder/nPoly4"
    fem_ns_unsteady_cylinder.cfg_file  = "fem_unst_cylinder.cfg"
    fem_ns_unsteady_cylinder.test_iter = 10
    fem_ns_unsteady_cylinder.test_vals = [-3.558582,-3.014464,-0.038927,1.383983] #last 4 columns
    fem_ns_unsteady_cylinder.su2_exec  = "SU2_CFD"
    fem_ns_unsteady_cylinder.timeout   = 1600
    fem_ns_unsteady_cylinder.tol       = 0.00001
    test_list.append(fem_ns_unsteady_cylinder)

    # Unsteady cylinder ADER
    fem_ns_unsteady_cylinder_ader           = TestCase('fem_ns_unsteady_cylinder_ader')
    fem_ns_unsteady_cylinder_ader.cfg_dir   = "hom_navierstokes/UnsteadyCylinder/nPoly4"
    fem_ns_unsteady_cylinder_ader.cfg_file  = "fem_unst_cylinder_ADER.cfg"
    fem_ns_unsteady_cylinder_ader.test_iter = 10
    fem_ns_unsteady_cylinder_ader.test_vals = [-35.000000,-35.000000,-0.041003,1.391339] #last 4 columns
    fem_ns_unsteady_cylinder_ader.su2_exec  = "SU2_CFD"
    fem_ns_unsteady_cylinder_ader.timeout   = 1600
    fem_ns_unsteady_cylinder_ader.tol       = 0.00001
    test_list.append(fem_ns_unsteady_cylinder_ader)

    #########################
    ###    Transition     ###
    #########################

    # Schubauer-Klebanoff Natural Transition
    schubauer_klebanoff_transition              = TestCase('Schubauer_Klebanoff')
    schubauer_klebanoff_transition.cfg_dir      = "transition/Schubauer_Klebanoff"
    schubauer_klebanoff_transition.cfg_file     = "transitional_BC_model_ConfigFile.cfg"
    schubauer_klebanoff_transition.test_iter    = 10
    schubauer_klebanoff_transition.test_vals    = [-8.029756, -14.278066, 0.000053, 0.007986] #last 4 columns
    schubauer_klebanoff_transition.su2_exec     = "SU2_CFD"
    schubauer_klebanoff_transition.timeout      = 1600
    schubauer_klebanoff_transition.tol          = 0.00001
    test_list.append(schubauer_klebanoff_transition)

    #####################################
    ### Cont. adj. compressible Euler ###
    #####################################

    # Inviscid NACA0012
    contadj_naca0012           = TestCase('contadj_naca0012')
    contadj_naca0012.cfg_dir   = "cont_adj_euler/naca0012"
    contadj_naca0012.cfg_file  = "inv_NACA0012.cfg"
    contadj_naca0012.test_iter = 5
    contadj_naca0012.test_vals = [-9.787554, -15.192510, 3.0092e-01, 1.9552e-02] #last 4 columns
    contadj_naca0012.su2_exec  = "SU2_CFD"
    contadj_naca0012.timeout   = 1600
    contadj_naca0012.tol       = 0.001
    test_list.append(contadj_naca0012)

    # Inviscid ONERA M6
    contadj_oneram6           = TestCase('contadj_oneram6')
    contadj_oneram6.cfg_dir   = "cont_adj_euler/oneram6"
    contadj_oneram6.cfg_file  = "inv_ONERAM6.cfg"
    contadj_oneram6.test_iter = 10
    contadj_oneram6.test_vals = [-12.133160, -12.706697, 0.685900, 0.007594] #last 4 columns
    contadj_oneram6.su2_exec  = "SU2_CFD"
    contadj_oneram6.timeout   = 1600
    contadj_oneram6.tol       = 0.00001
    test_list.append(contadj_oneram6)

    # Inviscid WEDGE: tests averaged outflow total pressure adjoint
    contadj_wedge             = TestCase('contadj_wedge')
    contadj_wedge.cfg_dir   = "cont_adj_euler/wedge"
    contadj_wedge.cfg_file  = "inv_wedge_ROE.cfg"
    contadj_wedge.test_iter = 10
    contadj_wedge.test_vals = [2.856008, -2.767216, 1.0029e+06, 1.3024e-13] #last 4 columns
    contadj_wedge.su2_exec  = "SU2_CFD"
    contadj_wedge.timeout   = 1600
    contadj_wedge.tol       = 0.00001
    test_list.append(contadj_wedge)
    
    # Inviscid fixed CL NACA0012
    contadj_fixedCL_naca0012           = TestCase('contadj_fixedcl_naca0012')
    contadj_fixedCL_naca0012.cfg_dir   = "fixed_cl/naca0012"
    contadj_fixedCL_naca0012.cfg_file  = "inv_NACA0012_ContAdj.cfg"
    contadj_fixedCL_naca0012.test_iter = 100
    contadj_fixedCL_naca0012.test_vals = [0.341038, -5.166613, 0.265510, -0.000322] #last 4 columns
    contadj_fixedCL_naca0012.su2_exec  = "SU2_CFD"
    contadj_fixedCL_naca0012.timeout   = 1600
    contadj_fixedCL_naca0012.tol       = 0.00001
    test_list.append(contadj_fixedCL_naca0012)

    ###################################
    ### Cont. adj. compressible N-S ###
    ###################################

    # Adjoint laminar cylinder
    contadj_ns_cylinder           = TestCase('contadj_ns_cylinder')
    contadj_ns_cylinder.cfg_dir   = "cont_adj_navierstokes/cylinder"
    contadj_ns_cylinder.cfg_file  = "lam_cylinder.cfg"
    contadj_ns_cylinder.test_iter = 20
    contadj_ns_cylinder.test_vals = [ -3.665848, -9.132055, 2.056700, -0.000000] #last 4 columns
    contadj_ns_cylinder.su2_exec  = "SU2_CFD"
    contadj_ns_cylinder.timeout   = 1600
    contadj_ns_cylinder.tol       = 0.00001
    test_list.append(contadj_ns_cylinder)

    # Adjoint laminar naca0012 subsonic
    contadj_ns_naca0012_sub           = TestCase('contadj_ns_naca0012_sub')
    contadj_ns_naca0012_sub.cfg_dir   = "cont_adj_navierstokes/naca0012_sub"
    contadj_ns_naca0012_sub.cfg_file  = "lam_NACA0012.cfg"
    contadj_ns_naca0012_sub.test_iter = 20
    contadj_ns_naca0012_sub.test_vals = [-2.743268, -8.215193, 0.518810, 0.001210] #last 4 columns
    contadj_ns_naca0012_sub.su2_exec  = "SU2_CFD"
    contadj_ns_naca0012_sub.timeout   = 1600
    contadj_ns_naca0012_sub.tol       = 0.00001
    test_list.append(contadj_ns_naca0012_sub)
    
    # Adjoint laminar naca0012 transonic
    contadj_ns_naca0012_trans           = TestCase('contadj_ns_naca0012_trans')
    contadj_ns_naca0012_trans.cfg_dir   = "cont_adj_navierstokes/naca0012_trans"
    contadj_ns_naca0012_trans.cfg_file  = "lam_NACA0012.cfg"
    contadj_ns_naca0012_trans.test_iter = 20
    contadj_ns_naca0012_trans.test_vals = [-1.039664, -6.575019, 1.772300, 0.012495] #last 4 columns
    contadj_ns_naca0012_trans.su2_exec  = "SU2_CFD"
    contadj_ns_naca0012_trans.timeout   = 1600
    contadj_ns_naca0012_trans.tol       = 0.00001
    test_list.append(contadj_ns_naca0012_trans)

    #######################################################
    ### Cont. adj. compressible RANS (frozen viscosity) ###
    #######################################################

    # Adjoint turbulent NACA0012
    contadj_rans_naca0012           = TestCase('contadj_rans_naca0012')
    contadj_rans_naca0012.cfg_dir   = "cont_adj_rans/naca0012"
    contadj_rans_naca0012.cfg_file  = "turb_nasa.cfg"
    contadj_rans_naca0012.test_iter = 20
    contadj_rans_naca0012.test_vals = [ -0.794162, -5.761722, 19.214000, -0.000000] #last 4 columns
    contadj_rans_naca0012.su2_exec  = "SU2_CFD"
    contadj_rans_naca0012.timeout   = 1600
    contadj_rans_naca0012.tol       = 0.00001
    test_list.append(contadj_rans_naca0012)
   
    # Adjoint turbulent NACA0012 with binary restarts
    contadj_rans_naca0012_bin           = TestCase('contadj_rans_naca0012_bin')
    contadj_rans_naca0012_bin.cfg_dir   = "cont_adj_rans/naca0012"
    contadj_rans_naca0012_bin.cfg_file  = "turb_nasa_binary.cfg"
    contadj_rans_naca0012_bin.test_iter = 20
    contadj_rans_naca0012_bin.test_vals = [-0.794169, -5.761671, 19.214000, -0.000000] #last 4 columns
    contadj_rans_naca0012_bin.su2_exec  = "SU2_CFD"
    contadj_rans_naca0012_bin.timeout   = 1600
    contadj_rans_naca0012_bin.tol       = 0.00001
    test_list.append(contadj_rans_naca0012_bin)
 
    # Adjoint turbulent RAE2822
    contadj_rans_rae2822           = TestCase('contadj_rans_rae2822')
    contadj_rans_rae2822.cfg_dir   = "cont_adj_rans/rae2822"
    contadj_rans_rae2822.cfg_file  = "turb_SA_RAE2822.cfg"
    contadj_rans_rae2822.test_iter = 20
    contadj_rans_rae2822.test_vals = [-5.369688, -10.872209, -0.212470, 0.005448] #last 4 columns
    contadj_rans_rae2822.su2_exec  = "SU2_CFD"
    contadj_rans_rae2822.timeout   = 1600
    contadj_rans_rae2822.tol       = 0.00001
    test_list.append(contadj_rans_rae2822)

    #############################
    ### Compressibele RANS UQ ###
    #############################

    # NACA0012 1c
    turb_naca0012_1c           = TestCase('turb_naca0012_1c')
    turb_naca0012_1c.cfg_dir   = "rans_uq/naca0012"
    turb_naca0012_1c.cfg_file  = "turb_NACA0012_uq_1c.cfg"
    turb_naca0012_1c.test_iter = 10
    turb_naca0012_1c.test_vals = [-4.946093, 1.262346, 5.578729, 2.059523] #last 4 columns
    turb_naca0012_1c.su2_exec  = "SU2_CFD"
    turb_naca0012_1c.timeout   = 1600
    turb_naca0012_1c.tol       = 0.00001
    test_list.append(turb_naca0012_1c)

    # NACA0012 2c
    turb_naca0012_2c           = TestCase('turb_naca0012_2c')
    turb_naca0012_2c.cfg_dir   = "rans_uq/naca0012"
    turb_naca0012_2c.cfg_file  = "turb_NACA0012_uq_2c.cfg"
    turb_naca0012_2c.test_iter = 10
    turb_naca0012_2c.test_vals = [-5.343130, 1.137800, 5.337441, 1.919677] #last 4 columns
    turb_naca0012_2c.su2_exec  = "SU2_CFD"
    turb_naca0012_2c.timeout   = 1600
    turb_naca0012_2c.tol       = 0.00001
    test_list.append(turb_naca0012_2c)

    # NACA0012 3c
    turb_naca0012_3c           = TestCase('turb_naca0012_3c')
    turb_naca0012_3c.cfg_dir   = "rans_uq/naca0012"
    turb_naca0012_3c.cfg_file  = "turb_NACA0012_uq_3c.cfg"
    turb_naca0012_3c.test_iter = 10
    turb_naca0012_3c.test_vals = [-5.421229, 1.099570, 5.184366, 1.835606] #last 4 columns
    turb_naca0012_3c.su2_exec  = "SU2_CFD"
    turb_naca0012_3c.timeout   = 1600
    turb_naca0012_3c.tol       = 0.00001
    test_list.append(turb_naca0012_3c)

    # NACA0012 p1c1
    turb_naca0012_p1c1           = TestCase('turb_naca0012_p1c1')
    turb_naca0012_p1c1.cfg_dir   = "rans_uq/naca0012"
    turb_naca0012_p1c1.cfg_file  = "turb_NACA0012_uq_p1c1.cfg"
    turb_naca0012_p1c1.test_iter = 10
    turb_naca0012_p1c1.test_vals = [-5.021820, 1.281103, 5.960923, 2.302704] #last 4 columns
    turb_naca0012_p1c1.su2_exec  = "SU2_CFD"
    turb_naca0012_p1c1.timeout   = 1600
    turb_naca0012_p1c1.tol       = 0.00001
    test_list.append(turb_naca0012_p1c1)

    # NACA0012 p1c2
    turb_naca0012_p1c2           = TestCase('turb_naca0012_p1c2')
    turb_naca0012_p1c2.cfg_dir   = "rans_uq/naca0012"
    turb_naca0012_p1c2.cfg_file  = "turb_NACA0012_uq_p1c2.cfg"
    turb_naca0012_p1c2.test_iter = 10
    turb_naca0012_p1c2.test_vals = [-5.356937, 1.155037, 5.636379, 2.088827] #last 4 columns
    turb_naca0012_p1c2.su2_exec  = "SU2_CFD"
    turb_naca0012_p1c2.timeout   = 1600
    turb_naca0012_p1c2.tol       = 0.00001
    test_list.append(turb_naca0012_p1c2)

    ######################################
    ### Harmonic Balance               ###
    ######################################
    
    # Description of the regression test
    harmonic_balance           = TestCase('harmonic_balance')
    harmonic_balance.cfg_dir   = "harmonic_balance"
    harmonic_balance.cfg_file  = "HB.cfg"
    harmonic_balance.test_iter = 25
    harmonic_balance.test_vals = [-1.592454, 3.916019, -0.001014, 0.096794] #last 4 columns
    harmonic_balance.su2_exec  = "SU2_CFD"
    harmonic_balance.timeout   = 1600
    harmonic_balance.tol       = 0.00001
    test_list.append(harmonic_balance)

    # Turbulent pitching NACA 64a010 airfoil
    hb_rans_preconditioning           = TestCase('hb_rans_preconditioning')
    hb_rans_preconditioning.cfg_dir   = "harmonic_balance/hb_rans_preconditioning"
    hb_rans_preconditioning.cfg_file  = "davis.cfg"
    hb_rans_preconditioning.test_iter = 25
    hb_rans_preconditioning.test_vals = [-1.900982, -5.880438, 0.007758, 0.125934] #last 4 columns
    hb_rans_preconditioning.su2_exec  = "SU2_CFD"
    hb_rans_preconditioning.timeout   = 1600
    hb_rans_preconditioning.tol       = 0.00001
    test_list.append(hb_rans_preconditioning)

    ######################################
    ### Moving Wall                    ###
    ######################################
    
    # Lid-driven cavity
    cavity           = TestCase('cavity')
    cavity.cfg_dir   = "moving_wall/cavity"
    cavity.cfg_file  = "lam_cavity.cfg"
    cavity.test_iter = 25
    cavity.test_vals = [-5.627934, -0.164470, 0.051972, 2.547034] #last 4 columns
    cavity.su2_exec  = "SU2_CFD"
    cavity.timeout   = 1600
    cavity.tol       = 0.00001
    test_list.append(cavity)

    # Spinning cylinder
    spinning_cylinder           = TestCase('spinning_cylinder')
    spinning_cylinder.cfg_dir   = "moving_wall/spinning_cylinder"
    spinning_cylinder.cfg_file  = "spinning_cylinder.cfg"
    spinning_cylinder.test_iter = 25
    spinning_cylinder.test_vals = [-7.719673, -2.279643, 1.721389, 1.710467] #last 4 columns
    spinning_cylinder.su2_exec  = "SU2_CFD"
    spinning_cylinder.timeout   = 1600
    spinning_cylinder.tol       = 0.00001
    test_list.append(spinning_cylinder)

    ######################################
    ### Unsteady                       ###
    ######################################

    # Square cylinder
    square_cylinder           = TestCase('square_cylinder')
    square_cylinder.cfg_dir   = "unsteady/square_cylinder"
    square_cylinder.cfg_file  = "turb_square.cfg"
    square_cylinder.test_iter = 3
    square_cylinder.test_vals = [-1.163944, 0.077283, 1.398548, 2.197047] #last 4 columns
    square_cylinder.su2_exec  = "SU2_CFD"
    square_cylinder.timeout   = 1600
    square_cylinder.tol       = 0.00001
    square_cylinder.unsteady  = True
    test_list.append(square_cylinder)

    # Gust
    sine_gust           = TestCase('sine_gust')
    sine_gust.cfg_dir   = "gust"
    sine_gust.cfg_file  = "inv_gust_NACA0012.cfg"
    sine_gust.test_iter = 5
    sine_gust.test_vals = [-1.977545, 3.481778, 0.001295, -0.003793] #last 4 columns
    sine_gust.su2_exec  = "SU2_CFD"
    sine_gust.timeout   = 1600
    sine_gust.tol       = 0.00001
    sine_gust.unsteady  = True
    test_list.append(sine_gust)

    # Aeroelastic
    aeroelastic         = TestCase('aeroelastic')
    aeroelastic.cfg_dir   = "aeroelastic"
    aeroelastic.cfg_file  = "aeroelastic_NACA64A010.cfg"
    aeroelastic.test_iter = 2
    aeroelastic.test_vals = [0.080202, 0.033233, -0.001666, -0.000155] #last 4 columns
    aeroelastic.su2_exec  = "SU2_CFD"
    aeroelastic.timeout   = 1600
    aeroelastic.tol       = 0.000001
    aeroelastic.unsteady  = True
    test_list.append(aeroelastic) 

    # Delayed Detached Eddy Simulation
    ddes_flatplate        = TestCase('ddes_flatplate')
    ddes_flatplate.cfg_dir   = "ddes/flatplate"
    ddes_flatplate.cfg_file  = "ddes_flatplate.cfg"
    ddes_flatplate.test_iter = 10
    ddes_flatplate.test_vals = [-2.714758, -5.883004, -0.215005, 0.023783] #last 4 columns
    ddes_flatplate.su2_exec  = "SU2_CFD"
    ddes_flatplate.timeout   = 1600
    ddes_flatplate.tol       = 0.00001
    ddes_flatplate.unsteady  = True
    test_list.append(ddes_flatplate)    

    # unsteady pitching NACA0015, SA
    unst_inc_turb_naca0015_sa           = TestCase('unst_inc_turb_naca0015_sa')
    unst_inc_turb_naca0015_sa.cfg_dir   = "unsteady/pitching_naca0015_rans_inc"
    unst_inc_turb_naca0015_sa.cfg_file  = "config_incomp_turb_sa.cfg"
    unst_inc_turb_naca0015_sa.test_iter = 1
    unst_inc_turb_naca0015_sa.test_vals = [-3.734989, -7.016510, 1.176112, 0.282917] #last 4 columns
    unst_inc_turb_naca0015_sa.su2_exec  = "SU2_CFD"
    unst_inc_turb_naca0015_sa.timeout   = 1600
    unst_inc_turb_naca0015_sa.tol       = 0.00001
    unst_inc_turb_naca0015_sa.unsteady  = True
    test_list.append(unst_inc_turb_naca0015_sa)

    ######################################
    ### NICFD                          ###
    ######################################

    # ls89_sa
    ls89_sa           = TestCase('ls89_sa')
    ls89_sa.cfg_dir   = "nicf/LS89"
    ls89_sa.cfg_file  = "turb_SA_PR.cfg"
    ls89_sa.test_iter = 20
    ls89_sa.test_vals = [-5.046850, -13.386345, 0.174911, 0.430700] #last 4 columns
    ls89_sa.su2_exec  = "SU2_CFD"
    ls89_sa.timeout   = 1600
    ls89_sa.tol       = 0.00001
    test_list.append(ls89_sa)

    # Rarefaction shock wave edge_VW
    edge_VW           = TestCase('edge_VW')
    edge_VW.cfg_dir   = "nicf/edge"
    edge_VW.cfg_file  = "edge_VW.cfg"
    edge_VW.test_iter = 20
    edge_VW.test_vals = [-0.711006, 5.491025, -0.000971, 0.000000] #last 4 columns
    edge_VW.su2_exec  = "SU2_CFD"
    edge_VW.timeout   = 1600
    edge_VW.tol       = 0.00001
    test_list.append(edge_VW)

    # Rarefaction shock wave edge_PPR               
    edge_PPR           = TestCase('edge_PPR')
    edge_PPR.cfg_dir   = "nicf/edge"
    edge_PPR.cfg_file  = "edge_PPR.cfg"
    edge_PPR.test_iter = 20
    edge_PPR.test_vals = [-1.671554, 4.521719, 0.001027, 0.000000] #last 4 columns
    edge_PPR.su2_exec  = "SU2_CFD"
    edge_PPR.timeout   = 1600
    edge_PPR.tol       = 0.00001
    test_list.append(edge_PPR)
    
    
    ######################################
    ### turbomachinery                 ###
    ######################################
    
    # Jones APU Turbocharger
    Jones_tc           = TestCase('jones_turbocharger')
    Jones_tc.cfg_dir   = "turbomachinery/APU_turbocharger"
    Jones_tc.cfg_file  = "Jones.cfg"
    Jones_tc.test_iter = 5
    Jones_tc.test_vals = [-5.301588, 0.418684, 78.467650, 0.990182] #last 4 columns
    Jones_tc.su2_exec  = "SU2_CFD"
    Jones_tc.timeout   = 1600
    Jones_tc.tol       = 0.00001
    test_list.append(Jones_tc)

    # Jones APU Turbocharger restart
    Jones_tc_rst           = TestCase('jones_turbocharger_restart')
    Jones_tc_rst.cfg_dir   = "turbomachinery/APU_turbocharger"
    Jones_tc_rst.cfg_file  = "Jones_rst.cfg"
    Jones_tc_rst.test_iter = 5
    Jones_tc_rst.test_vals = [-4.344742, -1.553279, 82.250600, 2.791916] #last 4 columns
    Jones_tc_rst.su2_exec  = "SU2_CFD"
    Jones_tc_rst.timeout   = 1600
    Jones_tc_rst.tol       = 0.00001
    test_list.append(Jones_tc_rst)

    # 2D axial stage
    axial_stage2D           = TestCase('axial_stage2D')
    axial_stage2D.cfg_dir   = "turbomachinery/axial_stage_2D"
    axial_stage2D.cfg_file  = "Axial_stage2D.cfg"
    axial_stage2D.test_iter = 20
    axial_stage2D.test_vals = [-1.790262, 5.696645, 73.362820, 0.904310] #last 4 columns
    axial_stage2D.su2_exec  = "SU2_CFD"
    axial_stage2D.timeout   = 1600
    axial_stage2D.tol       = 0.00001
    test_list.append(axial_stage2D)
    
    # 2D transonic stator
    transonic_stator           = TestCase('transonic_stator')
    transonic_stator.cfg_dir   = "turbomachinery/transonic_stator_2D"
    transonic_stator.cfg_file  = "transonic_stator.cfg"
    transonic_stator.test_iter = 20
    transonic_stator.test_vals = [-1.201657, 6.150672, 96.239670, 0.062740] #last 4 columns
    transonic_stator.su2_exec  = "SU2_CFD"
    transonic_stator.timeout   = 1600
    transonic_stator.tol       = 0.00001
    test_list.append(transonic_stator)
    
    # 2D transonic stator restart
    transonic_stator_rst           = TestCase('transonic_stator_restart')
    transonic_stator_rst.cfg_dir   = "turbomachinery/transonic_stator_2D"
    transonic_stator_rst.cfg_file  = "transonic_stator_rst.cfg"
    transonic_stator_rst.test_iter = 20
    transonic_stator_rst.test_vals = [-8.248816, -2.976167, 5.285722, 0.003100] #last 4 columns
    transonic_stator_rst.su2_exec  = "SU2_CFD"
    transonic_stator_rst.timeout   = 1600
    transonic_stator_rst.tol       = 0.00001
    test_list.append(transonic_stator_rst)


    ######################################
    ### Sliding Mesh                   ###
    ######################################

    # Uniform flow
    uniform_flow         = TestCase('uniform_flow')
    uniform_flow.cfg_dir   = "sliding_interface/uniform_flow"
    uniform_flow.cfg_file  = "uniform_NN.cfg"
    uniform_flow.test_iter = 50
    uniform_flow.test_vals = [-0.367892, 5.156945, 0.000000, 0.000000] #last 4 columns
    uniform_flow.su2_exec  = "SU2_CFD"
    uniform_flow.timeout   = 1600
    uniform_flow.tol       = 0.000001
    uniform_flow.unsteady  = True
    test_list.append(uniform_flow) 

    # Channel_2D
    channel_2D           = TestCase('channel_2D')
    channel_2D.cfg_dir   = "sliding_interface/channel_2D"
    channel_2D.cfg_file  = "channel_2D_WA.cfg"
    channel_2D.test_iter = 4
    channel_2D.test_vals = [-1.655354, 4.263889, 0.000000, 0.000000] #last 4 columns
    channel_2D.su2_exec  = "SU2_CFD"
    channel_2D.timeout   = 100
    channel_2D.tol       = 0.00001
    channel_2D.unsteady  = True
    test_list.append(channel_2D)

    # Channel_3D
    channel_3D           = TestCase('channel_3D')
    channel_3D.cfg_dir   = "sliding_interface/channel_3D"
    channel_3D.cfg_file  = "channel_3D_WA.cfg"
    channel_3D.test_iter = 1
    channel_3D.test_vals = [-1.901349, 4.033664, 0.000000, 0.000000] #last 4 columns
    channel_3D.su2_exec  = "SU2_CFD"
    channel_3D.timeout   = 1600
    channel_3D.tol       = 0.00001
    channel_3D.unsteady  = True
    test_list.append(channel_3D)

    # Pipe
    pipe           = TestCase('pipe')
    pipe.cfg_dir   = "sliding_interface/pipe"
    pipe.cfg_file  = "pipe_NN.cfg"
    pipe.test_iter = 2
    pipe.test_vals = [-3.504317, 3.194211, 0.000000, 0.000000] #last 4 columns
    pipe.su2_exec  = "SU2_CFD"
    pipe.timeout   = 1600
    pipe.tol       = 0.00001
    pipe.unsteady  = True
    test_list.append(pipe)

    # Rotating cylinders
    rotating_cylinders           = TestCase('rotating_cylinders')
    rotating_cylinders.cfg_dir   = "sliding_interface/rotating_cylinders"
    rotating_cylinders.cfg_file  = "rot_cylinders_WA.cfg"
    rotating_cylinders.test_iter = 3
    rotating_cylinders.test_vals = [-1.149732, 4.619521, 0.000000, 0.000000] #last 4 columns
    rotating_cylinders.su2_exec  = "SU2_CFD"
    rotating_cylinders.timeout   = 1600
    rotating_cylinders.tol       = 0.00001
    rotating_cylinders.unsteady  = True
    test_list.append(rotating_cylinders)

    # Supersonic vortex shedding
    supersonic_vortex_shedding           = TestCase('supersonic_vortex_shedding')
    supersonic_vortex_shedding.cfg_dir   = "sliding_interface/supersonic_vortex_shedding"
    supersonic_vortex_shedding.cfg_file  = "sup_vor_shed_WA.cfg"
    supersonic_vortex_shedding.test_iter = 5
    supersonic_vortex_shedding.test_vals = [-0.211274, 5.611055, 0.000000, 0.000000] #last 4 columns
    supersonic_vortex_shedding.su2_exec  = "SU2_CFD"
    supersonic_vortex_shedding.timeout   = 1600
    supersonic_vortex_shedding.tol       = 0.00001
    supersonic_vortex_shedding.unsteady  = True
    test_list.append(supersonic_vortex_shedding)

    # Bars_SST_2D
    bars_SST_2D           = TestCase('bars_SST_2D')
    bars_SST_2D.cfg_dir   = "sliding_interface/bars_SST_2D"
    bars_SST_2D.cfg_file  = "bars.cfg"
    bars_SST_2D.test_iter = 13
    bars_SST_2D.test_vals = [-2.132032, 1.651883, -0.000830, 0.117497] #last 4 columns
    bars_SST_2D.su2_exec  = "SU2_CFD"
    bars_SST_2D.timeout   = 1600
    bars_SST_2D.tol       = 0.00001
    test_list.append(bars_SST_2D)
    
    # Sliding mesh with incompressible flows (steady)
    slinc_steady           = TestCase('slinc_steady')
    slinc_steady.cfg_dir   = "sliding_interface/incompressible_steady"
    slinc_steady.cfg_file  = "config.cfg"
    slinc_steady.test_iter = 19
    slinc_steady.test_vals = [-4.214657,1.265231,0.000000,0.000000] #last 4 columns
    slinc_steady.su2_exec  = "SU2_CFD"
    slinc_steady.timeout   = 100
    slinc_steady.tol       = 0.00001
    test_list.append(slinc_steady)
    
    # Sliding mesh with incompressible flows (unsteady)
    # slinc_unsteady           = TestCase('slinc_unsteady')
    # slinc_unsteady.cfg_dir   = "sliding_interface/incompressible_unsteady"
    # slinc_unsteady.cfg_file  = "config.cfg"
    # slinc_unsteady.test_iter = 19
    # slinc_unsteady.test_vals = [-3.515218,1.930028,0.000000,0.000000] #last 4 columns
    # slinc_unsteady.su2_exec  = "SU2_CFD"
    # slinc_unsteady.timeout   = 100
    # slinc_unsteady.tol       = 0.00001
    # slinc_unsteady.unsteady  = True
    # test_list.append(slinc_unsteady)

    ##########################
    ### FEA - FSI          ###
    ##########################

    # Static beam, 3d
    statbeam3d           = TestCase('statbeam3d')
    statbeam3d.cfg_dir   = "fea_fsi/StatBeam_3d"
    statbeam3d.cfg_file  = "configBeam_3d.cfg"
    statbeam3d.test_iter = 0
    statbeam3d.test_vals = [-8.498245, -8.230816, -8.123810, 64095.0] #last 4 columns
    statbeam3d.su2_exec  = "SU2_CFD"
    statbeam3d.timeout   = 1600
    statbeam3d.tol       = 0.00001
    test_list.append(statbeam3d)

    # Mix elem, 3d beam, Knowles
    knowlesbeam           = TestCase('mixelemknowles')
    knowlesbeam.cfg_dir   = "fea_fsi/MixElemsKnowles"
    knowlesbeam.cfg_file  = "config.cfg"
    knowlesbeam.test_iter = 0
    knowlesbeam.test_vals = [-14.51360, -13.57735, -28.12642, 9.7306] #last 4 columns
    knowlesbeam.su2_exec  = "SU2_CFD"
    knowlesbeam.timeout   = 1600
    knowlesbeam.tol       = 0.0001
    test_list.append(knowlesbeam)

    # Dynamic beam, 2d
    dynbeam2d           = TestCase('dynbeam2d')
    dynbeam2d.cfg_dir   = "fea_fsi/DynBeam_2d"
    dynbeam2d.cfg_file  = "configBeam_2d.cfg"
    dynbeam2d.test_iter = 6
    dynbeam2d.test_vals = [-9.420640, -5.365872, -12.430382, 6.5210e+04] #last 4 columns
    dynbeam2d.su2_exec  = "SU2_CFD"
    dynbeam2d.timeout   = 1600
    dynbeam2d.tol       = 0.00001
    test_list.append(dynbeam2d)

    # FSI, 2d
    fsi2d           = TestCase('fsi2d')
    fsi2d.cfg_dir   = "fea_fsi/WallChannel_2d"
    fsi2d.cfg_file  = "configFSI.cfg"
    fsi2d.test_iter = 4
    fsi2d.test_vals = [2.000000, 0.500000, -6.878090, -0.260609] #last 4 columns
    fsi2d.su2_exec  = "SU2_CFD"
    fsi2d.timeout   = 1600
    fsi2d.tol       = 0.00001
    test_list.append(fsi2d)

    # FSI, Static, 2D, new mesh solver
    stat_fsi           = TestCase('stat_fsi')
    stat_fsi.cfg_dir   = "fea_fsi/stat_fsi"
    stat_fsi.cfg_file  = "config.cfg"
    stat_fsi.test_iter = 5000
    stat_fsi.test_vals = [-5.965844, -5.549896, -8.815105, -9.507963] #last 4 columns
    stat_fsi.su2_exec  = "SU2_CFD"
    stat_fsi.timeout   = 1600
    stat_fsi.tol       = 0.00001
    test_list.append(stat_fsi)

    # FSI, Static, 2D, new mesh solver, restart
    stat_fsi_restart           = TestCase('stat_fsi_restart')
    stat_fsi_restart.cfg_dir   = "fea_fsi/stat_fsi"
    stat_fsi_restart.cfg_file  = "config_restart.cfg"
    stat_fsi_restart.test_iter = 3000
    stat_fsi_restart.test_vals = [-9.371585, -9.025672, -11.623159, -12.610272] #last 4 columns
    stat_fsi_restart.su2_exec  = "SU2_CFD"
    stat_fsi_restart.timeout   = 1600
    stat_fsi_restart.tol       = 0.00001
    test_list.append(stat_fsi_restart)

    # FSI, Dynamic, 2D, new mesh solver
    dyn_fsi           = TestCase('dyn_fsi')
    dyn_fsi.cfg_dir   = "fea_fsi/dyn_fsi"
    dyn_fsi.cfg_file  = "config.cfg"
    dyn_fsi.test_iter = 4000
    dyn_fsi.test_vals = [-4.709724, -2.913229, -7.186948, -8.186820] #last 4 columns
    dyn_fsi.su2_exec  = "SU2_CFD"
    dyn_fsi.timeout   = 1600
    dyn_fsi.tol       = 0.00001
    test_list.append(dyn_fsi)

    # FSI, 2D airfoil with RBF interpolation
    airfoilRBF           = TestCase('airfoil_fsi_rbf')
    airfoilRBF.cfg_dir   = "fea_fsi/Airfoil_RBF"
    airfoilRBF.cfg_file  = "config.cfg"
<<<<<<< HEAD
    airfoilRBF.test_iter = 29
    airfoilRBF.test_vals = [-13.119469, -3.766228, -11.642909, 1404500.0] #last 4 columns
=======
    airfoilRBF.test_iter = 19
    airfoilRBF.test_vals = [-10.592268, -6.311998, -16.845204, 1.3902e+06] #last 4 columns
>>>>>>> 52416131
    airfoilRBF.su2_exec  = "SU2_CFD"
    airfoilRBF.timeout   = 1600
    airfoilRBF.tol       = 0.00001
    test_list.append(airfoilRBF)
   
    ##########################
    ### Zonal multiphysics ###
    ##########################

    # CHT incompressible
    cht_incompressible           = TestCase('cht_incompressible')
    cht_incompressible.cfg_dir   = "coupled_cht/incompressible"
    cht_incompressible.cfg_file  = "config.cfg"
    cht_incompressible.test_iter = 10
    cht_incompressible.test_vals = [0.000000, 0.000000, -8.530925, -3091.634678] #last 4 columns
    cht_incompressible.su2_exec  = "SU2_CFD"
    cht_incompressible.timeout   = 1600
    cht_incompressible.tol       = 0.0001
    test_list.append(cht_incompressible)

    ##############################################
    ### Method of Manufactured Solutions (MMS) ###
    ##############################################

    # FVM, compressible, laminar N-S
    mms_fvm_ns           = TestCase('mms_fvm_ns')
    mms_fvm_ns.cfg_dir   = "mms/fvm_navierstokes"
    mms_fvm_ns.cfg_file  = "lam_mms_roe.cfg"
    mms_fvm_ns.test_iter = 20
    mms_fvm_ns.test_vals = [-2.851428, 2.192348, 0.000000, 0.000000] #last 4 columns
    mms_fvm_ns.su2_exec  = "SU2_CFD"
    mms_fvm_ns.timeout   = 1600
    mms_fvm_ns.tol       = 0.0001
    test_list.append(mms_fvm_ns)
    
    # FVM, incompressible, euler
    mms_fvm_inc_euler           = TestCase('mms_fvm_inc_euler')
    mms_fvm_inc_euler.cfg_dir   = "mms/fvm_incomp_euler"
    mms_fvm_inc_euler.cfg_file  = "inv_mms_jst.cfg"
    mms_fvm_inc_euler.test_iter = 20
    mms_fvm_inc_euler.test_vals = [-9.128345, -9.441741, 0.000000, 0.000000] #last 4 columns
    mms_fvm_inc_euler.su2_exec  = "SU2_CFD"
    mms_fvm_inc_euler.timeout   = 1600
    mms_fvm_inc_euler.tol       = 0.0001
    test_list.append(mms_fvm_inc_euler)
    
    # FVM, incompressible, laminar N-S
    mms_fvm_inc_ns           = TestCase('mms_fvm_inc_ns')
    mms_fvm_inc_ns.cfg_dir   = "mms/fvm_incomp_navierstokes"
    mms_fvm_inc_ns.cfg_file  = "lam_mms_fds.cfg"
    mms_fvm_inc_ns.test_iter = 20
    mms_fvm_inc_ns.test_vals = [-7.414944, -7.631546, 0.000000, 0.000000] #last 4 columns
    mms_fvm_inc_ns.su2_exec  = "SU2_CFD"
    mms_fvm_inc_ns.timeout   = 1600
    mms_fvm_inc_ns.tol       = 0.0001
    test_list.append(mms_fvm_inc_ns)

    # DG, compressible, euler
    ringleb_dg_euler           = TestCase('ringleb_dg_euler')
    ringleb_dg_euler.cfg_dir   = "mms/dg_ringleb"
    ringleb_dg_euler.cfg_file  = "ringleb_dg.cfg"
    ringleb_dg_euler.test_iter = 100
    ringleb_dg_euler.test_vals = [-5.136652, -4.724941, 0.000000, 0.000000] #last 4 columns
    ringleb_dg_euler.su2_exec  = "SU2_CFD"
    ringleb_dg_euler.timeout   = 1600
    ringleb_dg_euler.tol       = 0.0001
    test_list.append(ringleb_dg_euler)

    # DG, compressible, laminar N-S
    mms_dg_ns           = TestCase('mms_dg_ns')
    mms_dg_ns.cfg_dir   = "mms/dg_navierstokes"
    mms_dg_ns.cfg_file  = "lam_mms_dg.cfg"
    mms_dg_ns.test_iter = 100
    mms_dg_ns.test_vals = [-1.845393, 3.520699, 0.000000, 0.000000] #last 4 columns
    mms_dg_ns.su2_exec  = "SU2_CFD"
    mms_dg_ns.timeout   = 1600
    mms_dg_ns.tol       = 0.0001
    test_list.append(mms_dg_ns)

    # DG, compressible, laminar N-S 3D
    mms_dg_ns_3d           = TestCase('mms_dg_ns_3d')
    mms_dg_ns_3d.cfg_dir   = "mms/dg_navierstokes_3d"
    mms_dg_ns_3d.cfg_file  = "lam_mms_dg_3d.cfg"
    mms_dg_ns_3d.test_iter = 100
    mms_dg_ns_3d.test_vals = [-0.146826, 5.356413, 0.000000, 0.000000] #last 4 columns
    mms_dg_ns_3d.su2_exec  = "SU2_CFD"
    mms_dg_ns_3d.timeout   = 1600
    mms_dg_ns_3d.tol       = 0.0001
    test_list.append(mms_dg_ns_3d)
    
    ######################################
    ### RUN TESTS                      ###
    ######################################  

    pass_list = [ test.run_test() for test in test_list ]

    
    ######################################
    ### RUN SU2_GEO TESTS              ###
    ######################################
    
    # NACA0012
    naca0012_geo           = TestCase('naca0012_geo')
    naca0012_geo.cfg_dir   = "optimization_euler/steady_naca0012"
    naca0012_geo.cfg_file  = "inv_NACA0012_adv.cfg"
    naca0012_geo.test_vals = [0.99975, 62.0455, 0.120041, 0.00208202] #chord, LE radius, ToC, Alpha
    naca0012_geo.su2_exec  = "SU2_GEO"
    naca0012_geo.timeout   = 1600
    naca0012_geo.tol       = 0.00001
    pass_list.append(naca0012_geo.run_geo())
    test_list.append(naca0012_geo)

    ######################################
    ### RUN SU2_DEF TESTS              ###
    ######################################
    
    # Inviscid NACA0012 (triangles)
    naca0012_def            = TestCase('naca0012_def')
    naca0012_def.cfg_dir   = "deformation/naca0012"
    naca0012_def.cfg_file  = "def_NACA0012.cfg"
    naca0012_def.test_iter = 10
    naca0012_def.test_vals = [0.00344658] #residual
    naca0012_def.su2_exec  = "SU2_DEF"
    naca0012_def.timeout   = 1600
    naca0012_def.tol       = 1e-08
    
    pass_list.append(naca0012_def.run_def())
    test_list.append(naca0012_def)
    
    # Inviscid NACA0012 based on SURFACE_FILE input (surface_bump.dat)
    naca0012_def_file            = TestCase('naca0012_def_file')
    naca0012_def_file.cfg_dir   = "deformation/naca0012"
    naca0012_def_file.cfg_file  = "surface_file_NACA0012.cfg"
    naca0012_def_file.test_iter = 10
    naca0012_def_file.test_vals = [0.00344658] #residual
    naca0012_def_file.su2_exec  = "SU2_DEF"
    naca0012_def_file.timeout   = 1600
    naca0012_def_file.tol       = 1e-8
    
    pass_list.append(naca0012_def_file.run_def())
    test_list.append(naca0012_def_file)
    
    # RAE2822 (mixed tris + quads)
    rae2822_def            = TestCase('rae2822_def')
    rae2822_def.cfg_dir   = "deformation/rae2822"
    rae2822_def.cfg_file  = "def_RAE2822.cfg"
    rae2822_def.test_iter = 10
    rae2822_def.test_vals = [7.94218e-09] #residual
    rae2822_def.su2_exec  = "SU2_DEF"
    rae2822_def.timeout   = 1600
    rae2822_def.tol       = 1e-13
    
    pass_list.append(rae2822_def.run_def())
    test_list.append(rae2822_def)
    
    # Turb NACA4412 (quads, wall distance)
    naca4412_def            = TestCase('naca4412_def')
    naca4412_def.cfg_dir   = "deformation/naca4412"
    naca4412_def.cfg_file  = "def_NACA4412.cfg"
    naca4412_def.test_iter = 10
    naca4412_def.test_vals = [8.855370e-13] #residual
    naca4412_def.su2_exec  = "SU2_DEF"
    naca4412_def.timeout   = 1600
    naca4412_def.tol       = 1e-12
    
    pass_list.append(naca4412_def.run_def())
    test_list.append(naca4412_def)

    # Brick of tets (inverse volume)
    brick_tets_def            = TestCase('brick_tets_def')
    brick_tets_def.cfg_dir   = "deformation/brick_tets"
    brick_tets_def.cfg_file  = "def_brick_tets.cfg"
    brick_tets_def.test_iter = 10
    brick_tets_def.test_vals = [8.973010e-04] #residual
    brick_tets_def.su2_exec  = "SU2_DEF"
    brick_tets_def.timeout   = 1600
    brick_tets_def.tol       = 1e-09
    
    pass_list.append(brick_tets_def.run_def())
    test_list.append(brick_tets_def)

    # Brick of isotropic hexas (inverse volume)
    brick_hex_def           = TestCase('brick_hex_def')
    brick_hex_def.cfg_dir   = "deformation/brick_hex"
    brick_hex_def.cfg_file  = "def_brick_hex.cfg"
    brick_hex_def.test_iter = 10
    brick_hex_def.test_vals = [2.082100e-04] #residual
    brick_hex_def.su2_exec  = "SU2_DEF"
    brick_hex_def.timeout   = 1600
    brick_hex_def.tol       = 1e-09
    
    pass_list.append(brick_hex_def.run_def())
    test_list.append(brick_hex_def)

    # Brick with a pyramid layer (inverse volume)
    brick_pyra_def           = TestCase('brick_pyra_def')
    brick_pyra_def.cfg_dir   = "deformation/brick_pyra"
    brick_pyra_def.cfg_file  = "def_brick_pyra.cfg"
    brick_pyra_def.test_iter = 10
    brick_pyra_def.test_vals = [0.00150063] #residual
    brick_pyra_def.su2_exec  = "SU2_DEF"
    brick_pyra_def.timeout   = 1600
    brick_pyra_def.tol       = 1e-08
    
    pass_list.append(brick_pyra_def.run_def())
    test_list.append(brick_pyra_def)

    # Brick of isotropic prisms (inverse volume)
    brick_prism_def           = TestCase('brick_prism_def')
    brick_prism_def.cfg_dir   = "deformation/brick_prism"
    brick_prism_def.cfg_file  = "def_brick_prism.cfg"
    brick_prism_def.test_iter = 10
    brick_prism_def.test_vals = [0.00212069] #residual
    brick_prism_def.su2_exec  = "SU2_DEF"
    brick_prism_def.timeout   = 1600
    brick_prism_def.tol       = 1e-08
    
    pass_list.append(brick_prism_def.run_def())
    test_list.append(brick_prism_def)
    
    # Brick of prisms with high aspect ratio cells near the wall (wall distance)
    brick_prism_rans_def           = TestCase('brick_prism_rans_def')
    brick_prism_rans_def.cfg_dir   = "deformation/brick_prism_rans"
    brick_prism_rans_def.cfg_file  = "def_brick_prism_rans.cfg"
    brick_prism_rans_def.test_iter = 10
    brick_prism_rans_def.test_vals = [4.8066e-08] #residual
    brick_prism_rans_def.su2_exec  = "SU2_DEF"
    brick_prism_rans_def.timeout   = 1600
    brick_prism_rans_def.tol       = 1e-12
    
    pass_list.append(brick_prism_rans_def.run_def())
    test_list.append(brick_prism_rans_def)
    
    # Brick of hexas with high aspect ratio cells near the wall (inverse volume)
    brick_hex_rans_def           = TestCase('brick_hex_rans_def')
    brick_hex_rans_def.cfg_dir   = "deformation/brick_hex_rans"
    brick_hex_rans_def.cfg_file  = "def_brick_hex_rans.cfg"
    brick_hex_rans_def.test_iter = 10
    brick_hex_rans_def.test_vals = [2.260750e-07] #residual
    brick_hex_rans_def.su2_exec  = "SU2_DEF"
    brick_hex_rans_def.timeout   = 1600
    brick_hex_rans_def.tol       = 1e-12
    
    pass_list.append(brick_hex_rans_def.run_def())
    test_list.append(brick_hex_rans_def)

    # Cylindrical FFD test
    cylinder_ffd_def           = TestCase('cylinder_ffd_def')
    cylinder_ffd_def.cfg_dir   = "deformation/cylindrical_ffd"
    cylinder_ffd_def.cfg_file  = "def_cylindrical.cfg"
    cylinder_ffd_def.test_iter = 10
    cylinder_ffd_def.test_vals = [0.000470133] #residual
    cylinder_ffd_def.su2_exec  = "SU2_DEF"
    cylinder_ffd_def.timeout   = 1600
    cylinder_ffd_def.tol       = 1e-09

    pass_list.append(cylinder_ffd_def.run_def())
    test_list.append(cylinder_ffd_def)

    # Spherical FFD test
    sphere_ffd_def           = TestCase('sphere_ffd_def')
    sphere_ffd_def.cfg_dir   = "deformation/spherical_ffd"
    sphere_ffd_def.cfg_file  = "def_spherical.cfg"
    sphere_ffd_def.test_iter = 10
    sphere_ffd_def.test_vals = [0.00356699] #residual
    sphere_ffd_def.su2_exec  = "SU2_DEF"
    sphere_ffd_def.timeout   = 1600
    sphere_ffd_def.tol       = 1e-08

    pass_list.append(sphere_ffd_def.run_def())
    test_list.append(sphere_ffd_def)
    
    # Spherical FFD test using BSplines
    sphere_ffd_def_bspline           = TestCase('sphere_ffd_def_bspline')
    sphere_ffd_def_bspline.cfg_dir   = "deformation/spherical_ffd"
    sphere_ffd_def_bspline.cfg_file  = "def_spherical_bspline.cfg"
    sphere_ffd_def_bspline.test_iter = 10
    sphere_ffd_def_bspline.test_vals = [0.00206808] #residual
    sphere_ffd_def_bspline.su2_exec  = "SU2_DEF"
    sphere_ffd_def_bspline.timeout   = 1600
    sphere_ffd_def_bspline.tol       = 1e-08

    pass_list.append(sphere_ffd_def_bspline.run_def())
    test_list.append(sphere_ffd_def_bspline)
   
    ######################################
    ### RUN PYTHON TESTS               ###
    ###################################### 
    
    # test continuous_adjoint.py
    contadj_euler_py = TestCase('contadj_euler_py')
    contadj_euler_py.cfg_dir = "cont_adj_euler/naca0012"
    contadj_euler_py.cfg_file  = "inv_NACA0012.cfg"
    contadj_euler_py.test_iter = 10
    contadj_euler_py.su2_exec  = "continuous_adjoint.py"
    contadj_euler_py.timeout   = 1600
    contadj_euler_py.reference_file = "of_grad_cd.dat.ref"
    contadj_euler_py.test_file = "of_grad_cd.dat"
    pass_list.append(contadj_euler_py.run_filediff())
    test_list.append(contadj_euler_py)

    # test shape_optimization.py
    shape_opt_euler_py           = TestCase('shape_opt_euler_py')
    shape_opt_euler_py.cfg_dir   = "optimization_euler/steady_naca0012"
    shape_opt_euler_py.cfg_file  = "inv_NACA0012_adv.cfg"
    shape_opt_euler_py.test_iter = 1
    shape_opt_euler_py.test_vals = [1, 1, 2.134974E-05, 0.003847] #last 4 columns
    shape_opt_euler_py.su2_exec  = "shape_optimization.py -g CONTINUOUS_ADJOINT -f"
    shape_opt_euler_py.timeout   = 1600
    shape_opt_euler_py.tol       = 0.00001
    pass_list.append(shape_opt_euler_py.run_opt())
    test_list.append(shape_opt_euler_py)

    # Multiple functionals with the continuous adjoint
    contadj_multi_py            = TestCase('contadj_multi_py')
    contadj_multi_py.cfg_dir    = "cont_adj_euler/wedge"
    contadj_multi_py.cfg_file   = "inv_wedge_ROE_multiobj.cfg"
    contadj_multi_py.test_iter  = 10
    contadj_multi_py.su2_exec   = "continuous_adjoint.py"
    contadj_multi_py.timeout    = 1600
    contadj_multi_py.reference_file = "of_grad_combo.dat.ref"
    contadj_multi_py.test_file  = "of_grad_combo.dat"
    pass_list.append(contadj_multi_py.run_filediff())
    test_list.append(contadj_multi_py)
    
    # Optimization with multiple objectives, with gradients evaluated individually
    # the difference in gradient value relative to combined case 
    # is due to lack of solution file for the adjoint and small number of iterations
    opt_multiobj_py            = TestCase('opt_multiobj_py')
    opt_multiobj_py.cfg_dir    = "optimization_euler/multiobjective_wedge"
    opt_multiobj_py.cfg_file   = "inv_wedge_ROE_multiobj.cfg"
    opt_multiobj_py.test_iter  = 1
    opt_multiobj_py.test_vals = [1.000000, 1.000000, 108.011100, 2.191747] #last 4 columns
    opt_multiobj_py.su2_exec   = "shape_optimization.py -g CONTINUOUS_ADJOINT -f"
    opt_multiobj_py.timeout    = 1600
    opt_multiobj_py.tol       = 0.00001
    pass_list.append(opt_multiobj_py.run_opt())
    test_list.append(opt_multiobj_py)

    # test optimization, with multiple objectives and gradient evaluated as 'combo' 
    opt_multiobjcombo_py            = TestCase('opt_multiobjcombo_py')
    opt_multiobjcombo_py.cfg_dir    = "optimization_euler/multiobjective_wedge"
    opt_multiobjcombo_py.cfg_file   = "inv_wedge_ROE_multiobj_combo.cfg"
    opt_multiobjcombo_py.test_iter  = 1
    opt_multiobjcombo_py.test_vals = [1.000000, 1.000000, 108.011100, 2.226539] #last 4 columns
    opt_multiobjcombo_py.su2_exec   = "shape_optimization.py -g CONTINUOUS_ADJOINT -f"
    opt_multiobjcombo_py.timeout    = 1600
    opt_multiobjcombo_py.tol       = 0.00001
    pass_list.append(opt_multiobjcombo_py.run_opt())
    test_list.append(opt_multiobjcombo_py)

    # test optimization, with multiple objectives evaluated on a single surface
    opt_multiobj1surf_py            = TestCase('opt_multiobj1surf_py')
    opt_multiobj1surf_py.cfg_dir    = "optimization_euler/multiobjective_wedge"
    opt_multiobj1surf_py.cfg_file   = "inv_wedge_ROE_multiobj_1surf.cfg"
    opt_multiobj1surf_py.test_iter  = 1
    opt_multiobj1surf_py.test_vals = [1.000000, 1.000000, 30.371350, 2.226610] #last 4 columns
    opt_multiobj1surf_py.su2_exec   = "shape_optimization.py -g CONTINUOUS_ADJOINT  -f"
    opt_multiobj1surf_py.timeout    = 1600
    opt_multiobj1surf_py.tol       = 0.00001
    pass_list.append(opt_multiobj1surf_py.run_opt())
    test_list.append(opt_multiobj1surf_py)

    # test optimization, with a single objective evaluated on multiple surfaces
    opt_2surf1obj_py            = TestCase('opt_2surf1obj_py')
    opt_2surf1obj_py.cfg_dir    = "optimization_euler/multiobjective_wedge"
    opt_2surf1obj_py.cfg_file   = "inv_wedge_ROE_2surf_1obj.cfg"
    opt_2surf1obj_py.test_iter  = 1    
    opt_2surf1obj_py.test_vals = [1.000000, 1.000000, 2.005700, 0.000203] #last 4 columns
    opt_2surf1obj_py.su2_exec   = "shape_optimization.py -g CONTINUOUS_ADJOINT  -f"
    opt_2surf1obj_py.timeout    = 1600
    opt_2surf1obj_py.tol       = 0.00001
    pass_list.append(opt_2surf1obj_py.run_opt())
    test_list.append(opt_2surf1obj_py)

    ##########################
    ###   Python wrapper   ###
    ##########################
    
    # NACA0012 
    pywrapper_naca0012           = TestCase('pywrapper_naca0012')
    pywrapper_naca0012.cfg_dir   = "euler/naca0012"
    pywrapper_naca0012.cfg_file  = "inv_NACA0012_Roe.cfg"
    pywrapper_naca0012.test_iter = 20
    pywrapper_naca0012.test_vals = [-4.021036, -3.511771, 0.339316, 0.022257] #last 4 columns
    pywrapper_naca0012.su2_exec  = "SU2_CFD.py -f"
    pywrapper_naca0012.timeout   = 1600
    pywrapper_naca0012.tol       = 0.00001
    test_list.append(pywrapper_naca0012)
    pass_list.append(pywrapper_naca0012.run_test())

    # NACA0012 (SST, FUN3D results for finest grid: CL=1.0840, CD=0.01253)
    pywrapper_turb_naca0012_sst           = TestCase('pywrapper_turb_naca0012_sst')
    pywrapper_turb_naca0012_sst.cfg_dir   = "rans/naca0012"
    pywrapper_turb_naca0012_sst.cfg_file  = "turb_NACA0012_sst.cfg"
    pywrapper_turb_naca0012_sst.test_iter = 10
    pywrapper_turb_naca0012_sst.test_vals = [-12.454420, -6.572026, 1.059622, 0.019138] #last 4 columns
    pywrapper_turb_naca0012_sst.su2_exec  = "SU2_CFD.py -f"
    pywrapper_turb_naca0012_sst.timeout   = 3200
    pywrapper_turb_naca0012_sst.tol       = 0.00001
    test_list.append(pywrapper_turb_naca0012_sst)
    pass_list.append(pywrapper_turb_naca0012_sst.run_test())

    # Square cylinder
    pywrapper_square_cylinder           = TestCase('pywrapper_square_cylinder')
    pywrapper_square_cylinder.cfg_dir   = "unsteady/square_cylinder"
    pywrapper_square_cylinder.cfg_file  = "turb_square.cfg"
    pywrapper_square_cylinder.test_iter = 3
    pywrapper_square_cylinder.test_vals = [-1.163944, 0.077283, 1.398548, 2.197047] #last 4 columns
    pywrapper_square_cylinder.su2_exec  = "SU2_CFD.py -f"
    pywrapper_square_cylinder.timeout   = 1600
    pywrapper_square_cylinder.tol       = 0.00001
    pywrapper_square_cylinder.unsteady  = True
    test_list.append(pywrapper_square_cylinder)
    pass_list.append(pywrapper_square_cylinder.run_test())

    # Aeroelastic
    pywrapper_aeroelastic         = TestCase('pywrapper_aeroelastic')
    pywrapper_aeroelastic.cfg_dir   = "aeroelastic"
    pywrapper_aeroelastic.cfg_file  = "aeroelastic_NACA64A010.cfg"
    pywrapper_aeroelastic.test_iter = 2
    pywrapper_aeroelastic.test_vals = [0.080202, 0.033233, -0.001666, -0.000155] #last 4 columns
    pywrapper_aeroelastic.su2_exec  = "SU2_CFD.py -f"
    pywrapper_aeroelastic.timeout   = 1600
    pywrapper_aeroelastic.tol       = 0.000001
    pywrapper_aeroelastic.unsteady  = True
    test_list.append(pywrapper_aeroelastic)
    pass_list.append(pywrapper_aeroelastic.run_test())

    # FSI, 2d
    pywrapper_fsi2d           = TestCase('pywrapper_fsi2d')
    pywrapper_fsi2d.cfg_dir   = "fea_fsi/WallChannel_2d"
    pywrapper_fsi2d.cfg_file  = "configFSI.cfg"
    pywrapper_fsi2d.test_iter = 4
    pywrapper_fsi2d.test_vals = [2.000000, 0.500000, -6.878090, -0.260609] #last 4 columns
    pywrapper_fsi2d.su2_exec  = "SU2_CFD.py --nZone 2 --fsi True -f"
    pywrapper_fsi2d.timeout   = 1600
    pywrapper_fsi2d.tol       = 0.00001
    test_list.append(pywrapper_fsi2d)
    pass_list.append(pywrapper_fsi2d.run_test())

    # Unsteady CHT
    pywrapper_unsteadyCHT               = TestCase('pywrapper_unsteadyCHT')
    pywrapper_unsteadyCHT.cfg_dir       = "py_wrapper/flatPlate_unsteady_CHT"
    pywrapper_unsteadyCHT.cfg_file      = "unsteady_CHT_FlatPlate_Conf.cfg"
    pywrapper_unsteadyCHT.test_iter     = 5
    pywrapper_unsteadyCHT.test_vals     = [-1.598116, 2.263309, 0.001077, 0.145818] #last 4 columns
    pywrapper_unsteadyCHT.su2_exec      = "python launch_unsteady_CHT_FlatPlate.py -f"
    pywrapper_unsteadyCHT.timeout       = 1600
    pywrapper_unsteadyCHT.tol           = 0.00001
    pywrapper_unsteadyCHT.unsteady      = True
    test_list.append(pywrapper_unsteadyCHT)
    pass_list.append(pywrapper_unsteadyCHT.run_test())

    # Rigid motion
    pywrapper_rigidMotion               = TestCase('pywrapper_rigidMotion')
    pywrapper_rigidMotion.cfg_dir       = "py_wrapper/flatPlate_rigidMotion"
    pywrapper_rigidMotion.cfg_file      = "flatPlate_rigidMotion_Conf.cfg"
    pywrapper_rigidMotion.test_iter     = 5
    pywrapper_rigidMotion.test_vals     = [-1.598116, 2.259671, -0.040621, 0.144134] #last 4 columns
    pywrapper_rigidMotion.su2_exec      = "python launch_flatPlate_rigidMotion.py -f"
    pywrapper_rigidMotion.timeout       = 1600
    pywrapper_rigidMotion.tol           = 0.00001
    pywrapper_rigidMotion.unsteady      = True
    test_list.append(pywrapper_rigidMotion)
    pass_list.append(pywrapper_rigidMotion.run_test())
    
    # Tests summary
    print('==================================================================')
    print('Summary of the serial tests')
    print('python version:', sys.version)
    for i, test in enumerate(test_list):
        if (pass_list[i]):
            print('  passed - %s'%test.tag)
        else:
            print('* FAILED - %s'%test.tag)
    
    if all(pass_list):
        sys.exit(0)
    else:
        sys.exit(1)
    # done

if __name__ == '__main__':
    main()<|MERGE_RESOLUTION|>--- conflicted
+++ resolved
@@ -1108,13 +1108,8 @@
     airfoilRBF           = TestCase('airfoil_fsi_rbf')
     airfoilRBF.cfg_dir   = "fea_fsi/Airfoil_RBF"
     airfoilRBF.cfg_file  = "config.cfg"
-<<<<<<< HEAD
-    airfoilRBF.test_iter = 29
-    airfoilRBF.test_vals = [-13.119469, -3.766228, -11.642909, 1404500.0] #last 4 columns
-=======
     airfoilRBF.test_iter = 19
     airfoilRBF.test_vals = [-10.592268, -6.311998, -16.845204, 1.3902e+06] #last 4 columns
->>>>>>> 52416131
     airfoilRBF.su2_exec  = "SU2_CFD"
     airfoilRBF.timeout   = 1600
     airfoilRBF.tol       = 0.00001
