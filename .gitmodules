--- conflicted
+++ resolved
@@ -4,13 +4,8 @@
         ignore = dirty
 [submodule "externals/codi"]
 	path = externals/codi
-<<<<<<< HEAD
-	url = https://github.com/scicompkl/CoDiPack.git
+	url = https://github.com/scicompkl/CoDiPack
 	ignore = dirty
 [submodule "externals/medi"]
 	path = externals/medi
-	url = https://github.com/SciCompKL/MeDiPack
-=======
-	url = https://github.com/scicompkl/CoDiPack
-	ignore = dirty
->>>>>>> f80e33b8
+	url = https://github.com/SciCompKL/MeDiPack