--- conflicted
+++ resolved
@@ -249,65 +249,6 @@
         
         /*--- Solve the linear system (GMRES with restart) ---*/
         
-<<<<<<< HEAD
-      case RESTARTED_FGMRES:
-        
-        Tot_Iter = 0; MaxIter = RestartIter;
-        
-        system->FGMRES_LinSolver(LinSysRes, LinSysSol, *mat_vec, *precond, NumError, 1, &Residual_Init, false);
-        
-        if ((rank == MASTER_NODE) && Screen_Output) {
-          cout << "\n# FGMRES (with restart) residual history" << endl;
-          cout << "# Residual tolerance target = " << NumError << endl;
-          cout << "# Initial residual norm     = " << Residual_Init << endl;
-        }
-        
-        if (rank == MASTER_NODE) { cout << "     " << Tot_Iter << "     " << Residual_Init/Residual_Init << endl; }
-        
-        while (Tot_Iter < Smoothing_Iter) {
-          
-          if (IterLinSol + RestartIter > Smoothing_Iter)
-            MaxIter = Smoothing_Iter - IterLinSol;
-          
-          IterLinSol = system->FGMRES_LinSolver(LinSysRes, LinSysSol, *mat_vec, *precond, NumError, MaxIter, &Residual, false);
-          Tot_Iter += IterLinSol;
-          
-          if ((rank == MASTER_NODE) && Screen_Output) { cout << "     " << Tot_Iter << "     " << Residual/Residual_Init << endl; }
-          
-          if (Residual < Residual_Init*NumError) { break; }
-          
-        }
-        
-        if ((rank == MASTER_NODE) && Screen_Output) {
-          cout << "# FGMRES (with restart) final (true) residual:" << endl;
-          cout << "# Iteration = " << Tot_Iter << ": |res|/|res0| = " << Residual/Residual_Init << ".\n" << endl;
-        }
-        
-        break;
-        
-        /*--- Solve the linear system (GMRES) ---*/
-        
-      case FGMRES:
-        
-        Tot_Iter = system->FGMRES_LinSolver(LinSysRes, LinSysSol, *mat_vec, *precond, NumError, Smoothing_Iter, &Residual, Screen_Output);
-        
-        break;
-        
-        /*--- Solve the linear system (BCGSTAB) ---*/
-        
-      case BCGSTAB:
-        
-        Tot_Iter = system->BCGSTAB_LinSolver(LinSysRes, LinSysSol, *mat_vec, *precond, NumError, Smoothing_Iter, &Residual, Screen_Output);
-        
-        break;
-        
-      case CONJUGATE_GRADIENT:
-
-        Tot_Iter = system->CG_LinSolver(LinSysRes, LinSysSol, *mat_vec, *precond, NumError, Smoothing_Iter, &Residual, Screen_Output);
-
-        break;
-
-=======
         case RESTARTED_FGMRES:
 
           Tot_Iter = 0; MaxIter = RestartIter;
@@ -359,8 +300,14 @@
 
           break;
 
-      }
->>>>>>> 97b2277f
+        
+        case CONJUGATE_GRADIENT:
+
+          Tot_Iter = system->CG_LinSolver(LinSysRes, LinSysSol, *mat_vec, *precond, NumError, Smoothing_Iter, &Residual, Screen_Output);
+
+          break;
+
+      }
     }
     
     /*--- Deallocate memory needed by the Krylov linear solver ---*/
@@ -9763,7 +9710,7 @@
   /*--- First of all, move the FSI interfaces. ---*/
 
   for (iMarker = 0; iMarker < config->GetnMarker_All(); iMarker++) {
-    if ((config->GetMarker_All_FSIinterface(iMarker) != 0) && (Kind_SU2 == SU2_CFD)) {
+    if ((config->GetMarker_All_ZoneInterface(iMarker) != 0) && (Kind_SU2 == SU2_CFD)) {
       SetMoving_Boundary(geometry, config, iMarker);
     }
   }
@@ -9780,7 +9727,7 @@
          (config->GetMarker_All_KindBC(iMarker) != PERIODIC_BOUNDARY))) {
 
       /*--- We must note that the FSI surfaces are not clamped ---*/
-      if (config->GetMarker_All_FSIinterface(iMarker) == 0){
+      if (config->GetMarker_All_ZoneInterface(iMarker) == 0){
         SetClamped_Boundary(geometry, config, iMarker);
       }
     }
@@ -10486,7 +10433,7 @@
   /*--- Set the dependencies on the FSI interfaces. ---*/
 
   for (iMarker = 0; iMarker < config->GetnMarker_All(); iMarker++) {
-    if ((config->GetMarker_All_FSIinterface(iMarker) != 0) && (Kind_SU2 == SU2_CFD)) {
+    if ((config->GetMarker_All_ZoneInterface(iMarker) != 0) && (Kind_SU2 == SU2_CFD)) {
       Transfer_Boundary_Displacements(geometry[MESH_0], config, iMarker);
     }
   }
