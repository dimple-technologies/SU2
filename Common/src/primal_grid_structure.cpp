/*!
 * \file primal_grid_structure.cpp
 * \brief Main classes for defining the primal grid elements
 * \author F. Palacios
<<<<<<< HEAD
 * \version 4.0.1 "Cardinal"
=======
 * \version 4.1.0 "Cardinal"
>>>>>>> 1809033a
 *
 * SU2 Lead Developers: Dr. Francisco Palacios (Francisco.D.Palacios@boeing.com).
 *                      Dr. Thomas D. Economon (economon@stanford.edu).
 *
 * SU2 Developers: Prof. Juan J. Alonso's group at Stanford University.
 *                 Prof. Piero Colonna's group at Delft University of Technology.
 *                 Prof. Nicolas R. Gauger's group at Kaiserslautern University of Technology.
 *                 Prof. Alberto Guardone's group at Polytechnic University of Milan.
 *                 Prof. Rafael Palacios' group at Imperial College London.
 *
<<<<<<< HEAD
 * Copyright (C) 2012-2015 SU2, the open-source CFD code.
=======
 * Copyright (C) 2012-2016 SU2, the open-source CFD code.
>>>>>>> 1809033a
 *
 * SU2 is free software; you can redistribute it and/or
 * modify it under the terms of the GNU Lesser General Public
 * License as published by the Free Software Foundation; either
 * version 2.1 of the License, or (at your option) any later version.
 *
 * SU2 is distributed in the hope that it will be useful,
 * but WITHOUT ANY WARRANTY; without even the implied warranty of
 * MERCHANTABILITY or FITNESS FOR A PARTICULAR PURPOSE. See the GNU
 * Lesser General Public License for more details.
 *
 * You should have received a copy of the GNU Lesser General Public
 * License along with SU2. If not, see <http://www.gnu.org/licenses/>.
 */

#include "../include/primal_grid_structure.hpp"

unsigned short CPrimalGrid::nDim;

CPrimalGrid::CPrimalGrid(void) {
  
  /*--- Set the default values for the pointers ---*/
  Nodes = NULL;
	Neighbor_Elements = NULL;
	Coord_CG = NULL;
	Coord_FaceElems_CG = NULL;
  
}

CPrimalGrid::~CPrimalGrid() {

	if (Nodes != NULL) delete[] Nodes;
	if (Coord_CG != NULL) delete[] Coord_CG;
  if (Neighbor_Elements != NULL) delete[] Neighbor_Elements;
   
}

<<<<<<< HEAD
void CPrimalGrid::SetCG(su2double **val_coord) {
	unsigned short iDim, iNode, NodeFace, iFace;
	
=======
void CPrimalGrid::SetCoord_CG(su2double **val_coord) {
	unsigned short iDim, iNode, NodeFace, iFace;
	
  AD::StartPreacc();
  AD::SetPreaccIn(val_coord, GetnNodes(), nDim);

>>>>>>> 1809033a
	for (iDim = 0; iDim < nDim; iDim++) {
		Coord_CG[iDim] = 0.0;
		for (iNode = 0; iNode < GetnNodes();  iNode++)
			Coord_CG[iDim] += val_coord[iNode][iDim]/su2double(GetnNodes());
	}
	
	for (iFace = 0; iFace < GetnFaces();  iFace++)
		for (iDim = 0; iDim < nDim; iDim++) {
			Coord_FaceElems_CG[iFace][iDim] = 0.0;
			for (iNode = 0; iNode < GetnNodesFace(iFace); iNode++) {
				NodeFace = GetFaces(iFace, iNode);
				Coord_FaceElems_CG[iFace][iDim] += val_coord[NodeFace][iDim]/su2double(GetnNodesFace(iFace));
			}
		}
<<<<<<< HEAD
=======

  AD::SetPreaccOut(Coord_CG, nDim);
  AD::SetPreaccOut(Coord_FaceElems_CG, GetnFaces(), nDim);
  AD::EndPreacc();

>>>>>>> 1809033a
}

void CPrimalGrid::GetAllNeighbor_Elements() {
	cout << "( ";
	for (unsigned short iFace = 0; iFace < GetnFaces(); iFace++)
	{
		cout << GetNeighbor_Elements(iFace) << ", ";
	}
	cout << ")"  << endl;
}

unsigned short CVertexMPI::nFaces = 0;

unsigned short CVertexMPI::nNodes = 1;

unsigned short CVertexMPI::nNeighbor_Elements = 0;

unsigned short CVertexMPI::VTK_Type = 1;

unsigned short CVertexMPI::maxNodesFace = 0;

CVertexMPI::CVertexMPI(unsigned long val_point, unsigned short val_nDim) : CPrimalGrid() {
	unsigned short iDim;
	
	/*--- Allocate CG coordinates ---*/
	nDim = val_nDim;
	Coord_CG = new su2double[nDim];
	for (iDim = 0; iDim < nDim; iDim++) Coord_CG[iDim] = 0.0;
	
	/*--- Allocate and define face structure of the element ---*/
	Nodes = new unsigned long[nNodes];
	Nodes[0] = val_point;
	
	/*--- By default, no rotation in the solution ---*/
	Rotation_Type = 0;
	
}

CVertexMPI::~CVertexMPI() {
  unsigned short iFaces;
  
    for (iFaces = 0; iFaces < nFaces; iFaces++)
      if (Coord_FaceElems_CG[iFaces] != NULL) delete[] Coord_FaceElems_CG[iFaces];
    if (Coord_FaceElems_CG != NULL) delete[] Coord_FaceElems_CG;

}

void CVertexMPI::Change_Orientation(void) { cout << "Not defined orientation change" << endl; }

unsigned short CLine::Faces[1][2]={{0,1}};

unsigned short CLine::Neighbor_Nodes[2][1]={{1},{0}};

unsigned short CLine::nNodesFace[1]={2};

unsigned short CLine::nNeighbor_Nodes[2]={1,1};

unsigned short CLine::nFaces = 1;

unsigned short CLine::nNodes = 2;

unsigned short CLine::nNeighbor_Elements = 1;

unsigned short CLine::VTK_Type = 3;

unsigned short CLine::maxNodesFace = 2;

CLine::CLine(unsigned long val_point_0, unsigned long val_point_1,
             unsigned short val_nDim) : CPrimalGrid() {
	unsigned short iDim, iFace;

	/*--- Allocate CG coordinates ---*/
  
	nDim = val_nDim;
	Coord_CG = new su2double[nDim];
	for (iDim = 0; iDim < nDim; iDim++)
		Coord_CG[iDim] = 0.0;
	Coord_FaceElems_CG = new su2double* [nFaces];
	for (iFace = 0; iFace < nFaces; iFace++) {
		Coord_FaceElems_CG[iFace] = new su2double [nDim];
		for (iDim = 0; iDim < nDim; iDim++)
			Coord_FaceElems_CG[iFace][iDim] = 0.0;
	}
	
	/*--- Allocate and define face structure of the element ---*/
  
	Nodes = new unsigned long[nNodes];
	Nodes[0] = val_point_0;
	Nodes[1] = val_point_1;
  
}

CLine::~CLine() {
  unsigned short iFaces;
<<<<<<< HEAD
  /*Must be deleted here rather than parent class b/c parent class does not have nFaces*/
=======
  
>>>>>>> 1809033a
  for (iFaces = 0; iFaces < nFaces; iFaces++)
    if (Coord_FaceElems_CG[iFaces] != NULL) delete[] Coord_FaceElems_CG[iFaces];
  if (Coord_FaceElems_CG != NULL) delete[] Coord_FaceElems_CG;

}

void CLine::Change_Orientation(void) {
	unsigned long iPoint, jPoint;
  
	iPoint = Nodes[0];
	jPoint = Nodes[1];
	Nodes[0] = jPoint;
	Nodes[1] = iPoint;
}

unsigned short CTriangle::Faces[3][2] = {{0,1},{1,2},{2,0}};

unsigned short CTriangle::Neighbor_Nodes[3][2] = {{1,2},{2,0},{0,1}};

unsigned short CTriangle::nNodesFace[3] = {2,2,2};

unsigned short CTriangle::nNeighbor_Nodes[3] = {2,2,2};

unsigned short CTriangle::nFaces = 3;

unsigned short CTriangle::nNodes = 3;

unsigned short CTriangle::nNeighbor_Elements = 3;

unsigned short CTriangle::VTK_Type = 5;

unsigned short CTriangle::maxNodesFace = 2;

CTriangle::CTriangle(unsigned long val_point_0, unsigned long val_point_1,
					 unsigned long val_point_2, unsigned short val_nDim) : CPrimalGrid() {
	unsigned short iDim, iFace, iNeighbor_Elements;

	/*--- Allocate CG coordinates ---*/
	nDim = val_nDim;
	Coord_CG = new su2double[nDim];
	for (iDim = 0; iDim < nDim; iDim++)
		Coord_CG[iDim] = 0.0;
	Coord_FaceElems_CG = new su2double* [nFaces];
	for (iFace = 0; iFace < nFaces; iFace++) {
		Coord_FaceElems_CG[iFace] = new su2double [nDim];
		for (iDim = 0; iDim < nDim; iDim++)
			Coord_FaceElems_CG[iFace][iDim] = 0.0;
	}
	/*--- Allocate and define face structure of the element ---*/
	Nodes = new unsigned long[nNodes];
	Nodes[0] = val_point_0;
	Nodes[1] = val_point_1;
	Nodes[2] = val_point_2;
	
	/*--- Allocate and define neighbor elements to a element ---*/
	nNeighbor_Elements = nFaces;
	Neighbor_Elements = new long[nNeighbor_Elements];
	for (iNeighbor_Elements = 0; iNeighbor_Elements<nNeighbor_Elements; iNeighbor_Elements++) {
		Neighbor_Elements[iNeighbor_Elements]=-1;
	}
  
}

CTriangle::~CTriangle() {
  unsigned short iFaces;

  for (iFaces = 0; iFaces < nFaces; iFaces++)
    if (Coord_FaceElems_CG[iFaces] != NULL) delete[] Coord_FaceElems_CG[iFaces];
  if (Coord_FaceElems_CG != NULL) delete[] Coord_FaceElems_CG;
  
}

void CTriangle::Change_Orientation(void) {
	unsigned long iPoint, Point_2;
	iPoint = Nodes[0];
	Point_2 = Nodes[2];
	Nodes[0] = Point_2;
	Nodes[2] = iPoint;
  
}

unsigned short CQuadrilateral::Faces[4][2] = {{0,1},{1,2},{2,3},{3,0}};

unsigned short CQuadrilateral::Neighbor_Nodes[4][2] = {{1,3},{2,0},{3,1},{0,2}};

unsigned short CQuadrilateral::nNodesFace[4] = {2,2,2,2};

unsigned short CQuadrilateral::nNeighbor_Nodes[4] = {2,2,2,2};

unsigned short CQuadrilateral::nFaces = 4;

unsigned short CQuadrilateral::nNodes = 4;

unsigned short CQuadrilateral::nNeighbor_Elements = 4;

unsigned short CQuadrilateral::VTK_Type = 9;

unsigned short CQuadrilateral::maxNodesFace = 2;

CQuadrilateral::CQuadrilateral(unsigned long val_point_0, unsigned long val_point_1,
					   unsigned long val_point_2, unsigned long val_point_3, unsigned short val_nDim) 
: CPrimalGrid() {
	unsigned short iDim, iFace, iNeighbor_Elements;

	/*--- Allocate CG coordinates ---*/
	nDim = val_nDim;
	Coord_CG = new su2double[nDim];
	for (iDim = 0; iDim < nDim; iDim++)
		Coord_CG[iDim] = 0.0;
	Coord_FaceElems_CG = new su2double* [nFaces];
	for (iFace = 0; iFace < nFaces; iFace++) {
		Coord_FaceElems_CG[iFace] = new su2double [nDim];
		for (iDim = 0; iDim < nDim; iDim++)
			Coord_FaceElems_CG[iFace][iDim] = 0.0;
	}
	
	/*--- Allocate and define face structure of the element ---*/
	Nodes = new unsigned long[nNodes];
	Nodes[0] = val_point_0;
	Nodes[1] = val_point_1;
	Nodes[2] = val_point_2;
	Nodes[3] = val_point_3;
	
	
	nNeighbor_Elements = nFaces;
	Neighbor_Elements = new long[nNeighbor_Elements];
	for (iNeighbor_Elements = 0; iNeighbor_Elements<nNeighbor_Elements; iNeighbor_Elements++) {
		Neighbor_Elements[iNeighbor_Elements]=-1;
	}
  
}

CQuadrilateral::~CQuadrilateral() {
  unsigned short iFaces;
  
  for (iFaces = 0; iFaces < nFaces; iFaces++)
    if (Coord_FaceElems_CG[iFaces] != NULL) delete[] Coord_FaceElems_CG[iFaces];
  if (Coord_FaceElems_CG != NULL) delete[] Coord_FaceElems_CG;
  
}

void CQuadrilateral::Change_Orientation(void) {
	unsigned long jPoint, Point_3;
	jPoint = Nodes[1];
	Point_3 = Nodes[3];
	Nodes[1] = Point_3;
	Nodes[3] = jPoint;
  
}

unsigned short CTetrahedron::Faces[4][3]={{0,2,1},{0,1,3},{0,3,2},{1,2,3}};

unsigned short CTetrahedron::Neighbor_Nodes[4][3]={{1,2,3},{0,2,3},{0,1,3},{0,1,2}};

unsigned short CTetrahedron::nNodesFace[4]={3,3,3,3};

unsigned short CTetrahedron::nNeighbor_Nodes[4]={3,3,3,3};

unsigned short CTetrahedron::nFaces = 4;

unsigned short CTetrahedron::nNodes = 4;

unsigned short CTetrahedron::nNeighbor_Elements = 4;

unsigned short CTetrahedron::VTK_Type = 10;

unsigned short CTetrahedron::maxNodesFace = 3;

CTetrahedron::CTetrahedron(unsigned long val_point_0, unsigned long val_point_1,
						   unsigned long val_point_2, unsigned long val_point_3) : CPrimalGrid() {
	unsigned short iDim, iFace, iNeighbor_Elements;

	/*--- Allocate CG coordinates ---*/
	nDim = 3;
	Coord_CG = new su2double[nDim];
	for (iDim = 0; iDim < nDim; iDim++)
		Coord_CG[iDim] = 0.0;
	Coord_FaceElems_CG = new su2double* [nFaces];
	for (iFace = 0; iFace < nFaces; iFace++) {
		Coord_FaceElems_CG[iFace] = new su2double [nDim];
		for (iDim = 0; iDim < nDim; iDim++)
			Coord_FaceElems_CG[iFace][iDim] = 0.0;
	}
	
	/*--- Allocate and define face structure of the element ---*/
	Nodes = new unsigned long[nNodes];
	Nodes[0] = val_point_0;
	Nodes[1] = val_point_1;
	Nodes[2] = val_point_2;
	Nodes[3] = val_point_3;
	
	/*--- Allocate and define neighbor elements to a element ---*/
	nNeighbor_Elements = nFaces;
	Neighbor_Elements = new long[nNeighbor_Elements];
	for (iNeighbor_Elements = 0; iNeighbor_Elements<nNeighbor_Elements; iNeighbor_Elements++) {
		Neighbor_Elements[iNeighbor_Elements]=-1;
	}
  
}

CTetrahedron::~CTetrahedron() {
  unsigned short iFaces;
  
  for (iFaces = 0; iFaces < nFaces; iFaces++)
    if (Coord_FaceElems_CG[iFaces] != NULL) delete[] Coord_FaceElems_CG[iFaces];
  if (Coord_FaceElems_CG != NULL) delete[] Coord_FaceElems_CG;
  
}

void CTetrahedron::Change_Orientation(void) {
	unsigned long iPoint, jPoint;
	iPoint = Nodes[0];
	jPoint = Nodes[1];
	Nodes[0] = jPoint;
	Nodes[1] = iPoint;
  
}

unsigned short CHexahedron::Faces[6][4] = {{0,1,5,4},{1,2,6,5},{2,3,7,6},{3,0,4,7},{0,3,2,1},{4,5,6,7}};

unsigned short CHexahedron::Neighbor_Nodes[8][3] = {{1,3,4},{0,2,5},{1,3,6},{0,2,7},{0,5,7},{4,6,1},{2,5,7},{4,3,6}};

unsigned short CHexahedron::nNodesFace[6] = {4,4,4,4,4,4};

unsigned short CHexahedron::nNeighbor_Nodes[8] = {3,3,3,3,3,3,3,3};

unsigned short CHexahedron::nFaces = 6;

unsigned short CHexahedron::nNodes = 8;

unsigned short CHexahedron::nNeighbor_Elements = 6;

unsigned short CHexahedron::VTK_Type = 12;

unsigned short CHexahedron::maxNodesFace = 4;

CHexahedron::CHexahedron(unsigned long val_point_0, unsigned long val_point_1,
						 unsigned long val_point_2, unsigned long val_point_3, 
						 unsigned long val_point_4, unsigned long val_point_5, 
						 unsigned long val_point_6, unsigned long val_point_7) : CPrimalGrid() {
	unsigned short iDim, iFace, iNeighbor_Elements;

	/*--- Allocate center-of-gravity coordinates ---*/
	nDim = 3;
	Coord_CG = new su2double[nDim];
	for (iDim = 0; iDim < nDim; iDim++)
		Coord_CG[iDim] = 0.0;
	Coord_FaceElems_CG = new su2double* [nFaces];
	for (iFace = 0; iFace < nFaces; iFace++) {
		Coord_FaceElems_CG[iFace] = new su2double [nDim];
		for (iDim = 0; iDim < nDim; iDim++)
			Coord_FaceElems_CG[iFace][iDim] = 0.0;
	}
	
	/*--- Allocate and define face structure of the element ---*/
	Nodes = new unsigned long[nNodes];
	Nodes[0] = val_point_0;	Nodes[1] = val_point_1;
	Nodes[2] = val_point_2;	Nodes[3] = val_point_3;
	Nodes[4] = val_point_4;	Nodes[5] = val_point_5;
	Nodes[6] = val_point_6;	Nodes[7] = val_point_7;
	
	/*--- Allocate and define neighbor elements to a element ---*/
	nNeighbor_Elements = nFaces;
	Neighbor_Elements = new long[nNeighbor_Elements];
	for (iNeighbor_Elements = 0; iNeighbor_Elements<nNeighbor_Elements; iNeighbor_Elements++) {
		Neighbor_Elements[iNeighbor_Elements]=-1;
	}
  
}

CHexahedron::~CHexahedron() {
  unsigned short iFaces;
  
  for (iFaces = 0; iFaces < nFaces; iFaces++)
    if (Coord_FaceElems_CG[iFaces] != NULL) delete[] Coord_FaceElems_CG[iFaces];
  if (Coord_FaceElems_CG != NULL) delete[] Coord_FaceElems_CG;
  
}

void CHexahedron::Change_Orientation(void) {
	unsigned long Point_0, Point_1, Point_2, Point_3, Point_4, Point_5, Point_6, Point_7;
	Point_0 = Nodes[0];
	Point_1 = Nodes[1];
	Point_2 = Nodes[2];
	Point_3 = Nodes[3];
	Point_4 = Nodes[4];
	Point_5 = Nodes[5];
	Point_6 = Nodes[6];
	Point_7 = Nodes[7];
	
	Nodes[0] = Point_7;
	Nodes[1] = Point_4;
	Nodes[2] = Point_5;
	Nodes[3] = Point_6;
	Nodes[4] = Point_3;
	Nodes[5] = Point_0;
	Nodes[6] = Point_1;
	Nodes[7] = Point_2;
  
}

unsigned short CPrism::Faces[5][4] = {{3,4,1,0},{5,2,1,4},{2,5,3,0},{0,1,2,2},{5,4,3,3}};

unsigned short CPrism::Neighbor_Nodes[6][3] = {{1,2,3},{0,2,4},{1,0,5},{0,4,5},{3,5,1},{4,3,2}};

unsigned short CPrism::nNodesFace[5] = {4,4,4,3,3};

unsigned short CPrism::nNeighbor_Nodes[6] = {3,3,3,3,3,3};

unsigned short CPrism::nFaces = 5;

unsigned short CPrism::nNodes = 6;

unsigned short CPrism::nNeighbor_Elements = 5;

unsigned short CPrism::VTK_Type = 13;

unsigned short CPrism::maxNodesFace = 4;

CPrism::CPrism(unsigned long val_point_0, unsigned long val_point_1, 
			   unsigned long val_point_2, unsigned long val_point_3, 
			   unsigned long val_point_4, unsigned long val_point_5) : CPrimalGrid() {
	unsigned short iDim, iFace, iNeighbor_Elements;

	/*--- Allocate CG coordinates ---*/
	nDim = 3;
	Coord_CG = new su2double[nDim];
	for (iDim = 0; iDim < nDim; iDim++) Coord_CG[iDim] = 0.0;
	
	Coord_FaceElems_CG = new su2double* [nFaces];
	for (iFace = 0; iFace < nFaces; iFace++) {
		Coord_FaceElems_CG[iFace] = new su2double [nDim];
		for (iDim = 0; iDim < nDim; iDim++)
			Coord_FaceElems_CG[iFace][iDim] = 0.0;
	}
	
	/*--- Allocate and define face structure of the element ---*/
	Nodes = new unsigned long[nNodes];
	Nodes[0] = val_point_0;
	Nodes[1] = val_point_1;
	Nodes[2] = val_point_2;
	Nodes[3] = val_point_3;
	Nodes[4] = val_point_4;
	Nodes[5] = val_point_5;
	
	/*--- Allocate and define neighbor elements to a element ---*/
	nNeighbor_Elements = nFaces;
	Neighbor_Elements = new long[nNeighbor_Elements];
	for (iNeighbor_Elements = 0; iNeighbor_Elements<nNeighbor_Elements; iNeighbor_Elements++) {
		Neighbor_Elements[iNeighbor_Elements]=-1;
	}
  
}

CPrism::~CPrism() {
  unsigned short iFaces;
  
  for (iFaces = 0; iFaces < nFaces; iFaces++)
    if (Coord_FaceElems_CG[iFaces] != NULL) delete[] Coord_FaceElems_CG[iFaces];
  if (Coord_FaceElems_CG != NULL) delete[] Coord_FaceElems_CG;
  
}

void CPrism::Change_Orientation(void) {
	unsigned long Point_0, Point_1, Point_3, Point_4;
	Point_0 = Nodes[0];
	Point_1 = Nodes[1];
	Point_3 = Nodes[3];
	Point_4 = Nodes[4];
	
	Nodes[0] = Point_1;
	Nodes[1] = Point_0;
	Nodes[3] = Point_4;
	Nodes[4] = Point_3;
  
}

unsigned short CPyramid::Faces[5][4] = {{0,3,2,1},{4,3,0,0},{4,0,1,1},{2,4,1,1},{3,4,2,2}};

unsigned short CPyramid::Neighbor_Nodes[5][4] = {{1,3,4,4},{0,2,4,4},{1,3,4,4},{2,0,4,4},{0,1,2,3}};

unsigned short CPyramid::nNodesFace[5] = {4,3,3,3,3};

unsigned short CPyramid::nNeighbor_Nodes[5] = {3,3,3,3,4};

unsigned short CPyramid::nFaces = 5;

unsigned short CPyramid::nNodes = 5;

unsigned short CPyramid::nNeighbor_Elements = 5;

unsigned short CPyramid::VTK_Type = 14;

unsigned short CPyramid::maxNodesFace = 4;

CPyramid::CPyramid(unsigned long val_point_0, unsigned long val_point_1,
				   unsigned long val_point_2, unsigned long val_point_3, 
				   unsigned long val_point_4) : CPrimalGrid() {
	unsigned short iDim, iFace, iNeighbor_Elements;

	/*--- Allocate CG coordinates ---*/
	nDim = 3;
	Coord_CG = new su2double[nDim];
	for (iDim = 0; iDim < nDim; iDim++)
		Coord_CG[iDim] = 0.0;
	Coord_FaceElems_CG = new su2double* [nFaces];
	for (iFace = 0; iFace < nFaces; iFace++) {
		Coord_FaceElems_CG[iFace] = new su2double [nDim];
		for (iDim = 0; iDim < nDim; iDim++)
			Coord_FaceElems_CG[iFace][iDim] = 0.0;
	}
	
	/*--- Allocate and define face structure of the element ---*/
	Nodes = new unsigned long[nNodes];
	Nodes[0] = val_point_0;
	Nodes[1] = val_point_1;
	Nodes[2] = val_point_2;
	Nodes[3] = val_point_3;
	Nodes[4] = val_point_4;
	
	/*--- Allocate and define neighbor elements to a element ---*/
	nNeighbor_Elements = nFaces;
	Neighbor_Elements = new long[nNeighbor_Elements];
	for (iNeighbor_Elements = 0; iNeighbor_Elements<nNeighbor_Elements; iNeighbor_Elements++) {
		Neighbor_Elements[iNeighbor_Elements]=-1;
	}
  
}

CPyramid::~CPyramid() {
  unsigned short iFaces;
  
  for (iFaces = 0; iFaces < nFaces; iFaces++)
    if (Coord_FaceElems_CG[iFaces] != NULL) delete[] Coord_FaceElems_CG[iFaces];
  if (Coord_FaceElems_CG != NULL) delete[] Coord_FaceElems_CG;
  
}

void CPyramid::Change_Orientation(void) { cout << "Not defined orientation change" << endl; }<|MERGE_RESOLUTION|>--- conflicted
+++ resolved
@@ -2,11 +2,7 @@
  * \file primal_grid_structure.cpp
  * \brief Main classes for defining the primal grid elements
  * \author F. Palacios
-<<<<<<< HEAD
- * \version 4.0.1 "Cardinal"
-=======
  * \version 4.1.0 "Cardinal"
->>>>>>> 1809033a
  *
  * SU2 Lead Developers: Dr. Francisco Palacios (Francisco.D.Palacios@boeing.com).
  *                      Dr. Thomas D. Economon (economon@stanford.edu).
@@ -17,11 +13,7 @@
  *                 Prof. Alberto Guardone's group at Polytechnic University of Milan.
  *                 Prof. Rafael Palacios' group at Imperial College London.
  *
-<<<<<<< HEAD
- * Copyright (C) 2012-2015 SU2, the open-source CFD code.
-=======
  * Copyright (C) 2012-2016 SU2, the open-source CFD code.
->>>>>>> 1809033a
  *
  * SU2 is free software; you can redistribute it and/or
  * modify it under the terms of the GNU Lesser General Public
@@ -59,18 +51,12 @@
    
 }
 
-<<<<<<< HEAD
-void CPrimalGrid::SetCG(su2double **val_coord) {
-	unsigned short iDim, iNode, NodeFace, iFace;
-	
-=======
 void CPrimalGrid::SetCoord_CG(su2double **val_coord) {
 	unsigned short iDim, iNode, NodeFace, iFace;
 	
   AD::StartPreacc();
   AD::SetPreaccIn(val_coord, GetnNodes(), nDim);
 
->>>>>>> 1809033a
 	for (iDim = 0; iDim < nDim; iDim++) {
 		Coord_CG[iDim] = 0.0;
 		for (iNode = 0; iNode < GetnNodes();  iNode++)
@@ -85,14 +71,11 @@
 				Coord_FaceElems_CG[iFace][iDim] += val_coord[NodeFace][iDim]/su2double(GetnNodesFace(iFace));
 			}
 		}
-<<<<<<< HEAD
-=======
 
   AD::SetPreaccOut(Coord_CG, nDim);
   AD::SetPreaccOut(Coord_FaceElems_CG, GetnFaces(), nDim);
   AD::EndPreacc();
 
->>>>>>> 1809033a
 }
 
 void CPrimalGrid::GetAllNeighbor_Elements() {
@@ -187,11 +170,7 @@
 
 CLine::~CLine() {
   unsigned short iFaces;
-<<<<<<< HEAD
-  /*Must be deleted here rather than parent class b/c parent class does not have nFaces*/
-=======
-  
->>>>>>> 1809033a
+  
   for (iFaces = 0; iFaces < nFaces; iFaces++)
     if (Coord_FaceElems_CG[iFaces] != NULL) delete[] Coord_FaceElems_CG[iFaces];
   if (Coord_FaceElems_CG != NULL) delete[] Coord_FaceElems_CG;
