/*!
 * \file element_linear.cpp
 * \brief Definition of the linear element structure for structural applications
 * \author R. Sanchez
 * \version 4.2.0 "Cardinal"
 *
 * SU2 Lead Developers: Dr. Francisco Palacios (Francisco.D.Palacios@boeing.com).
 *                      Dr. Thomas D. Economon (economon@stanford.edu).
 *
 * SU2 Developers: Prof. Juan J. Alonso's group at Stanford University.
 *                 Prof. Piero Colonna's group at Delft University of Technology.
 *                 Prof. Nicolas R. Gauger's group at Kaiserslautern University of Technology.
 *                 Prof. Alberto Guardone's group at Polytechnic University of Milan.
 *                 Prof. Rafael Palacios' group at Imperial College London.
 *
 * Copyright (C) 2012-2016 SU2, the open-source CFD code.
 *
 * SU2 is free software; you can redistribute it and/or
 * modify it under the terms of the GNU Lesser General Public
 * License as published by the Free Software Foundation; either
 * version 2.1 of the License, or (at your option) any later version.
 *
 * SU2 is distributed in the hope that it will be useful,
 * but WITHOUT ANY WARRANTY; without even the implied warranty of
 * MERCHANTABILITY or FITNESS FOR A PARTICULAR PURPOSE. See the GNU
 * Lesser General Public License for more details.
 *
 * You should have received a copy of the GNU Lesser General Public
 * License along with SU2. If not, see <http://www.gnu.org/licenses/>.
 */

#include "../include/element_structure.hpp"

CTRIA1::CTRIA1(void) : CElement() {

}

CTRIA1::CTRIA1(unsigned short val_nDim, CConfig *config)
: CElement(val_nDim, config) {

	unsigned short iNode, iGauss, jNode;
	unsigned short nDimSq;

	bool body_forces = config->GetDeadLoad();	// Body forces (dead loads).

	nNodes = 3;
	nGaussPoints = 1;

	nDimSq = nDim*nDim;

	GaussPoint = new CGaussVariable*[nGaussPoints];
	for (iGauss = 0; iGauss < nGaussPoints; iGauss++) {
		GaussPoint[iGauss] = new CGaussVariable(iGauss, nDim, nNodes);
	}

	NodalExtrap = new su2double*[nNodes];
	for (iNode = 0; iNode < nNodes; iNode++) {
		NodalExtrap[iNode] = new su2double[nGaussPoints];
	}

	NodalStress = new su2double*[nNodes];
	for (iNode = 0; iNode < nNodes; iNode++) {
		NodalStress[iNode] = new su2double[3];
	}

	/*--- Initialize structure for current and reference configuration ---*/

	CurrentCoord = new su2double*[nNodes];
	for (iNode = 0; iNode < nNodes; iNode++){
		CurrentCoord [iNode] = new su2double[nDim];
	}

	RefCoord = new su2double*[nNodes];
	for (iNode = 0; iNode < nNodes; iNode++){
		RefCoord [iNode] = new su2double[nDim];
	}

	GaussWeight = new su2double [nGaussPoints];

	GaussCoord = new su2double*[nGaussPoints];
	for (iGauss = 0; iGauss < nGaussPoints; iGauss++){
		GaussCoord [iGauss] = new su2double[nDim];
	}

	GaussCoord[0][0] = 0.333333333333333;  GaussCoord[0][1] = 0.333333333333333;  GaussWeight[0] = 0.5;

	Mab = new su2double *[nNodes];
	for (iNode = 0; iNode < nNodes; iNode++){
		Mab[iNode] = new su2double [nNodes];
	}

	Kab = new su2double **[nNodes];
	for (iNode = 0; iNode < nNodes; iNode++){
		Kab [iNode] = new su2double*[nNodes];
		for (jNode = 0; jNode < nNodes; jNode++){
			Kab [iNode][jNode] = new su2double[nDimSq];
		}
	}

	Ks_ab = new su2double *[nNodes];
	for (iNode = 0; iNode < nNodes; iNode++){
		Ks_ab[iNode] = new su2double [nNodes];
	}

	Kt_a = new su2double *[nNodes];
	for (iNode = 0; iNode < nNodes; iNode++){
		Kt_a[iNode] = new su2double [nDim];
	}

	if (body_forces){
		FDL_a = new su2double *[nNodes];
		for (iNode = 0; iNode < nNodes; iNode++){
			FDL_a[iNode] = new su2double [nDim];
		}
	}
	else{
		FDL_a = NULL;
	}

	su2double Xi, Eta, val_Ni;
	for (iGauss = 0; iGauss < nGaussPoints; iGauss++){
		  Xi = GaussCoord[iGauss][0];
		  Eta = GaussCoord[iGauss][1];

		  val_Ni = Xi;
		  GaussPoint[iGauss]->SetNi(val_Ni,0);
		  val_Ni = Eta;
		  GaussPoint[iGauss]->SetNi(val_Ni,1);
		  val_Ni = 1-Xi-Eta;
		  GaussPoint[iGauss]->SetNi(val_Ni,2);
	}

	/*--- Shape functions evaluated at the nodes for extrapolation of the stresses at the Gaussian Points ---*/
	/*--- The stress is constant at a TRIA element ---*/
	NodalExtrap[0][0] = 1.0;
	NodalExtrap[1][0] = 1.0;
	NodalExtrap[2][0] = 1.0;

}

CTRIA1::~CTRIA1(void) {

}

void CTRIA1::ComputeGrad_Linear(void){

	  su2double Jacobian[2][2], dNiXj[3][2];
	  su2double detJac, GradNi_Xj;
	  su2double ad[2][2];
	  unsigned short iNode, iDim, jDim, iGauss;

	  for (iGauss = 0; iGauss < nGaussPoints; iGauss++){

		  /*--- dN/d xi, dN/d eta ---*/

		  dNiXj[0][0] = 1.0; 	dNiXj[0][1] = 0.0;
		  dNiXj[1][0] = 0.0; 	dNiXj[1][1] = 1.0;
		  dNiXj[2][0] = -1.0; 	dNiXj[2][1] = -1.0;

		  /*--- Jacobian transformation ---*/
		  /*--- This does dX/dXi transpose ---*/

		  for (iDim = 0; iDim < nDim; iDim++) {
			for (jDim = 0; jDim < nDim; jDim++) {
			  Jacobian[iDim][jDim] = 0.0;
			  for (iNode = 0; iNode < nNodes; iNode++) {
				  Jacobian[iDim][jDim] = Jacobian[iDim][jDim]+RefCoord[iNode][jDim]*dNiXj[iNode][iDim];
			  }
			}
		  }

		  /*--- Adjoint to Jacobian ---*/

		  ad[0][0] = Jacobian[1][1];
		  ad[0][1] = -Jacobian[0][1];
		  ad[1][0] = -Jacobian[1][0];
		  ad[1][1] = Jacobian[0][0];

		  /*--- Determinant of Jacobian ---*/

		  detJac = ad[0][0]*ad[1][1]-ad[0][1]*ad[1][0];

		  GaussPoint[iGauss]->SetJ_X(detJac);

		  /*--- Jacobian inverse (it was already computed as transpose) ---*/

		  for (iDim = 0; iDim < 2; iDim++) {
			for (jDim = 0; jDim < 2; jDim++) {
			  Jacobian[iDim][jDim] = ad[iDim][jDim]/detJac;
			}
		  }

		  /*--- Derivatives with respect to global coordinates ---*/

		  for (iNode = 0; iNode < nNodes; iNode++) {
			  for (iDim = 0; iDim < nDim; iDim++){
				  GradNi_Xj = 0.0;
				  for (jDim = 0; jDim < nDim; jDim++){
					  GradNi_Xj += Jacobian[iDim][jDim]*dNiXj[iNode][jDim];
				  }
				  GaussPoint[iGauss]->SetGradNi_Xj(GradNi_Xj, iDim, iNode);
			  }
		  }
	  }

}

void CTRIA1::ComputeGrad_NonLinear(void){

	  su2double Jac_Ref[2][2], Jac_Curr[2][2], dNiXj[3][2];
	  su2double detJac_Ref, detJac_Curr, GradNi_Xj_Ref, GradNi_Xj_Curr;
	  su2double ad_Ref[2][2], ad_Curr[2][2];
	  unsigned short iNode, iDim, jDim, iGauss;

	  for (iGauss = 0; iGauss < nGaussPoints; iGauss++){

		  /*--- dN/d xi, dN/d eta ---*/

		  dNiXj[0][0] = 1.0; 	dNiXj[0][1] = 0.0;
		  dNiXj[1][0] = 0.0; 	dNiXj[1][1] = 1.0;
		  dNiXj[2][0] = -1.0; 	dNiXj[2][1] = -1.0;

		  /*--- Jacobian transformation ---*/
		  /*--- This does dX/dXi transpose ---*/

		  for (iDim = 0; iDim < nDim; iDim++) {
			for (jDim = 0; jDim < nDim; jDim++) {
			  Jac_Ref[iDim][jDim] = 0.0;
			  Jac_Curr[iDim][jDim] = 0.0;
			  for (iNode = 0; iNode < nNodes; iNode++) {
				  Jac_Ref[iDim][jDim] = Jac_Ref[iDim][jDim]+RefCoord[iNode][jDim]*dNiXj[iNode][iDim];
				  Jac_Curr[iDim][jDim] = Jac_Curr[iDim][jDim]+CurrentCoord[iNode][jDim]*dNiXj[iNode][iDim];
			  }
			}
		  }

		  /*--- Adjoint to Jacobian ---*/

		  ad_Ref[0][0] = Jac_Ref[1][1];
		  ad_Ref[0][1] = -Jac_Ref[0][1];
		  ad_Ref[1][0] = -Jac_Ref[1][0];
		  ad_Ref[1][1] = Jac_Ref[0][0];

		  ad_Curr[0][0] = Jac_Curr[1][1];
		  ad_Curr[0][1] = -Jac_Curr[0][1];
		  ad_Curr[1][0] = -Jac_Curr[1][0];
		  ad_Curr[1][1] = Jac_Curr[0][0];

		  /*--- Determinant of Jacobian ---*/

		  detJac_Ref = ad_Ref[0][0]*ad_Ref[1][1]-ad_Ref[0][1]*ad_Ref[1][0];
		  detJac_Curr = ad_Curr[0][0]*ad_Curr[1][1]-ad_Curr[0][1]*ad_Curr[1][0];

		  GaussPoint[iGauss]->SetJ_X(detJac_Ref);
		  GaussPoint[iGauss]->SetJ_x(detJac_Curr);

		  /*--- Jacobian inverse (it was already computed as transpose) ---*/

		  for (iDim = 0; iDim < 2; iDim++) {
			for (jDim = 0; jDim < 2; jDim++) {
				Jac_Ref[iDim][jDim] = ad_Ref[iDim][jDim]/detJac_Ref;
				Jac_Curr[iDim][jDim] = ad_Curr[iDim][jDim]/detJac_Curr;
			}
		  }

		  /*--- Derivatives with respect to global coordinates ---*/

		  for (iNode = 0; iNode < nNodes; iNode++) {
			  for (iDim = 0; iDim < nDim; iDim++){
				  GradNi_Xj_Ref = 0.0;
				  GradNi_Xj_Curr = 0.0;
				  for (jDim = 0; jDim < nDim; jDim++){
					  GradNi_Xj_Ref += Jac_Ref[iDim][jDim]*dNiXj[iNode][jDim];
					  GradNi_Xj_Curr += Jac_Curr[iDim][jDim]*dNiXj[iNode][jDim];
				  }
				  GaussPoint[iGauss]->SetGradNi_Xj(GradNi_Xj_Ref, iDim, iNode);
				  GaussPoint[iGauss]->SetGradNi_xj(GradNi_Xj_Curr, iDim, iNode);
			  }
		  }
	  }


}

CQUAD4::CQUAD4(void) : CElement() {

}

CQUAD4::CQUAD4(unsigned short val_nDim, CConfig *config)
: CElement(val_nDim, config) {

	unsigned short iNode, iGauss, jNode;
	unsigned short nDimSq;

	bool body_forces = config->GetDeadLoad();	// Body forces (dead loads).

	nNodes = 4;
	nGaussPoints = 4;

	nDimSq = nDim*nDim;

	GaussPoint = new CGaussVariable*[nGaussPoints];
	for (iGauss = 0; iGauss < nGaussPoints; iGauss++) {
		GaussPoint[iGauss] = new CGaussVariable(iGauss, nDim, nNodes);
	}

	NodalExtrap = new su2double*[nNodes];
	for (iNode = 0; iNode < nNodes; iNode++) {
		NodalExtrap[iNode] = new su2double[nGaussPoints];
	}

	NodalStress = new su2double*[nNodes];
	for (iNode = 0; iNode < nNodes; iNode++) {
		NodalStress[iNode] = new su2double[3];
	}

	/*--- Initialize structure for current and reference configuration ---*/

	CurrentCoord = new su2double*[nNodes];
	for (iNode = 0; iNode < nNodes; iNode++){
		CurrentCoord [iNode] = new su2double[nDim];
	}

	RefCoord = new su2double*[nNodes];
	for (iNode = 0; iNode < nNodes; iNode++){
		RefCoord [iNode] = new su2double[nDim];
	}

	GaussWeight = new su2double [nGaussPoints];

	GaussCoord = new su2double*[nGaussPoints];
	for (iGauss = 0; iGauss < nGaussPoints; iGauss++){
		GaussCoord [iGauss] = new su2double[nDim];
	}

	GaussCoord[0][0] = -0.577350269189626;  GaussCoord[0][1] = -0.577350269189626;  GaussWeight[0] = 1.0;
	GaussCoord[1][0] = 0.577350269189626;   GaussCoord[1][1] = -0.577350269189626;  GaussWeight[1] = 1.0;
	GaussCoord[2][0] = 0.577350269189626;   GaussCoord[2][1] = 0.577350269189626;   GaussWeight[2] = 1.0;
	GaussCoord[3][0] = -0.577350269189626;  GaussCoord[3][1] = 0.577350269189626;   GaussWeight[3] = 1.0;

	Mab = new su2double *[nNodes];
	for (iNode = 0; iNode < nNodes; iNode++){
		Mab[iNode] = new su2double [nNodes];
	}

	Kab = new su2double **[nNodes];
	for (iNode = 0; iNode < nNodes; iNode++){
		Kab [iNode] = new su2double*[nNodes];
		for (jNode = 0; jNode < nNodes; jNode++){
			Kab [iNode][jNode] = new su2double[nDimSq];
		}
	}

	Ks_ab = new su2double *[nNodes];
	for (iNode = 0; iNode < nNodes; iNode++){
		Ks_ab[iNode] = new su2double [nNodes];
	}

	Kt_a = new su2double *[nNodes];
	for (iNode = 0; iNode < nNodes; iNode++){
		Kt_a[iNode] = new su2double [nDim];
	}

	if (body_forces){
		FDL_a = new su2double *[nNodes];
		for (iNode = 0; iNode < nNodes; iNode++){
			FDL_a[iNode] = new su2double [nDim];
		}
	}
	else{
		FDL_a = NULL;
	}

	/*--- Store the shape functions (they only need to be computed once) ---*/
	su2double Xi, Eta, val_Ni;
	for (iGauss = 0; iGauss < nGaussPoints; iGauss++){
		  Xi = GaussCoord[iGauss][0];
		  Eta = GaussCoord[iGauss][1];

		  val_Ni = 0.25*(1.0-Xi)*(1.0-Eta);		GaussPoint[iGauss]->SetNi(val_Ni,0);
		  val_Ni = 0.25*(1.0+Xi)*(1.0-Eta);		GaussPoint[iGauss]->SetNi(val_Ni,1);
		  val_Ni = 0.25*(1.0+Xi)*(1.0+Eta);		GaussPoint[iGauss]->SetNi(val_Ni,2);
		  val_Ni = 0.25*(1.0-Xi)*(1.0+Eta);		GaussPoint[iGauss]->SetNi(val_Ni,3);
	}

	su2double ExtrapCoord[4][2];

	ExtrapCoord[0][0] = -1.732050807568877;  ExtrapCoord[0][1] = -1.732050807568877;
	ExtrapCoord[1][0] = 1.732050807568877;   ExtrapCoord[1][1] = -1.732050807568877;
	ExtrapCoord[2][0] = 1.732050807568877;   ExtrapCoord[2][1] = 1.732050807568877;
	ExtrapCoord[3][0] = -1.732050807568877;  ExtrapCoord[3][1] = 1.732050807568877;

	/*--- Store the shape functions (they only need to be computed once) ---*/
	for (iNode = 0; iNode < nNodes; iNode++){
		  Xi = ExtrapCoord[iNode][0];
		  Eta = ExtrapCoord[iNode][1];

		  NodalExtrap[iNode][0] = 0.25*(1.0-Xi)*(1.0-Eta);
		  NodalExtrap[iNode][1] = 0.25*(1.0+Xi)*(1.0-Eta);
		  NodalExtrap[iNode][2] = 0.25*(1.0+Xi)*(1.0+Eta);
		  NodalExtrap[iNode][3] = 0.25*(1.0-Xi)*(1.0+Eta);

	}

}

CQUAD4::~CQUAD4(void) {

}

void CQUAD4::ComputeGrad_Linear(void){

	  su2double Xi, Eta;
	  su2double Jacobian[2][2], dNiXj[4][2];
	  su2double detJac, GradNi_Xj;
	  su2double ad[2][2];
	  unsigned short iNode, iDim, jDim, iGauss;

	  for (iGauss = 0; iGauss < nGaussPoints; iGauss++){

		  Xi = GaussCoord[iGauss][0];
		  Eta = GaussCoord[iGauss][1];

		  /*--- dN/d xi, dN/d eta ---*/

		  dNiXj[0][0] = -0.25*(1.0-Eta); dNiXj[0][1] = -0.25*(1.0-Xi);
		  dNiXj[1][0] =  0.25*(1.0-Eta); dNiXj[1][1] = -0.25*(1.0+Xi);
		  dNiXj[2][0] =  0.25*(1.0+Eta); dNiXj[2][1] =  0.25*(1.0+Xi);
		  dNiXj[3][0] = -0.25*(1.0+Eta); dNiXj[3][1] =  0.25*(1.0-Xi);

		  /*--- Jacobian transformation ---*/
		  /*--- This does dX/dXi transpose ---*/

		  for (iDim = 0; iDim < nDim; iDim++) {
			for (jDim = 0; jDim < nDim; jDim++) {
			  Jacobian[iDim][jDim] = 0.0;
			  for (iNode = 0; iNode < nNodes; iNode++) {
				  Jacobian[iDim][jDim] = Jacobian[iDim][jDim]+RefCoord[iNode][jDim]*dNiXj[iNode][iDim];
			  }
			}
		  }

		  /*--- Adjoint to Jacobian ---*/

		  ad[0][0] = Jacobian[1][1];
		  ad[0][1] = -Jacobian[0][1];
		  ad[1][0] = -Jacobian[1][0];
		  ad[1][1] = Jacobian[0][0];

		  /*--- Determinant of Jacobian ---*/

		  detJac = ad[0][0]*ad[1][1]-ad[0][1]*ad[1][0];

		  GaussPoint[iGauss]->SetJ_X(detJac);

		  /*--- Jacobian inverse (it was already computed as transpose) ---*/

		  for (iDim = 0; iDim < 2; iDim++) {
			for (jDim = 0; jDim < 2; jDim++) {
			  Jacobian[iDim][jDim] = ad[iDim][jDim]/detJac;
			}
		  }

		  /*--- Derivatives with respect to global coordinates ---*/

		  for (iNode = 0; iNode < nNodes; iNode++) {
			  for (iDim = 0; iDim < nDim; iDim++){
				  GradNi_Xj = 0.0;
				  for (jDim = 0; jDim < nDim; jDim++){
					  GradNi_Xj += Jacobian[iDim][jDim]*dNiXj[iNode][jDim];
				  }
				  GaussPoint[iGauss]->SetGradNi_Xj(GradNi_Xj, iDim, iNode);
			  }
		  }
	  }

}

void CQUAD4::ComputeGrad_NonLinear(void){

	  su2double Xi, Eta;
	  su2double Jac_Ref[2][2], Jac_Curr[2][2], dNiXj[4][2];
	  su2double detJac_Ref, detJac_Curr, GradNi_Xj_Ref, GradNi_Xj_Curr;
	  su2double ad_Ref[2][2], ad_Curr[2][2];
	  unsigned short iNode, iDim, jDim, iGauss;

	  for (iGauss = 0; iGauss < nGaussPoints; iGauss++){

		  Xi = GaussCoord[iGauss][0];
		  Eta = GaussCoord[iGauss][1];

		  /*--- dN/d xi, dN/d eta ---*/

		  dNiXj[0][0] = -0.25*(1.0-Eta); dNiXj[0][1] = -0.25*(1.0-Xi);
		  dNiXj[1][0] =  0.25*(1.0-Eta); dNiXj[1][1] = -0.25*(1.0+Xi);
		  dNiXj[2][0] =  0.25*(1.0+Eta); dNiXj[2][1] =  0.25*(1.0+Xi);
		  dNiXj[3][0] = -0.25*(1.0+Eta); dNiXj[3][1] =  0.25*(1.0-Xi);

		  /*--- Jacobian transformation ---*/
		  /*--- This does dX/dXi transpose ---*/

		  for (iDim = 0; iDim < nDim; iDim++) {
			for (jDim = 0; jDim < nDim; jDim++) {
			  Jac_Ref[iDim][jDim] = 0.0;
			  Jac_Curr[iDim][jDim] = 0.0;
			  for (iNode = 0; iNode < nNodes; iNode++) {
				  Jac_Ref[iDim][jDim] = Jac_Ref[iDim][jDim]+RefCoord[iNode][jDim]*dNiXj[iNode][iDim];
				  Jac_Curr[iDim][jDim] = Jac_Curr[iDim][jDim]+CurrentCoord[iNode][jDim]*dNiXj[iNode][iDim];
			  }
			}
		  }

		  /*--- Adjoint to Jacobian ---*/

		  ad_Ref[0][0] = Jac_Ref[1][1];
		  ad_Ref[0][1] = -Jac_Ref[0][1];
		  ad_Ref[1][0] = -Jac_Ref[1][0];
		  ad_Ref[1][1] = Jac_Ref[0][0];

		  ad_Curr[0][0] = Jac_Curr[1][1];
		  ad_Curr[0][1] = -Jac_Curr[0][1];
		  ad_Curr[1][0] = -Jac_Curr[1][0];
		  ad_Curr[1][1] = Jac_Curr[0][0];

		  /*--- Determinant of Jacobian ---*/

		  detJac_Ref = ad_Ref[0][0]*ad_Ref[1][1]-ad_Ref[0][1]*ad_Ref[1][0];
		  detJac_Curr = ad_Curr[0][0]*ad_Curr[1][1]-ad_Curr[0][1]*ad_Curr[1][0];

		  GaussPoint[iGauss]->SetJ_X(detJac_Ref);
		  GaussPoint[iGauss]->SetJ_x(detJac_Curr);

		  /*--- Jacobian inverse (it was already computed as transpose) ---*/

		  for (iDim = 0; iDim < 2; iDim++) {
			for (jDim = 0; jDim < 2; jDim++) {
				Jac_Ref[iDim][jDim] = ad_Ref[iDim][jDim]/detJac_Ref;
				Jac_Curr[iDim][jDim] = ad_Curr[iDim][jDim]/detJac_Curr;
			}
		  }

		  /*--- Derivatives with respect to global coordinates ---*/

		  for (iNode = 0; iNode < nNodes; iNode++) {
			  for (iDim = 0; iDim < nDim; iDim++){
				  GradNi_Xj_Ref = 0.0;
				  GradNi_Xj_Curr = 0.0;
				  for (jDim = 0; jDim < nDim; jDim++){
					  GradNi_Xj_Ref += Jac_Ref[iDim][jDim]*dNiXj[iNode][jDim];
					  GradNi_Xj_Curr += Jac_Curr[iDim][jDim]*dNiXj[iNode][jDim];
				  }
				  GaussPoint[iGauss]->SetGradNi_Xj(GradNi_Xj_Ref, iDim, iNode);
				  GaussPoint[iGauss]->SetGradNi_xj(GradNi_Xj_Curr, iDim, iNode);
			  }
		  }
	  }

}


CQUAD1::CQUAD1(void) : CElement() {

}

CQUAD1::CQUAD1(unsigned short val_nDim, CConfig *config)
: CElement(val_nDim, config) {

	unsigned short iNode, iGauss, jNode;
	unsigned short nDimSq;

	bool body_forces = config->GetDeadLoad();	// Body forces (dead loads).

	nNodes = 4;
	nGaussPoints = 1;

	nDimSq = nDim*nDim;

	GaussPoint = new CGaussVariable*[nGaussPoints];
	for (iGauss = 0; iGauss < nGaussPoints; iGauss++) {
		GaussPoint[iGauss] = new CGaussVariable(iGauss, nDim, nNodes);
	}

	NodalExtrap = new su2double*[nNodes];
	for (iNode = 0; iNode < nNodes; iNode++) {
		NodalExtrap[iNode] = new su2double[nGaussPoints];
	}

	NodalStress = new su2double*[nNodes];
	for (iNode = 0; iNode < nNodes; iNode++) {
		NodalStress[iNode] = new su2double[3];
	}

	/*--- Initialize structure for current and reference configuration ---*/

	CurrentCoord = new su2double*[nNodes];
	for (iNode = 0; iNode < nNodes; iNode++){
		CurrentCoord [iNode] = new su2double[nDim];
	}

	RefCoord = new su2double*[nNodes];
	for (iNode = 0; iNode < nNodes; iNode++){
		RefCoord [iNode] = new su2double[nDim];
	}

	GaussWeight = new su2double [nGaussPoints];

	GaussCoord = new su2double*[nGaussPoints];
	for (iGauss = 0; iGauss < nGaussPoints; iGauss++){
		GaussCoord [iGauss] = new su2double[nDim];
	}

	GaussCoord[0][0] = 0.0;  GaussCoord[0][1] = 0.0;  GaussWeight[0] = 4.0;

	Mab = new su2double *[nNodes];
	for (iNode = 0; iNode < nNodes; iNode++){
		Mab[iNode] = new su2double [nNodes];
	}

	Kab = new su2double **[nNodes];
	for (iNode = 0; iNode < nNodes; iNode++){
		Kab [iNode] = new su2double*[nNodes];
		for (jNode = 0; jNode < nNodes; jNode++){
			Kab [iNode][jNode] = new su2double[nDimSq];
		}
	}

	Ks_ab = new su2double *[nNodes];
	for (iNode = 0; iNode < nNodes; iNode++){
		Ks_ab[iNode] = new su2double [nNodes];
	}

	Kt_a = new su2double *[nNodes];
	for (iNode = 0; iNode < nNodes; iNode++){
		Kt_a[iNode] = new su2double [nDim];
	}

	if (body_forces){
		FDL_a = new su2double *[nNodes];
		for (iNode = 0; iNode < nNodes; iNode++){
			FDL_a[iNode] = new su2double [nDim];
		}
	}
	else{
		FDL_a = NULL;
	}

	/*--- Store the shape functions (they only need to be computed once) ---*/
	su2double Xi, Eta, val_Ni;
	for (iGauss = 0; iGauss < nGaussPoints; iGauss++){
		  Xi = GaussCoord[iGauss][0];
		  Eta = GaussCoord[iGauss][1];

		  val_Ni = 0.25*(1.0-Xi)*(1.0-Eta);		GaussPoint[iGauss]->SetNi(val_Ni,0);
		  val_Ni = 0.25*(1.0+Xi)*(1.0-Eta);		GaussPoint[iGauss]->SetNi(val_Ni,1);
		  val_Ni = 0.25*(1.0+Xi)*(1.0+Eta);		GaussPoint[iGauss]->SetNi(val_Ni,2);
		  val_Ni = 0.25*(1.0-Xi)*(1.0+Eta);		GaussPoint[iGauss]->SetNi(val_Ni,3);
	}

	/*--- Shape functions evaluated at the nodes for extrapolation of the stresses at the Gaussian Points ---*/
	/*--- The stress is constant at a QUAD1 element ---*/
	NodalExtrap[0][0] = 1.0;
	NodalExtrap[1][0] = 1.0;
	NodalExtrap[2][0] = 1.0;
	NodalExtrap[3][0] = 1.0;

}

CQUAD1::~CQUAD1(void) {

	unsigned short iVar, jVar;

	for (iVar = 0; iVar < nGaussPoints; iVar++){
		delete [] GaussCoord[iVar];
		delete [] GaussPoint[iVar];
	}

	for (iVar = 0; iVar < nNodes; iVar++){
		for (jVar = 0; jVar < nNodes; jVar++){
			delete [] Kab[iVar][jVar];
		}
		delete [] CurrentCoord[iVar];
		delete [] RefCoord[iVar];
		delete [] Mab[iVar];
		delete [] Kab[iVar];
		delete [] Ks_ab[iVar];
		delete [] Kt_a[iVar];
		if (FDL_a != NULL) delete [] FDL_a[iVar];
		delete [] NodalExtrap[iVar];
	}

	delete [] GaussCoord;
	delete [] GaussPoint;
	delete [] CurrentCoord;
	delete [] RefCoord;
	delete [] Mab;
	delete [] Kab;
	delete [] Ks_ab;
	delete [] Kt_a;
	delete [] GaussWeight;
	delete [] NodalExtrap;

	if (FDL_a != NULL) delete [] FDL_a;

}

void CQUAD1::ComputeGrad_Linear(void){

	  su2double Xi, Eta;
	  su2double Jacobian[2][2], dNiXj[4][2];
	  su2double detJac, GradNi_Xj;
	  su2double ad[2][2];
	  unsigned short iNode, iDim, jDim, iGauss;

	  for (iGauss = 0; iGauss < nGaussPoints; iGauss++){

		  Xi = GaussCoord[iGauss][0];
		  Eta = GaussCoord[iGauss][1];

		  /*--- dN/d xi, dN/d eta ---*/

		  dNiXj[0][0] = -0.25*(1.0-Eta); dNiXj[0][1] = -0.25*(1.0-Xi);
		  dNiXj[1][0] =  0.25*(1.0-Eta); dNiXj[1][1] = -0.25*(1.0+Xi);
		  dNiXj[2][0] =  0.25*(1.0+Eta); dNiXj[2][1] =  0.25*(1.0+Xi);
		  dNiXj[3][0] = -0.25*(1.0+Eta); dNiXj[3][1] =  0.25*(1.0-Xi);

		  /*--- Jacobian transformation ---*/
		  /*--- This does dX/dXi transpose ---*/

		  for (iDim = 0; iDim < nDim; iDim++) {
			for (jDim = 0; jDim < nDim; jDim++) {
			  Jacobian[iDim][jDim] = 0.0;
			  for (iNode = 0; iNode < nNodes; iNode++) {
				  Jacobian[iDim][jDim] = Jacobian[iDim][jDim]+RefCoord[iNode][jDim]*dNiXj[iNode][iDim];
			  }
			}
		  }

		  /*--- Adjoint to Jacobian ---*/

		  ad[0][0] = Jacobian[1][1];
		  ad[0][1] = -Jacobian[0][1];
		  ad[1][0] = -Jacobian[1][0];
		  ad[1][1] = Jacobian[0][0];

		  /*--- Determinant of Jacobian ---*/

		  detJac = ad[0][0]*ad[1][1]-ad[0][1]*ad[1][0];

		  GaussPoint[iGauss]->SetJ_X(detJac);

		  /*--- Jacobian inverse (it was already computed as transpose) ---*/

		  for (iDim = 0; iDim < 2; iDim++) {
			for (jDim = 0; jDim < 2; jDim++) {
			  Jacobian[iDim][jDim] = ad[iDim][jDim]/detJac;
			}
		  }

		  /*--- Derivatives with respect to global coordinates ---*/

		  for (iNode = 0; iNode < nNodes; iNode++) {
			  for (iDim = 0; iDim < nDim; iDim++){
				  GradNi_Xj = 0.0;
				  for (jDim = 0; jDim < nDim; jDim++){
					  GradNi_Xj += Jacobian[iDim][jDim]*dNiXj[iNode][jDim];
				  }
				  GaussPoint[iGauss]->SetGradNi_Xj(GradNi_Xj, iDim, iNode);
			  }
		  }
	  }

}

void CQUAD1::ComputeGrad_NonLinear(void){

	  su2double Xi, Eta;
	  su2double Jac_Ref[2][2], Jac_Curr[2][2], dNiXj[4][2];
	  su2double detJac_Ref, detJac_Curr, GradNi_Xj_Ref, GradNi_Xj_Curr;
	  su2double ad_Ref[2][2], ad_Curr[2][2];
	  unsigned short iNode, iDim, jDim, iGauss;

	  for (iGauss = 0; iGauss < nGaussPoints; iGauss++){

		  Xi = GaussCoord[iGauss][0];
		  Eta = GaussCoord[iGauss][1];

		  /*--- dN/d xi, dN/d eta ---*/

		  dNiXj[0][0] = -0.25*(1.0-Eta); dNiXj[0][1] = -0.25*(1.0-Xi);
		  dNiXj[1][0] =  0.25*(1.0-Eta); dNiXj[1][1] = -0.25*(1.0+Xi);
		  dNiXj[2][0] =  0.25*(1.0+Eta); dNiXj[2][1] =  0.25*(1.0+Xi);
		  dNiXj[3][0] = -0.25*(1.0+Eta); dNiXj[3][1] =  0.25*(1.0-Xi);

		  /*--- Jacobian transformation ---*/
		  /*--- This does dX/dXi transpose ---*/

		  for (iDim = 0; iDim < nDim; iDim++) {
			for (jDim = 0; jDim < nDim; jDim++) {
			  Jac_Ref[iDim][jDim] = 0.0;
			  Jac_Curr[iDim][jDim] = 0.0;
			  for (iNode = 0; iNode < nNodes; iNode++) {
				  Jac_Ref[iDim][jDim] = Jac_Ref[iDim][jDim]+RefCoord[iNode][jDim]*dNiXj[iNode][iDim];
				  Jac_Curr[iDim][jDim] = Jac_Curr[iDim][jDim]+CurrentCoord[iNode][jDim]*dNiXj[iNode][iDim];
			  }
			}
		  }

		  /*--- Adjoint to Jacobian ---*/

		  ad_Ref[0][0] = Jac_Ref[1][1];
		  ad_Ref[0][1] = -Jac_Ref[0][1];
		  ad_Ref[1][0] = -Jac_Ref[1][0];
		  ad_Ref[1][1] = Jac_Ref[0][0];

		  ad_Curr[0][0] = Jac_Curr[1][1];
		  ad_Curr[0][1] = -Jac_Curr[0][1];
		  ad_Curr[1][0] = -Jac_Curr[1][0];
		  ad_Curr[1][1] = Jac_Curr[0][0];

		  /*--- Determinant of Jacobian ---*/

		  detJac_Ref = ad_Ref[0][0]*ad_Ref[1][1]-ad_Ref[0][1]*ad_Ref[1][0];
		  detJac_Curr = ad_Curr[0][0]*ad_Curr[1][1]-ad_Curr[0][1]*ad_Curr[1][0];

		  GaussPoint[iGauss]->SetJ_X(detJac_Ref);
		  GaussPoint[iGauss]->SetJ_x(detJac_Curr);

		  /*--- Jacobian inverse (it was already computed as transpose) ---*/

		  for (iDim = 0; iDim < 2; iDim++) {
			for (jDim = 0; jDim < 2; jDim++) {
				Jac_Ref[iDim][jDim] = ad_Ref[iDim][jDim]/detJac_Ref;
				Jac_Curr[iDim][jDim] = ad_Curr[iDim][jDim]/detJac_Curr;
			}
		  }

		  /*--- Derivatives with respect to global coordinates ---*/

		  for (iNode = 0; iNode < nNodes; iNode++) {
			  for (iDim = 0; iDim < nDim; iDim++){
				  GradNi_Xj_Ref = 0.0;
				  GradNi_Xj_Curr = 0.0;
				  for (jDim = 0; jDim < nDim; jDim++){
					  GradNi_Xj_Ref += Jac_Ref[iDim][jDim]*dNiXj[iNode][jDim];
					  GradNi_Xj_Curr += Jac_Curr[iDim][jDim]*dNiXj[iNode][jDim];
				  }
				  GaussPoint[iGauss]->SetGradNi_Xj(GradNi_Xj_Ref, iDim, iNode);
				  GaussPoint[iGauss]->SetGradNi_xj(GradNi_Xj_Curr, iDim, iNode);
			  }
		  }
	  }

}

<<<<<<< HEAD

CQUAD1::CQUAD1(void) : CElement() {

}

CQUAD1::CQUAD1(unsigned short val_nDim, CConfig *config)
: CElement(val_nDim, config) {

	unsigned short iNode, iGauss, jNode;
	unsigned short nDimSq;

	bool body_forces = config->GetDeadLoad();	// Body forces (dead loads).

	nNodes = 4;
	nGaussPoints = 1;

	nDimSq = nDim*nDim;

	GaussPoint = new CGaussVariable*[nGaussPoints];
	for (iGauss = 0; iGauss < nGaussPoints; iGauss++) {
		GaussPoint[iGauss] = new CGaussVariable(iGauss, nDim, nNodes);
	}

	NodalExtrap = new su2double*[nNodes];
	for (iNode = 0; iNode < nNodes; iNode++) {
		NodalExtrap[iNode] = new su2double[nGaussPoints];
	}

	NodalStress = new su2double*[nNodes];
	for (iNode = 0; iNode < nNodes; iNode++) {
		NodalStress[iNode] = new su2double[3];
	}

	/*--- Initialize structure for current and reference configuration ---*/

	CurrentCoord = new su2double*[nNodes];
	for (iNode = 0; iNode < nNodes; iNode++){
		CurrentCoord [iNode] = new su2double[nDim];
	}

	RefCoord = new su2double*[nNodes];
	for (iNode = 0; iNode < nNodes; iNode++){
		RefCoord [iNode] = new su2double[nDim];
	}

	GaussWeight = new su2double [nGaussPoints];

	GaussCoord = new su2double*[nGaussPoints];
	for (iGauss = 0; iGauss < nGaussPoints; iGauss++){
		GaussCoord [iGauss] = new su2double[nDim];
	}

	GaussCoord[0][0] = 0.0;  GaussCoord[0][1] = 0.0;  GaussWeight[0] = 4.0;

	Mab = new su2double *[nNodes];
	for (iNode = 0; iNode < nNodes; iNode++){
		Mab[iNode] = new su2double [nNodes];
	}

	Kab = new su2double **[nNodes];
	for (iNode = 0; iNode < nNodes; iNode++){
		Kab [iNode] = new su2double*[nNodes];
		for (jNode = 0; jNode < nNodes; jNode++){
			Kab [iNode][jNode] = new su2double[nDimSq];
		}
	}

	Ks_ab = new su2double *[nNodes];
	for (iNode = 0; iNode < nNodes; iNode++){
		Ks_ab[iNode] = new su2double [nNodes];
	}

	Kt_a = new su2double *[nNodes];
	for (iNode = 0; iNode < nNodes; iNode++){
		Kt_a[iNode] = new su2double [nDim];
	}

	if (body_forces){
		FDL_a = new su2double *[nNodes];
		for (iNode = 0; iNode < nNodes; iNode++){
			FDL_a[iNode] = new su2double [nDim];
		}
	}
	else{
		FDL_a = NULL;
	}

	/*--- Store the shape functions (they only need to be computed once) ---*/
	su2double Xi, Eta, val_Ni;
	for (iGauss = 0; iGauss < nGaussPoints; iGauss++){
		  Xi = GaussCoord[iGauss][0];
		  Eta = GaussCoord[iGauss][1];

		  val_Ni = 0.25*(1.0-Xi)*(1.0-Eta);		GaussPoint[iGauss]->SetNi(val_Ni,0);
		  val_Ni = 0.25*(1.0+Xi)*(1.0-Eta);		GaussPoint[iGauss]->SetNi(val_Ni,1);
		  val_Ni = 0.25*(1.0+Xi)*(1.0+Eta);		GaussPoint[iGauss]->SetNi(val_Ni,2);
		  val_Ni = 0.25*(1.0-Xi)*(1.0+Eta);		GaussPoint[iGauss]->SetNi(val_Ni,3);
	}

	/*--- Shape functions evaluated at the nodes for extrapolation of the stresses at the Gaussian Points ---*/
	/*--- The stress is constant at a QUAD1 element ---*/
	NodalExtrap[0][0] = 1.0;
	NodalExtrap[1][0] = 1.0;
	NodalExtrap[2][0] = 1.0;
	NodalExtrap[3][0] = 1.0;

}

CQUAD1::~CQUAD1(void) {

	unsigned short iVar, jVar;

	for (iVar = 0; iVar < nGaussPoints; iVar++){
		delete [] GaussCoord[iVar];
		delete [] GaussPoint[iVar];
	}

	for (iVar = 0; iVar < nNodes; iVar++){
		for (jVar = 0; jVar < nNodes; jVar++){
			delete [] Kab[iVar][jVar];
		}
		delete [] CurrentCoord[iVar];
		delete [] RefCoord[iVar];
		delete [] Mab[iVar];
		delete [] Kab[iVar];
		delete [] Ks_ab[iVar];
		delete [] Kt_a[iVar];
		if (FDL_a != NULL) delete [] FDL_a[iVar];
		delete [] NodalExtrap[iVar];
	}

	delete [] GaussCoord;
	delete [] GaussPoint;
	delete [] CurrentCoord;
	delete [] RefCoord;
	delete [] Mab;
	delete [] Kab;
	delete [] Ks_ab;
	delete [] Kt_a;
	delete [] GaussWeight;
	delete [] NodalExtrap;

	if (FDL_a != NULL) delete [] FDL_a;

}

void CQUAD1::ComputeGrad_Linear(void){

	  su2double Xi, Eta;
	  su2double Jacobian[2][2], dNiXj[4][2];
	  su2double detJac, GradNi_Xj;
	  su2double ad[2][2];
	  unsigned short iNode, iDim, jDim, iGauss;

	  for (iGauss = 0; iGauss < nGaussPoints; iGauss++){

		  Xi = GaussCoord[iGauss][0];
		  Eta = GaussCoord[iGauss][1];

		  /*--- dN/d xi, dN/d eta ---*/

		  dNiXj[0][0] = -0.25*(1.0-Eta); dNiXj[0][1] = -0.25*(1.0-Xi);
		  dNiXj[1][0] =  0.25*(1.0-Eta); dNiXj[1][1] = -0.25*(1.0+Xi);
		  dNiXj[2][0] =  0.25*(1.0+Eta); dNiXj[2][1] =  0.25*(1.0+Xi);
		  dNiXj[3][0] = -0.25*(1.0+Eta); dNiXj[3][1] =  0.25*(1.0-Xi);

		  /*--- Jacobian transformation ---*/
		  /*--- This does dX/dXi transpose ---*/

		  for (iDim = 0; iDim < nDim; iDim++) {
			for (jDim = 0; jDim < nDim; jDim++) {
			  Jacobian[iDim][jDim] = 0.0;
			  for (iNode = 0; iNode < nNodes; iNode++) {
				  Jacobian[iDim][jDim] = Jacobian[iDim][jDim]+RefCoord[iNode][jDim]*dNiXj[iNode][iDim];
			  }
			}
		  }

		  /*--- Adjoint to Jacobian ---*/

		  ad[0][0] = Jacobian[1][1];
		  ad[0][1] = -Jacobian[0][1];
		  ad[1][0] = -Jacobian[1][0];
		  ad[1][1] = Jacobian[0][0];

		  /*--- Determinant of Jacobian ---*/

		  detJac = ad[0][0]*ad[1][1]-ad[0][1]*ad[1][0];

		  GaussPoint[iGauss]->SetJ_X(detJac);

		  /*--- Jacobian inverse (it was already computed as transpose) ---*/

		  for (iDim = 0; iDim < 2; iDim++) {
			for (jDim = 0; jDim < 2; jDim++) {
			  Jacobian[iDim][jDim] = ad[iDim][jDim]/detJac;
			}
		  }

		  /*--- Derivatives with respect to global coordinates ---*/

		  for (iNode = 0; iNode < nNodes; iNode++) {
			  for (iDim = 0; iDim < nDim; iDim++){
				  GradNi_Xj = 0.0;
				  for (jDim = 0; jDim < nDim; jDim++){
					  GradNi_Xj += Jacobian[iDim][jDim]*dNiXj[iNode][jDim];
				  }
				  GaussPoint[iGauss]->SetGradNi_Xj(GradNi_Xj, iDim, iNode);
			  }
		  }
	  }

}

void CQUAD1::ComputeGrad_NonLinear(void){

	  su2double Xi, Eta;
	  su2double Jac_Ref[2][2], Jac_Curr[2][2], dNiXj[4][2];
	  su2double detJac_Ref, detJac_Curr, GradNi_Xj_Ref, GradNi_Xj_Curr;
	  su2double ad_Ref[2][2], ad_Curr[2][2];
	  unsigned short iNode, iDim, jDim, iGauss;

	  for (iGauss = 0; iGauss < nGaussPoints; iGauss++){

		  Xi = GaussCoord[iGauss][0];
		  Eta = GaussCoord[iGauss][1];

		  /*--- dN/d xi, dN/d eta ---*/

		  dNiXj[0][0] = -0.25*(1.0-Eta); dNiXj[0][1] = -0.25*(1.0-Xi);
		  dNiXj[1][0] =  0.25*(1.0-Eta); dNiXj[1][1] = -0.25*(1.0+Xi);
		  dNiXj[2][0] =  0.25*(1.0+Eta); dNiXj[2][1] =  0.25*(1.0+Xi);
		  dNiXj[3][0] = -0.25*(1.0+Eta); dNiXj[3][1] =  0.25*(1.0-Xi);

		  /*--- Jacobian transformation ---*/
		  /*--- This does dX/dXi transpose ---*/

		  for (iDim = 0; iDim < nDim; iDim++) {
			for (jDim = 0; jDim < nDim; jDim++) {
			  Jac_Ref[iDim][jDim] = 0.0;
			  Jac_Curr[iDim][jDim] = 0.0;
			  for (iNode = 0; iNode < nNodes; iNode++) {
				  Jac_Ref[iDim][jDim] = Jac_Ref[iDim][jDim]+RefCoord[iNode][jDim]*dNiXj[iNode][iDim];
				  Jac_Curr[iDim][jDim] = Jac_Curr[iDim][jDim]+CurrentCoord[iNode][jDim]*dNiXj[iNode][iDim];
			  }
			}
		  }

		  /*--- Adjoint to Jacobian ---*/

		  ad_Ref[0][0] = Jac_Ref[1][1];
		  ad_Ref[0][1] = -Jac_Ref[0][1];
		  ad_Ref[1][0] = -Jac_Ref[1][0];
		  ad_Ref[1][1] = Jac_Ref[0][0];

		  ad_Curr[0][0] = Jac_Curr[1][1];
		  ad_Curr[0][1] = -Jac_Curr[0][1];
		  ad_Curr[1][0] = -Jac_Curr[1][0];
		  ad_Curr[1][1] = Jac_Curr[0][0];

		  /*--- Determinant of Jacobian ---*/

		  detJac_Ref = ad_Ref[0][0]*ad_Ref[1][1]-ad_Ref[0][1]*ad_Ref[1][0];
		  detJac_Curr = ad_Curr[0][0]*ad_Curr[1][1]-ad_Curr[0][1]*ad_Curr[1][0];

		  GaussPoint[iGauss]->SetJ_X(detJac_Ref);
		  GaussPoint[iGauss]->SetJ_x(detJac_Curr);

		  /*--- Jacobian inverse (it was already computed as transpose) ---*/

		  for (iDim = 0; iDim < 2; iDim++) {
			for (jDim = 0; jDim < 2; jDim++) {
				Jac_Ref[iDim][jDim] = ad_Ref[iDim][jDim]/detJac_Ref;
				Jac_Curr[iDim][jDim] = ad_Curr[iDim][jDim]/detJac_Curr;
			}
		  }

		  /*--- Derivatives with respect to global coordinates ---*/

		  for (iNode = 0; iNode < nNodes; iNode++) {
			  for (iDim = 0; iDim < nDim; iDim++){
				  GradNi_Xj_Ref = 0.0;
				  GradNi_Xj_Curr = 0.0;
				  for (jDim = 0; jDim < nDim; jDim++){
					  GradNi_Xj_Ref += Jac_Ref[iDim][jDim]*dNiXj[iNode][jDim];
					  GradNi_Xj_Curr += Jac_Curr[iDim][jDim]*dNiXj[iNode][jDim];
				  }
				  GaussPoint[iGauss]->SetGradNi_Xj(GradNi_Xj_Ref, iDim, iNode);
				  GaussPoint[iGauss]->SetGradNi_xj(GradNi_Xj_Curr, iDim, iNode);
			  }
		  }
	  }

}

=======
>>>>>>> 8147cc2b
void CQUAD1::ComputeGrad_Pressure(void){

	  su2double Xi, Eta;
	  su2double Jac_Ref[2][2], Jac_Curr[2][2], dNiXj[4][2];
	  su2double detJac_Ref, detJac_Curr, GradNi_Xj_Ref, GradNi_Xj_Curr;
	  su2double ad_Ref[2][2], ad_Curr[2][2];
	  unsigned short iNode, iDim, jDim, iGauss;

	  for (iGauss = 0; iGauss < nGaussPoints; iGauss++){

		  Xi = GaussCoord[iGauss][0];
		  Eta = GaussCoord[iGauss][1];

		  /*--- dN/d xi, dN/d eta ---*/

		  dNiXj[0][0] = -0.25*(1.0-Eta); dNiXj[0][1] = -0.25*(1.0-Xi);
		  dNiXj[1][0] =  0.25*(1.0-Eta); dNiXj[1][1] = -0.25*(1.0+Xi);
		  dNiXj[2][0] =  0.25*(1.0+Eta); dNiXj[2][1] =  0.25*(1.0+Xi);
		  dNiXj[3][0] = -0.25*(1.0+Eta); dNiXj[3][1] =  0.25*(1.0-Xi);

		  /*--- Jacobian transformation ---*/
		  /*--- This does dX/dXi transpose ---*/

		  for (iDim = 0; iDim < 2; iDim++) {
			for (jDim = 0; jDim < 2; jDim++) {
			  Jac_Ref[iDim][jDim] = 0.0;
			  Jac_Curr[iDim][jDim] = 0.0;
			  for (iNode = 0; iNode < 4; iNode++) {
				  Jac_Ref[iDim][jDim] = Jac_Ref[iDim][jDim]+RefCoord[iNode][jDim]*dNiXj[iNode][iDim];
				  Jac_Curr[iDim][jDim] = Jac_Curr[iDim][jDim]+CurrentCoord[iNode][jDim]*dNiXj[iNode][iDim];
			  }
			}
		  }

		  /*--- Adjoint to Jacobian ---*/

		  ad_Ref[0][0] = Jac_Ref[1][1];
		  ad_Ref[0][1] = -Jac_Ref[0][1];
		  ad_Ref[1][0] = -Jac_Ref[1][0];
		  ad_Ref[1][1] = Jac_Ref[0][0];

		  ad_Curr[0][0] = Jac_Curr[1][1];
		  ad_Curr[0][1] = -Jac_Curr[0][1];
		  ad_Curr[1][0] = -Jac_Curr[1][0];
		  ad_Curr[1][1] = Jac_Curr[0][0];

		  /*--- Determinant of Jacobian ---*/

		  detJac_Ref = ad_Ref[0][0]*ad_Ref[1][1]-ad_Ref[0][1]*ad_Ref[1][0];
		  detJac_Curr = ad_Curr[0][0]*ad_Curr[1][1]-ad_Curr[0][1]*ad_Curr[1][0];

		  GaussPoint[iGauss]->SetJ_X(detJac_Ref);
		  GaussPoint[iGauss]->SetJ_x(detJac_Curr);

		  /*--- Jacobian inverse (it was already computed as transpose) ---*/

		  for (iDim = 0; iDim < 2; iDim++) {
			for (jDim = 0; jDim < 2; jDim++) {
				Jac_Ref[iDim][jDim] = ad_Ref[iDim][jDim]/detJac_Ref;
				Jac_Curr[iDim][jDim] = ad_Curr[iDim][jDim]/detJac_Curr;
			}
		  }

		  /*--- Derivatives with respect to global coordinates ---*/

		  for (iNode = 0; iNode < nNodes; iNode++) {
			  for (iDim = 0; iDim < nDim; iDim++){
				  GradNi_Xj_Ref = 0.0;
				  GradNi_Xj_Curr = 0.0;
				  for (jDim = 0; jDim < nDim; jDim++){
					  GradNi_Xj_Ref += Jac_Ref[iDim][jDim]*dNiXj[iNode][jDim];
					  GradNi_Xj_Curr += Jac_Curr[iDim][jDim]*dNiXj[iNode][jDim];
				  }
				  GaussPoint[iGauss]->SetGradNi_Xj(GradNi_Xj_Ref, iDim, iNode);
				  GaussPoint[iGauss]->SetGradNi_xj(GradNi_Xj_Curr, iDim, iNode);
			  }
		  }
	  }

}

CQUAD4P1::CQUAD4P1(void) : CQUAD4() {

	GaussPointP = NULL;
	GaussCoordP = NULL;
	GaussWeightP = NULL;
	Kk_ab = NULL;
	nGaussPointsP = 0;

}

CQUAD4P1::CQUAD4P1(unsigned short val_nDim, CConfig *config)
: CQUAD4(val_nDim, config) {

	unsigned short iNode, iGauss, jNode;
	unsigned short nDimSq;

	nGaussPointsP = 1;

	nDimSq = nDim*nDim;

	GaussPointP = new CGaussVariable*[nGaussPointsP];
	for (iGauss = 0; iGauss < nGaussPointsP; iGauss++) {
		GaussPointP[iGauss] = new CGaussVariable(iGauss, nDim, nNodes);
	}
	GaussWeightP = new su2double [nGaussPointsP];

	GaussCoordP = new su2double*[nGaussPointsP];
	for (iGauss = 0; iGauss < nGaussPointsP; iGauss++){
		GaussCoordP [iGauss] = new su2double[nDim];
	}

	GaussCoordP[0][0] = 0.0;  GaussCoordP[0][1] = 0.0;  GaussWeightP[0] = 4.0;

	Kk_ab = new su2double **[nNodes];
	for (iNode = 0; iNode < nNodes; iNode++){
		Kk_ab [iNode] = new su2double*[nNodes];
		for (jNode = 0; jNode < nNodes; jNode++){
			Kk_ab [iNode][jNode] = new su2double[nDimSq];
		}
	}

}

CQUAD4P1::~CQUAD4P1(void) {

}


void CQUAD4P1::ComputeGrad_Pressure(void){

	  su2double Xi, Eta;
	  su2double Jac_Ref[2][2], Jac_Curr[2][2], dNiXj[4][2];
	  su2double detJac_Ref, detJac_Curr, GradNi_Xj_Ref, GradNi_Xj_Curr;
	  su2double ad_Ref[2][2], ad_Curr[2][2];
	  unsigned short iNode, iDim, jDim, iGauss;

	  for (iGauss = 0; iGauss < nGaussPointsP; iGauss++){

		  Xi = GaussCoordP[iGauss][0];
		  Eta = GaussCoordP[iGauss][1];

		  /*--- dN/d xi, dN/d eta ---*/

		  dNiXj[0][0] = -0.25*(1.0-Eta); dNiXj[0][1] = -0.25*(1.0-Xi);
		  dNiXj[1][0] =  0.25*(1.0-Eta); dNiXj[1][1] = -0.25*(1.0+Xi);
		  dNiXj[2][0] =  0.25*(1.0+Eta); dNiXj[2][1] =  0.25*(1.0+Xi);
		  dNiXj[3][0] = -0.25*(1.0+Eta); dNiXj[3][1] =  0.25*(1.0-Xi);

		  /*--- Jacobian transformation ---*/
		  /*--- This does dX/dXi transpose ---*/

		  for (iDim = 0; iDim < 2; iDim++) {
			for (jDim = 0; jDim < 2; jDim++) {
			  Jac_Ref[iDim][jDim] = 0.0;
			  Jac_Curr[iDim][jDim] = 0.0;
			  for (iNode = 0; iNode < 4; iNode++) {
				  Jac_Ref[iDim][jDim] = Jac_Ref[iDim][jDim]+RefCoord[iNode][jDim]*dNiXj[iNode][iDim];
				  Jac_Curr[iDim][jDim] = Jac_Curr[iDim][jDim]+CurrentCoord[iNode][jDim]*dNiXj[iNode][iDim];
			  }
			}
		  }

		  /*--- Adjoint to Jacobian ---*/

		  ad_Ref[0][0] = Jac_Ref[1][1];
		  ad_Ref[0][1] = -Jac_Ref[0][1];
		  ad_Ref[1][0] = -Jac_Ref[1][0];
		  ad_Ref[1][1] = Jac_Ref[0][0];

		  ad_Curr[0][0] = Jac_Curr[1][1];
		  ad_Curr[0][1] = -Jac_Curr[0][1];
		  ad_Curr[1][0] = -Jac_Curr[1][0];
		  ad_Curr[1][1] = Jac_Curr[0][0];

		  /*--- Determinant of Jacobian ---*/

		  detJac_Ref = ad_Ref[0][0]*ad_Ref[1][1]-ad_Ref[0][1]*ad_Ref[1][0];
		  detJac_Curr = ad_Curr[0][0]*ad_Curr[1][1]-ad_Curr[0][1]*ad_Curr[1][0];

		  GaussPointP[iGauss]->SetJ_X(detJac_Ref);
		  GaussPointP[iGauss]->SetJ_x(detJac_Curr);

		  /*--- Jacobian inverse (it was already computed as transpose) ---*/

		  for (iDim = 0; iDim < 2; iDim++) {
			for (jDim = 0; jDim < 2; jDim++) {
				Jac_Ref[iDim][jDim] = ad_Ref[iDim][jDim]/detJac_Ref;
				Jac_Curr[iDim][jDim] = ad_Curr[iDim][jDim]/detJac_Curr;
			}
		  }

		  /*--- Derivatives with respect to global coordinates ---*/

		  for (iNode = 0; iNode < nNodes; iNode++) {
			  for (iDim = 0; iDim < nDim; iDim++){
				  GradNi_Xj_Ref = 0.0;
				  GradNi_Xj_Curr = 0.0;
				  for (jDim = 0; jDim < nDim; jDim++){
					  GradNi_Xj_Ref += Jac_Ref[iDim][jDim]*dNiXj[iNode][jDim];
					  GradNi_Xj_Curr += Jac_Curr[iDim][jDim]*dNiXj[iNode][jDim];
				  }
				  GaussPointP[iGauss]->SetGradNi_Xj(GradNi_Xj_Ref, iDim, iNode);
				  GaussPointP[iGauss]->SetGradNi_xj(GradNi_Xj_Curr, iDim, iNode);
			  }
		  }
	  }

}

CTETRA1::CTETRA1(void) : CElement() {

}

CTETRA1::CTETRA1(unsigned short val_nDim, CConfig *config)
: CElement(val_nDim, config) {

	unsigned short iNode, iGauss, jNode;
	unsigned short nDimSq;

	bool body_forces = config->GetDeadLoad();	// Body forces (dead loads).

	nNodes = 4;
	nGaussPoints = 1;

	nDimSq = nDim*nDim;

	GaussPoint = new CGaussVariable*[nGaussPoints];
	for (iGauss = 0; iGauss < nGaussPoints; iGauss++) {
		GaussPoint[iGauss] = new CGaussVariable(iGauss, nDim, nNodes);
	}

	NodalExtrap = new su2double*[nNodes];
	for (iNode = 0; iNode < nNodes; iNode++) {
		NodalExtrap[iNode] = new su2double[nGaussPoints];
	}

	NodalStress = new su2double*[nNodes];
	for (iNode = 0; iNode < nNodes; iNode++) {
		NodalStress[iNode] = new su2double[6];
	}

	/*--- Initialize structure for current and reference configuration ---*/

	CurrentCoord = new su2double*[nNodes];
	for (iNode = 0; iNode < nNodes; iNode++){
		CurrentCoord [iNode] = new su2double[nDim];
	}

	RefCoord = new su2double*[nNodes];
	for (iNode = 0; iNode < nNodes; iNode++){
		RefCoord [iNode] = new su2double[nDim];
	}

	GaussWeight = new su2double [nGaussPoints];

	GaussCoord = new su2double*[nGaussPoints];
	for (iGauss = 0; iGauss < nGaussPoints; iGauss++){
		GaussCoord [iGauss] = new su2double[nDim];
	}

	GaussCoord[0][0] = 0.25;  GaussCoord[0][1] = 0.25; GaussCoord[0][2] = 0.25;  GaussWeight[0] = 0.166666666666666;

	Mab = new su2double *[nNodes];
	for (iNode = 0; iNode < nNodes; iNode++){
		Mab[iNode] = new su2double [nNodes];
	}

	Kab = new su2double **[nNodes];
	for (iNode = 0; iNode < nNodes; iNode++){
		Kab [iNode] = new su2double*[nNodes];
		for (jNode = 0; jNode < nNodes; jNode++){
			Kab [iNode][jNode] = new su2double[nDimSq];
		}
	}

	Ks_ab = new su2double *[nNodes];
	for (iNode = 0; iNode < nNodes; iNode++){
		Ks_ab[iNode] = new su2double [nNodes];
	}

	Kt_a = new su2double *[nNodes];
	for (iNode = 0; iNode < nNodes; iNode++){
		Kt_a[iNode] = new su2double [nDim];
	}

	if (body_forces){
		FDL_a = new su2double *[nNodes];
		for (iNode = 0; iNode < nNodes; iNode++){
			FDL_a[iNode] = new su2double [nDim];
		}
	}
	else{
		FDL_a = NULL;
	}

	/*--- Store the shape functions (they only need to be computed once) ---*/
	su2double Xi, Eta, Zeta, val_Ni;
	for (iGauss = 0; iGauss < nGaussPoints; iGauss++){
		  Xi = GaussCoord[iGauss][0];
		  Eta = GaussCoord[iGauss][1];
		  Zeta = GaussCoord[iGauss][2];

		  val_Ni = Xi;						GaussPoint[iGauss]->SetNi(val_Ni,0);
		  val_Ni = Eta;						GaussPoint[iGauss]->SetNi(val_Ni,1);
		  val_Ni = 1.0 - Xi - Eta - Zeta;	GaussPoint[iGauss]->SetNi(val_Ni,2);
		  val_Ni = Zeta;					GaussPoint[iGauss]->SetNi(val_Ni,3);
	}

	/*--- Shape functions evaluated at the nodes for extrapolation of the stresses at the Gaussian Points ---*/
	/*--- The stress is constant at a TETRA element ---*/
	NodalExtrap[0][0] = 1.0;
	NodalExtrap[1][0] = 1.0;
	NodalExtrap[2][0] = 1.0;
	NodalExtrap[3][0] = 1.0;

}

CTETRA1::~CTETRA1(void) {

}

void CTETRA1::ComputeGrad_Linear(void){

	  su2double Jacobian[3][3], dNiXj[4][3];
	  su2double detJac, GradNi_Xj;
	  su2double ad[3][3];
	  unsigned short iNode, iDim, jDim, iGauss;

	  for (iGauss = 0; iGauss < nGaussPoints; iGauss++){

		  /*--- dN/d xi, dN/d eta ---*/

		  dNiXj[0][0] = 1.0;   dNiXj[0][1] = 0.0;   dNiXj[0][2] = 0.0;
		  dNiXj[1][0] = 0.0;   dNiXj[1][1] = 1.0;   dNiXj[1][2] = 0.0;
		  dNiXj[2][0] = -1.0;  dNiXj[2][1] = -1.0;  dNiXj[2][2] = -1.0;
		  dNiXj[3][0] = 0.0;   dNiXj[3][1] = 0.0;   dNiXj[3][2] = 1.0;

		  /*--- Jacobian transformation ---*/
		  /*--- This does dX/dXi transpose ---*/

		  for (iDim = 0; iDim < nDim; iDim++) {
			for (jDim = 0; jDim < nDim; jDim++) {
			  Jacobian[iDim][jDim] = 0.0;
			  for (iNode = 0; iNode < nNodes; iNode++) {
				  Jacobian[iDim][jDim] = Jacobian[iDim][jDim]+RefCoord[iNode][jDim]*dNiXj[iNode][iDim];
			  }
			}
		  }

		  /*--- Adjoint to Jacobian ---*/

		  ad[0][0] = Jacobian[1][1]*Jacobian[2][2]-Jacobian[1][2]*Jacobian[2][1];
		  ad[0][1] = Jacobian[0][2]*Jacobian[2][1]-Jacobian[0][1]*Jacobian[2][2];
		  ad[0][2] = Jacobian[0][1]*Jacobian[1][2]-Jacobian[0][2]*Jacobian[1][1];
		  ad[1][0] = Jacobian[1][2]*Jacobian[2][0]-Jacobian[1][0]*Jacobian[2][2];
		  ad[1][1] = Jacobian[0][0]*Jacobian[2][2]-Jacobian[0][2]*Jacobian[2][0];
		  ad[1][2] = Jacobian[0][2]*Jacobian[1][0]-Jacobian[0][0]*Jacobian[1][2];
		  ad[2][0] = Jacobian[1][0]*Jacobian[2][1]-Jacobian[1][1]*Jacobian[2][0];
		  ad[2][1] = Jacobian[0][1]*Jacobian[2][0]-Jacobian[0][0]*Jacobian[2][1];
		  ad[2][2] = Jacobian[0][0]*Jacobian[1][1]-Jacobian[0][1]*Jacobian[1][0];

		  /*--- Determinant of Jacobian ---*/

		  detJac = Jacobian[0][0]*ad[0][0]+Jacobian[0][1]*ad[1][0]+Jacobian[0][2]*ad[2][0];

		  GaussPoint[iGauss]->SetJ_X(detJac);

		  /*--- Jacobian inverse (it was already computed as transpose) ---*/

		  for (iDim = 0; iDim < nDim; iDim++) {
			for (jDim = 0; jDim < nDim; jDim++) {
			  Jacobian[iDim][jDim] = ad[iDim][jDim]/detJac;
			}
		  }

		  /*--- Derivatives with respect to global coordinates ---*/

		  for (iNode = 0; iNode < nNodes; iNode++) {
			  for (iDim = 0; iDim < nDim; iDim++){
				  GradNi_Xj = 0.0;
				  for (jDim = 0; jDim < nDim; jDim++){
					  GradNi_Xj += Jacobian[iDim][jDim]*dNiXj[iNode][jDim];
				  }
				  GaussPoint[iGauss]->SetGradNi_Xj(GradNi_Xj, iDim, iNode);
			  }
		  }
	  }

}

void CTETRA1::ComputeGrad_NonLinear(void){

	  su2double Jac_Ref[3][3], Jac_Curr[3][3], dNiXj[4][3];
	  su2double detJac_Ref, detJac_Curr, GradNi_Xj_Ref, GradNi_Xj_Curr;
	  su2double ad_Ref[3][3], ad_Curr[3][3];
	  unsigned short iNode, iDim, jDim, iGauss;

	  for (iGauss = 0; iGauss < nGaussPoints; iGauss++){

		  /*--- dN/d xi, dN/d eta ---*/

		  dNiXj[0][0] = 1.0;   dNiXj[0][1] = 0.0;   dNiXj[0][2] = 0.0;
		  dNiXj[1][0] = 0.0;   dNiXj[1][1] = 1.0;   dNiXj[1][2] = 0.0;
		  dNiXj[2][0] = -1.0;  dNiXj[2][1] = -1.0;  dNiXj[2][2] = -1.0;
		  dNiXj[3][0] = 0.0;   dNiXj[3][1] = 0.0;   dNiXj[3][2] = 1.0;

		  /*--- Jacobian transformation ---*/
		  /*--- This does dX/dXi transpose ---*/

		  for (iDim = 0; iDim < nDim; iDim++) {
			for (jDim = 0; jDim < nDim; jDim++) {
			  Jac_Ref[iDim][jDim] = 0.0;
			  Jac_Curr[iDim][jDim] = 0.0;
			  for (iNode = 0; iNode < nNodes; iNode++) {
				  Jac_Ref[iDim][jDim] = Jac_Ref[iDim][jDim]+RefCoord[iNode][jDim]*dNiXj[iNode][iDim];
				  Jac_Curr[iDim][jDim] = Jac_Curr[iDim][jDim]+CurrentCoord[iNode][jDim]*dNiXj[iNode][iDim];
			  }
			}
		  }

		  /*--- Adjoint to Jacobian ---*/

		  ad_Ref[0][0] = Jac_Ref[1][1]*Jac_Ref[2][2]-Jac_Ref[1][2]*Jac_Ref[2][1];
		  ad_Ref[0][1] = Jac_Ref[0][2]*Jac_Ref[2][1]-Jac_Ref[0][1]*Jac_Ref[2][2];
		  ad_Ref[0][2] = Jac_Ref[0][1]*Jac_Ref[1][2]-Jac_Ref[0][2]*Jac_Ref[1][1];
		  ad_Ref[1][0] = Jac_Ref[1][2]*Jac_Ref[2][0]-Jac_Ref[1][0]*Jac_Ref[2][2];
		  ad_Ref[1][1] = Jac_Ref[0][0]*Jac_Ref[2][2]-Jac_Ref[0][2]*Jac_Ref[2][0];
		  ad_Ref[1][2] = Jac_Ref[0][2]*Jac_Ref[1][0]-Jac_Ref[0][0]*Jac_Ref[1][2];
		  ad_Ref[2][0] = Jac_Ref[1][0]*Jac_Ref[2][1]-Jac_Ref[1][1]*Jac_Ref[2][0];
		  ad_Ref[2][1] = Jac_Ref[0][1]*Jac_Ref[2][0]-Jac_Ref[0][0]*Jac_Ref[2][1];
		  ad_Ref[2][2] = Jac_Ref[0][0]*Jac_Ref[1][1]-Jac_Ref[0][1]*Jac_Ref[1][0];

		  ad_Curr[0][0] = Jac_Curr[1][1]*Jac_Curr[2][2]-Jac_Curr[1][2]*Jac_Curr[2][1];
		  ad_Curr[0][1] = Jac_Curr[0][2]*Jac_Curr[2][1]-Jac_Curr[0][1]*Jac_Curr[2][2];
		  ad_Curr[0][2] = Jac_Curr[0][1]*Jac_Curr[1][2]-Jac_Curr[0][2]*Jac_Curr[1][1];
		  ad_Curr[1][0] = Jac_Curr[1][2]*Jac_Curr[2][0]-Jac_Curr[1][0]*Jac_Curr[2][2];
		  ad_Curr[1][1] = Jac_Curr[0][0]*Jac_Curr[2][2]-Jac_Curr[0][2]*Jac_Curr[2][0];
		  ad_Curr[1][2] = Jac_Curr[0][2]*Jac_Curr[1][0]-Jac_Curr[0][0]*Jac_Curr[1][2];
		  ad_Curr[2][0] = Jac_Curr[1][0]*Jac_Curr[2][1]-Jac_Curr[1][1]*Jac_Curr[2][0];
		  ad_Curr[2][1] = Jac_Curr[0][1]*Jac_Curr[2][0]-Jac_Curr[0][0]*Jac_Curr[2][1];
		  ad_Curr[2][2] = Jac_Curr[0][0]*Jac_Curr[1][1]-Jac_Curr[0][1]*Jac_Curr[1][0];


		  /*--- Determinant of Jacobian ---*/

		  detJac_Ref = Jac_Ref[0][0]*ad_Ref[0][0]+Jac_Ref[0][1]*ad_Ref[1][0]+Jac_Ref[0][2]*ad_Ref[2][0];
		  detJac_Curr = Jac_Curr[0][0]*ad_Curr[0][0]+Jac_Curr[0][1]*ad_Curr[1][0]+Jac_Curr[0][2]*ad_Curr[2][0];

		  GaussPoint[iGauss]->SetJ_X(detJac_Ref);
		  GaussPoint[iGauss]->SetJ_x(detJac_Curr);

		  /*--- Jacobian inverse (it was already computed as transpose) ---*/

		  for (iDim = 0; iDim < nDim; iDim++) {
			for (jDim = 0; jDim < nDim; jDim++) {
				Jac_Ref[iDim][jDim] = ad_Ref[iDim][jDim]/detJac_Ref;
				Jac_Curr[iDim][jDim] = ad_Curr[iDim][jDim]/detJac_Curr;
			}
		  }

		  /*--- Derivatives with respect to global coordinates ---*/

		  for (iNode = 0; iNode < nNodes; iNode++) {
			  for (iDim = 0; iDim < nDim; iDim++){
				  GradNi_Xj_Ref = 0.0;
				  GradNi_Xj_Curr = 0.0;
				  for (jDim = 0; jDim < nDim; jDim++){
					  GradNi_Xj_Ref += Jac_Ref[iDim][jDim]*dNiXj[iNode][jDim];
					  GradNi_Xj_Curr += Jac_Curr[iDim][jDim]*dNiXj[iNode][jDim];
				  }
				  GaussPoint[iGauss]->SetGradNi_Xj(GradNi_Xj_Ref, iDim, iNode);
				  GaussPoint[iGauss]->SetGradNi_xj(GradNi_Xj_Curr, iDim, iNode);
			  }
		  }
	  }

}

CHEXA8::CHEXA8(void) : CElement() {

}

CHEXA8::CHEXA8(unsigned short val_nDim, CConfig *config)
: CElement(val_nDim, config) {

	unsigned short iNode, iGauss, jNode;
	unsigned short nDimSq;

	bool body_forces = config->GetDeadLoad();	// Body forces (dead loads).

	nNodes = 8;
	nGaussPoints = 8;

	nDimSq = nDim*nDim;

	GaussPoint = new CGaussVariable*[nGaussPoints];
	for (iGauss = 0; iGauss < nGaussPoints; iGauss++) {
		GaussPoint[iGauss] = new CGaussVariable(iGauss, nDim, nNodes);
	}

	NodalExtrap = new su2double*[nNodes];
	for (iNode = 0; iNode < nNodes; iNode++) {
		NodalExtrap[iNode] = new su2double[nGaussPoints];
	}

	NodalStress = new su2double*[nNodes];
	for (iNode = 0; iNode < nNodes; iNode++) {
		NodalStress[iNode] = new su2double[6];
	}

	/*--- Initialize structure for current and reference configuration ---*/

	CurrentCoord = new su2double*[nNodes];
	for (iNode = 0; iNode < nNodes; iNode++){
		CurrentCoord [iNode] = new su2double[nDim];
	}

	RefCoord = new su2double*[nNodes];
	for (iNode = 0; iNode < nNodes; iNode++){
		RefCoord [iNode] = new su2double[nDim];
	}

	GaussWeight = new su2double [nGaussPoints];

	GaussCoord = new su2double*[nGaussPoints];
	for (iGauss = 0; iGauss < nGaussPoints; iGauss++){
		GaussCoord [iGauss] = new su2double[nDim];
	}

	GaussCoord[0][0] = -0.577350269189626;  GaussCoord[0][1] = -0.577350269189626;  GaussCoord[0][2] = -0.577350269189626;	GaussWeight[0] = 1.0;
	GaussCoord[1][0] = 0.577350269189626;   GaussCoord[1][1] = -0.577350269189626;  GaussCoord[1][2] = -0.577350269189626;  GaussWeight[1] = 1.0;
	GaussCoord[2][0] = 0.577350269189626;   GaussCoord[2][1] = 0.577350269189626;  	GaussCoord[2][2] = -0.577350269189626;  GaussWeight[2] = 1.0;
	GaussCoord[3][0] = -0.577350269189626;  GaussCoord[3][1] = 0.577350269189626;  	GaussCoord[3][2] = -0.577350269189626;  GaussWeight[3] = 1.0;
	GaussCoord[4][0] = -0.577350269189626;  GaussCoord[4][1] = -0.577350269189626;  GaussCoord[4][2] = 0.577350269189626;  	GaussWeight[4] = 1.0;
	GaussCoord[5][0] = 0.577350269189626;   GaussCoord[5][1] = -0.577350269189626;  GaussCoord[5][2] = 0.577350269189626;  	GaussWeight[5] = 1.0;
	GaussCoord[6][0] = 0.577350269189626;   GaussCoord[6][1] = 0.577350269189626;  	GaussCoord[6][2] = 0.577350269189626;  	GaussWeight[6] = 1.0;
	GaussCoord[7][0] = -0.577350269189626;  GaussCoord[7][1] = 0.577350269189626;  	GaussCoord[7][2] = 0.577350269189626;  	GaussWeight[7] = 1.0;

	Mab = new su2double *[nNodes];
	for (iNode = 0; iNode < nNodes; iNode++){
		Mab[iNode] = new su2double [nNodes];
	}

	Kab = new su2double **[nNodes];
	for (iNode = 0; iNode < nNodes; iNode++){
		Kab [iNode] = new su2double*[nNodes];
		for (jNode = 0; jNode < nNodes; jNode++){
			Kab [iNode][jNode] = new su2double[nDimSq];
		}
	}

	Ks_ab = new su2double *[nNodes];
	for (iNode = 0; iNode < nNodes; iNode++){
		Ks_ab[iNode] = new su2double [nNodes];
	}

	Kt_a = new su2double *[nNodes];
	for (iNode = 0; iNode < nNodes; iNode++){
		Kt_a[iNode] = new su2double [nDim];
	}

	if (body_forces){
		FDL_a = new su2double *[nNodes];
		for (iNode = 0; iNode < nNodes; iNode++){
			FDL_a[iNode] = new su2double [nDim];
		}
	}
	else{
		FDL_a = NULL;
	}


	/*--- Store the shape functions (they only need to be computed once) ---*/
	su2double Xi, Eta, Zeta, val_Ni;
	for (iGauss = 0; iGauss < nGaussPoints; iGauss++){
		  Xi = GaussCoord[iGauss][0];
		  Eta = GaussCoord[iGauss][1];
		  Zeta = GaussCoord[iGauss][2];

		  val_Ni = 0.125*(1.0-Xi)*(1.0-Eta)*(1.0-Zeta);		GaussPoint[iGauss]->SetNi(val_Ni,0);
		  val_Ni = 0.125*(1.0+Xi)*(1.0-Eta)*(1.0-Zeta);		GaussPoint[iGauss]->SetNi(val_Ni,1);
		  val_Ni = 0.125*(1.0+Xi)*(1.0+Eta)*(1.0-Zeta);		GaussPoint[iGauss]->SetNi(val_Ni,2);
		  val_Ni = 0.125*(1.0-Xi)*(1.0+Eta)*(1.0-Zeta);		GaussPoint[iGauss]->SetNi(val_Ni,3);
		  val_Ni = 0.125*(1.0-Xi)*(1.0-Eta)*(1.0+Zeta);		GaussPoint[iGauss]->SetNi(val_Ni,4);
		  val_Ni = 0.125*(1.0+Xi)*(1.0-Eta)*(1.0+Zeta);		GaussPoint[iGauss]->SetNi(val_Ni,5);
		  val_Ni = 0.125*(1.0+Xi)*(1.0+Eta)*(1.0+Zeta);		GaussPoint[iGauss]->SetNi(val_Ni,6);
		  val_Ni = 0.125*(1.0-Xi)*(1.0+Eta)*(1.0+Zeta);		GaussPoint[iGauss]->SetNi(val_Ni,7);
	}


	su2double ExtrapCoord[8][3];

	ExtrapCoord[0][0] = -1.732050807568877;  ExtrapCoord[0][1] = -1.732050807568877;  	ExtrapCoord[0][2] = -1.732050807568877;
	ExtrapCoord[1][0] = 1.732050807568877;   ExtrapCoord[1][1] = -1.732050807568877;  	ExtrapCoord[1][2] = -1.732050807568877;
	ExtrapCoord[2][0] = 1.732050807568877;   ExtrapCoord[2][1] = 1.732050807568877;  	ExtrapCoord[2][2] = -1.732050807568877;
	ExtrapCoord[3][0] = -1.732050807568877;  ExtrapCoord[3][1] = 1.732050807568877;  	ExtrapCoord[3][2] = -1.732050807568877;
	ExtrapCoord[4][0] = -1.732050807568877;  ExtrapCoord[4][1] = -1.732050807568877;  	ExtrapCoord[4][2] = 1.732050807568877;
	ExtrapCoord[5][0] = 1.732050807568877;   ExtrapCoord[5][1] = -1.732050807568877;  	ExtrapCoord[5][2] = 1.732050807568877;
	ExtrapCoord[6][0] = 1.732050807568877;   ExtrapCoord[6][1] = 1.732050807568877;  	ExtrapCoord[6][2] = 1.732050807568877;
	ExtrapCoord[7][0] = -1.732050807568877;  ExtrapCoord[7][1] = 1.732050807568877;  	ExtrapCoord[7][2] = 1.732050807568877;


	/*--- Store the shape functions (they only need to be computed once) ---*/
	for (iNode = 0; iNode < nNodes; iNode++){
		  Xi = ExtrapCoord[iNode][0];
		  Eta = ExtrapCoord[iNode][1];
		  Zeta = ExtrapCoord[iNode][2];

		  NodalExtrap[iNode][0] = 0.125*(1.0-Xi)*(1.0-Eta)*(1.0-Zeta);
		  NodalExtrap[iNode][1] = 0.125*(1.0+Xi)*(1.0-Eta)*(1.0-Zeta);
		  NodalExtrap[iNode][2] = 0.125*(1.0+Xi)*(1.0+Eta)*(1.0-Zeta);
		  NodalExtrap[iNode][3] = 0.125*(1.0-Xi)*(1.0+Eta)*(1.0-Zeta);
		  NodalExtrap[iNode][4] = 0.125*(1.0-Xi)*(1.0-Eta)*(1.0+Zeta);
		  NodalExtrap[iNode][5] = 0.125*(1.0+Xi)*(1.0-Eta)*(1.0+Zeta);
		  NodalExtrap[iNode][6] = 0.125*(1.0+Xi)*(1.0+Eta)*(1.0+Zeta);
		  NodalExtrap[iNode][7] = 0.125*(1.0-Xi)*(1.0+Eta)*(1.0+Zeta);
	}

}

CHEXA8::~CHEXA8(void) {

}

void CHEXA8::ComputeGrad_Linear(void){

	  su2double Xi, Eta, Zeta;
	  su2double Jacobian[3][3], dNiXj[8][3];
	  su2double detJac, GradNi_Xj;
	  su2double ad[3][3];
	  unsigned short iNode, iDim, jDim, iGauss;

	  for (iGauss = 0; iGauss < nGaussPoints; iGauss++){

		  Xi = GaussCoord[iGauss][0];
		  Eta = GaussCoord[iGauss][1];
		  Zeta = GaussCoord[iGauss][2];

		  /*--- dN/d xi ---*/

		  dNiXj[0][0] = -0.125*(1.0-Eta)*(1.0-Zeta);
		  dNiXj[1][0] = 0.125*(1.0-Eta)*(1.0-Zeta);
		  dNiXj[2][0] = 0.125*(1.0+Eta)*(1.0-Zeta);
		  dNiXj[3][0] = -0.125*(1.0+Eta)*(1.0-Zeta);
		  dNiXj[4][0] = -0.125*(1.0-Eta)*(1.0+Zeta);
		  dNiXj[5][0] = 0.125*(1.0-Eta)*(1.0+Zeta);
		  dNiXj[6][0] = 0.125*(1.0+Eta)*(1.0+Zeta);
		  dNiXj[7][0] = -0.125*(1.0+Eta)*(1.0+Zeta);

		  /*--- dN/d eta ---*/

		  dNiXj[0][1] = -0.125*(1.0-Xi)*(1.0-Zeta);
		  dNiXj[1][1] = -0.125*(1.0+Xi)*(1.0-Zeta);
		  dNiXj[2][1] = 0.125*(1.0+Xi)*(1.0-Zeta);
		  dNiXj[3][1] = 0.125*(1.0-Xi)*(1.0-Zeta);
		  dNiXj[4][1] = -0.125*(1.0-Xi)*(1.0+Zeta);
		  dNiXj[5][1] = -0.125*(1.0+Xi)*(1.0+Zeta);
		  dNiXj[6][1] = 0.125*(1.0+Xi)*(1.0+Zeta);
		  dNiXj[7][1] = 0.125*(1.0-Xi)*(1.0+Zeta);

		  /*--- dN/d mu ---*/

		  dNiXj[0][2] = -0.125*(1.0-Xi)*(1.0-Eta);
		  dNiXj[1][2] = -0.125*(1.0+Xi)*(1.0-Eta);
		  dNiXj[2][2] = -0.125*(1.0+Xi)*(1.0+Eta);
		  dNiXj[3][2] = -0.125*(1.0-Xi)*(1.0+Eta);
		  dNiXj[4][2] = 0.125*(1.0-Xi)*(1.0-Eta);
		  dNiXj[5][2] = 0.125*(1.0+Xi)*(1.0-Eta);
		  dNiXj[6][2] = 0.125*(1.0+Xi)*(1.0+Eta);
		  dNiXj[7][2] = 0.125*(1.0-Xi)*(1.0+Eta);


		  /*--- Jacobian transformation ---*/
		  /*--- This does dX/dXi transpose ---*/

		  for (iDim = 0; iDim < nDim; iDim++) {
			for (jDim = 0; jDim < nDim; jDim++) {
			  Jacobian[iDim][jDim] = 0.0;
			  for (iNode = 0; iNode < nNodes; iNode++) {
				  Jacobian[iDim][jDim] = Jacobian[iDim][jDim]+RefCoord[iNode][jDim]*dNiXj[iNode][iDim];
			  }
			}
		  }

		  /*--- Adjoint to Jacobian ---*/

		  ad[0][0] = Jacobian[1][1]*Jacobian[2][2]-Jacobian[1][2]*Jacobian[2][1];
		  ad[0][1] = Jacobian[0][2]*Jacobian[2][1]-Jacobian[0][1]*Jacobian[2][2];
		  ad[0][2] = Jacobian[0][1]*Jacobian[1][2]-Jacobian[0][2]*Jacobian[1][1];
		  ad[1][0] = Jacobian[1][2]*Jacobian[2][0]-Jacobian[1][0]*Jacobian[2][2];
		  ad[1][1] = Jacobian[0][0]*Jacobian[2][2]-Jacobian[0][2]*Jacobian[2][0];
		  ad[1][2] = Jacobian[0][2]*Jacobian[1][0]-Jacobian[0][0]*Jacobian[1][2];
		  ad[2][0] = Jacobian[1][0]*Jacobian[2][1]-Jacobian[1][1]*Jacobian[2][0];
		  ad[2][1] = Jacobian[0][1]*Jacobian[2][0]-Jacobian[0][0]*Jacobian[2][1];
		  ad[2][2] = Jacobian[0][0]*Jacobian[1][1]-Jacobian[0][1]*Jacobian[1][0];

		  /*--- Determinant of Jacobian ---*/

		  detJac = Jacobian[0][0]*ad[0][0]+Jacobian[0][1]*ad[1][0]+Jacobian[0][2]*ad[2][0];

		  GaussPoint[iGauss]->SetJ_X(detJac);

		  /*--- Jacobian inverse (it was already computed as transpose) ---*/

		  for (iDim = 0; iDim < nDim; iDim++) {
			for (jDim = 0; jDim < nDim; jDim++) {
			  Jacobian[iDim][jDim] = ad[iDim][jDim]/detJac;
			}
		  }

		  /*--- Derivatives with respect to global coordinates ---*/

		  for (iNode = 0; iNode < nNodes; iNode++) {
			  for (iDim = 0; iDim < nDim; iDim++){
				  GradNi_Xj = 0.0;
				  for (jDim = 0; jDim < nDim; jDim++){
					  GradNi_Xj += Jacobian[iDim][jDim]*dNiXj[iNode][jDim];
				  }
				  GaussPoint[iGauss]->SetGradNi_Xj(GradNi_Xj, iDim, iNode);
			  }
		  }
	  }


}

void CHEXA8::ComputeGrad_NonLinear(void){

	  su2double Xi, Eta, Zeta;
	  su2double Jac_Ref[3][3], Jac_Curr[3][3], dNiXj[8][3];
	  su2double detJac_Ref, detJac_Curr, GradNi_Xj_Ref, GradNi_Xj_Curr;
	  su2double ad_Ref[3][3], ad_Curr[3][3];
	  unsigned short iNode, iDim, jDim, iGauss;

	  for (iGauss = 0; iGauss < nGaussPoints; iGauss++){

		  Xi = GaussCoord[iGauss][0];
		  Eta = GaussCoord[iGauss][1];
		  Zeta = GaussCoord[iGauss][2];

		  /*--- dN/d xi, dN/d eta ---*/

		  /*--- dN/d xi ---*/

		  dNiXj[0][0] = -0.125*(1.0-Eta)*(1.0-Zeta);
		  dNiXj[1][0] = 0.125*(1.0-Eta)*(1.0-Zeta);
		  dNiXj[2][0] = 0.125*(1.0+Eta)*(1.0-Zeta);
		  dNiXj[3][0] = -0.125*(1.0+Eta)*(1.0-Zeta);
		  dNiXj[4][0] = -0.125*(1.0-Eta)*(1.0+Zeta);
		  dNiXj[5][0] = 0.125*(1.0-Eta)*(1.0+Zeta);
		  dNiXj[6][0] = 0.125*(1.0+Eta)*(1.0+Zeta);
		  dNiXj[7][0] = -0.125*(1.0+Eta)*(1.0+Zeta);

		  /*--- dN/d eta ---*/

		  dNiXj[0][1] = -0.125*(1.0-Xi)*(1.0-Zeta);
		  dNiXj[1][1] = -0.125*(1.0+Xi)*(1.0-Zeta);
		  dNiXj[2][1] = 0.125*(1.0+Xi)*(1.0-Zeta);
		  dNiXj[3][1] = 0.125*(1.0-Xi)*(1.0-Zeta);
		  dNiXj[4][1] = -0.125*(1.0-Xi)*(1.0+Zeta);
		  dNiXj[5][1] = -0.125*(1.0+Xi)*(1.0+Zeta);
		  dNiXj[6][1] = 0.125*(1.0+Xi)*(1.0+Zeta);
		  dNiXj[7][1] = 0.125*(1.0-Xi)*(1.0+Zeta);

		  /*--- dN/d mu ---*/

		  dNiXj[0][2] = -0.125*(1.0-Xi)*(1.0-Eta);
		  dNiXj[1][2] = -0.125*(1.0+Xi)*(1.0-Eta);
		  dNiXj[2][2] = -0.125*(1.0+Xi)*(1.0+Eta);
		  dNiXj[3][2] = -0.125*(1.0-Xi)*(1.0+Eta);
		  dNiXj[4][2] = 0.125*(1.0-Xi)*(1.0-Eta);
		  dNiXj[5][2] = 0.125*(1.0+Xi)*(1.0-Eta);
		  dNiXj[6][2] = 0.125*(1.0+Xi)*(1.0+Eta);
		  dNiXj[7][2] = 0.125*(1.0-Xi)*(1.0+Eta);

		  /*--- Jacobian transformation ---*/
		  /*--- This does dX/dXi transpose ---*/

		  for (iDim = 0; iDim < nDim; iDim++) {
			for (jDim = 0; jDim < nDim; jDim++) {
			  Jac_Ref[iDim][jDim] = 0.0;
			  Jac_Curr[iDim][jDim] = 0.0;
			  for (iNode = 0; iNode < nNodes; iNode++) {
				  Jac_Ref[iDim][jDim] = Jac_Ref[iDim][jDim]+RefCoord[iNode][jDim]*dNiXj[iNode][iDim];
				  Jac_Curr[iDim][jDim] = Jac_Curr[iDim][jDim]+CurrentCoord[iNode][jDim]*dNiXj[iNode][iDim];
			  }
			}
		  }

		  /*--- Adjoint to Jacobian ---*/

		  ad_Ref[0][0] = Jac_Ref[1][1]*Jac_Ref[2][2]-Jac_Ref[1][2]*Jac_Ref[2][1];
		  ad_Ref[0][1] = Jac_Ref[0][2]*Jac_Ref[2][1]-Jac_Ref[0][1]*Jac_Ref[2][2];
		  ad_Ref[0][2] = Jac_Ref[0][1]*Jac_Ref[1][2]-Jac_Ref[0][2]*Jac_Ref[1][1];
		  ad_Ref[1][0] = Jac_Ref[1][2]*Jac_Ref[2][0]-Jac_Ref[1][0]*Jac_Ref[2][2];
		  ad_Ref[1][1] = Jac_Ref[0][0]*Jac_Ref[2][2]-Jac_Ref[0][2]*Jac_Ref[2][0];
		  ad_Ref[1][2] = Jac_Ref[0][2]*Jac_Ref[1][0]-Jac_Ref[0][0]*Jac_Ref[1][2];
		  ad_Ref[2][0] = Jac_Ref[1][0]*Jac_Ref[2][1]-Jac_Ref[1][1]*Jac_Ref[2][0];
		  ad_Ref[2][1] = Jac_Ref[0][1]*Jac_Ref[2][0]-Jac_Ref[0][0]*Jac_Ref[2][1];
		  ad_Ref[2][2] = Jac_Ref[0][0]*Jac_Ref[1][1]-Jac_Ref[0][1]*Jac_Ref[1][0];

		  ad_Curr[0][0] = Jac_Curr[1][1]*Jac_Curr[2][2]-Jac_Curr[1][2]*Jac_Curr[2][1];
		  ad_Curr[0][1] = Jac_Curr[0][2]*Jac_Curr[2][1]-Jac_Curr[0][1]*Jac_Curr[2][2];
		  ad_Curr[0][2] = Jac_Curr[0][1]*Jac_Curr[1][2]-Jac_Curr[0][2]*Jac_Curr[1][1];
		  ad_Curr[1][0] = Jac_Curr[1][2]*Jac_Curr[2][0]-Jac_Curr[1][0]*Jac_Curr[2][2];
		  ad_Curr[1][1] = Jac_Curr[0][0]*Jac_Curr[2][2]-Jac_Curr[0][2]*Jac_Curr[2][0];
		  ad_Curr[1][2] = Jac_Curr[0][2]*Jac_Curr[1][0]-Jac_Curr[0][0]*Jac_Curr[1][2];
		  ad_Curr[2][0] = Jac_Curr[1][0]*Jac_Curr[2][1]-Jac_Curr[1][1]*Jac_Curr[2][0];
		  ad_Curr[2][1] = Jac_Curr[0][1]*Jac_Curr[2][0]-Jac_Curr[0][0]*Jac_Curr[2][1];
		  ad_Curr[2][2] = Jac_Curr[0][0]*Jac_Curr[1][1]-Jac_Curr[0][1]*Jac_Curr[1][0];


		  /*--- Determinant of Jacobian ---*/

		  detJac_Ref = Jac_Ref[0][0]*ad_Ref[0][0]+Jac_Ref[0][1]*ad_Ref[1][0]+Jac_Ref[0][2]*ad_Ref[2][0];
		  detJac_Curr = Jac_Curr[0][0]*ad_Curr[0][0]+Jac_Curr[0][1]*ad_Curr[1][0]+Jac_Curr[0][2]*ad_Curr[2][0];

		  GaussPoint[iGauss]->SetJ_X(detJac_Ref);
		  GaussPoint[iGauss]->SetJ_x(detJac_Curr);

		  /*--- Jacobian inverse (it was already computed as transpose) ---*/

		  for (iDim = 0; iDim < nDim; iDim++) {
			for (jDim = 0; jDim < nDim; jDim++) {
				Jac_Ref[iDim][jDim] = ad_Ref[iDim][jDim]/detJac_Ref;
				Jac_Curr[iDim][jDim] = ad_Curr[iDim][jDim]/detJac_Curr;
			}
		  }

		  /*--- Derivatives with respect to global coordinates ---*/

		  for (iNode = 0; iNode < nNodes; iNode++) {
			  for (iDim = 0; iDim < nDim; iDim++){
				  GradNi_Xj_Ref = 0.0;
				  GradNi_Xj_Curr = 0.0;
				  for (jDim = 0; jDim < nDim; jDim++){
					  GradNi_Xj_Ref += Jac_Ref[iDim][jDim]*dNiXj[iNode][jDim];
					  GradNi_Xj_Curr += Jac_Curr[iDim][jDim]*dNiXj[iNode][jDim];
				  }
				  GaussPoint[iGauss]->SetGradNi_Xj(GradNi_Xj_Ref, iDim, iNode);
				  GaussPoint[iGauss]->SetGradNi_xj(GradNi_Xj_Curr, iDim, iNode);
			  }
		  }
	  }


}


CHEXA8P1::CHEXA8P1(void) : CHEXA8() {

}

CHEXA8P1::CHEXA8P1(unsigned short val_nDim, CConfig *config)
: CHEXA8(val_nDim, config) {

	unsigned short iNode, iGauss, jNode;
	unsigned short nDimSq;

	nGaussPointsP = 1;

	nDimSq = nDim*nDim;

	GaussPointP = new CGaussVariable*[nGaussPointsP];
	for (iGauss = 0; iGauss < nGaussPointsP; iGauss++) {
		GaussPointP[iGauss] = new CGaussVariable(iGauss, nDim, nNodes);
	}
	GaussWeightP = new su2double [nGaussPointsP];

	GaussCoordP = new su2double*[nGaussPointsP];
	for (iGauss = 0; iGauss < nGaussPointsP; iGauss++){
		GaussCoordP [iGauss] = new su2double[nDim];
	}

	GaussCoordP[0][0] = 0.0;  GaussCoordP[0][1] = 0.0;  GaussCoordP[0][1] = 0.0;  GaussWeightP[0] = 8.0;

	Kk_ab = new su2double **[nNodes];
	for (iNode = 0; iNode < nNodes; iNode++){
		Kk_ab [iNode] = new su2double*[nNodes];
		for (jNode = 0; jNode < nNodes; jNode++){
			Kk_ab [iNode][jNode] = new su2double[nDimSq];
		}
	}

}

CHEXA8P1::~CHEXA8P1(void) {

}

void CHEXA8P1::ComputeGrad_Pressure(void){

	  su2double Xi, Eta, Zeta;
	  su2double Jac_Ref[3][3], Jac_Curr[3][3], dNiXj[8][3];
	  su2double detJac_Ref, detJac_Curr, GradNi_Xj_Ref, GradNi_Xj_Curr;
	  su2double ad_Ref[3][3], ad_Curr[3][3];
	  unsigned short iNode, iDim, jDim, iGauss;

	  for (iGauss = 0; iGauss < nGaussPointsP; iGauss++){

		  Xi = GaussCoordP[iGauss][0];
		  Eta = GaussCoordP[iGauss][1];
		  Zeta = GaussCoordP[iGauss][2];

		  /*--- dN/d xi, dN/d eta ---*/

		  /*--- dN/d xi ---*/

		  dNiXj[0][0] = -0.125*(1.0-Eta)*(1.0-Zeta);
		  dNiXj[1][0] = 0.125*(1.0-Eta)*(1.0-Zeta);
		  dNiXj[2][0] = 0.125*(1.0+Eta)*(1.0-Zeta);
		  dNiXj[3][0] = -0.125*(1.0+Eta)*(1.0-Zeta);
		  dNiXj[4][0] = -0.125*(1.0-Eta)*(1.0+Zeta);
		  dNiXj[5][0] = 0.125*(1.0-Eta)*(1.0+Zeta);
		  dNiXj[6][0] = 0.125*(1.0+Eta)*(1.0+Zeta);
		  dNiXj[7][0] = -0.125*(1.0+Eta)*(1.0+Zeta);

		  /*--- dN/d eta ---*/

		  dNiXj[0][1] = -0.125*(1.0-Xi)*(1.0-Zeta);
		  dNiXj[1][1] = -0.125*(1.0+Xi)*(1.0-Zeta);
		  dNiXj[2][1] = 0.125*(1.0+Xi)*(1.0-Zeta);
		  dNiXj[3][1] = 0.125*(1.0-Xi)*(1.0-Zeta);
		  dNiXj[4][1] = -0.125*(1.0-Xi)*(1.0+Zeta);
		  dNiXj[5][1] = -0.125*(1.0+Xi)*(1.0+Zeta);
		  dNiXj[6][1] = 0.125*(1.0+Xi)*(1.0+Zeta);
		  dNiXj[7][1] = 0.125*(1.0-Xi)*(1.0+Zeta);

		  /*--- dN/d mu ---*/

		  dNiXj[0][2] = -0.125*(1.0-Xi)*(1.0-Eta);
		  dNiXj[1][2] = -0.125*(1.0+Xi)*(1.0-Eta);
		  dNiXj[2][2] = -0.125*(1.0+Xi)*(1.0+Eta);
		  dNiXj[3][2] = -0.125*(1.0-Xi)*(1.0+Eta);
		  dNiXj[4][2] = 0.125*(1.0-Xi)*(1.0-Eta);
		  dNiXj[5][2] = 0.125*(1.0+Xi)*(1.0-Eta);
		  dNiXj[6][2] = 0.125*(1.0+Xi)*(1.0+Eta);
		  dNiXj[7][2] = 0.125*(1.0-Xi)*(1.0+Eta);

		  /*--- Jacobian transformation ---*/
		  /*--- This does dX/dXi transpose ---*/

		  for (iDim = 0; iDim < nDim; iDim++) {
			for (jDim = 0; jDim < nDim; jDim++) {
			  Jac_Ref[iDim][jDim] = 0.0;
			  Jac_Curr[iDim][jDim] = 0.0;
			  for (iNode = 0; iNode < nNodes; iNode++) {
				  Jac_Ref[iDim][jDim] = Jac_Ref[iDim][jDim]+RefCoord[iNode][jDim]*dNiXj[iNode][iDim];
				  Jac_Curr[iDim][jDim] = Jac_Curr[iDim][jDim]+CurrentCoord[iNode][jDim]*dNiXj[iNode][iDim];
			  }
			}
		  }

		  /*--- Adjoint to Jacobian ---*/

		  ad_Ref[0][0] = Jac_Ref[1][1]*Jac_Ref[2][2]-Jac_Ref[1][2]*Jac_Ref[2][1];
		  ad_Ref[0][1] = Jac_Ref[0][2]*Jac_Ref[2][1]-Jac_Ref[0][1]*Jac_Ref[2][2];
		  ad_Ref[0][2] = Jac_Ref[0][1]*Jac_Ref[1][2]-Jac_Ref[0][2]*Jac_Ref[1][1];
		  ad_Ref[1][0] = Jac_Ref[1][2]*Jac_Ref[2][0]-Jac_Ref[1][0]*Jac_Ref[2][2];
		  ad_Ref[1][1] = Jac_Ref[0][0]*Jac_Ref[2][2]-Jac_Ref[0][2]*Jac_Ref[2][0];
		  ad_Ref[1][2] = Jac_Ref[0][2]*Jac_Ref[1][0]-Jac_Ref[0][0]*Jac_Ref[1][2];
		  ad_Ref[2][0] = Jac_Ref[1][0]*Jac_Ref[2][1]-Jac_Ref[1][1]*Jac_Ref[2][0];
		  ad_Ref[2][1] = Jac_Ref[0][1]*Jac_Ref[2][0]-Jac_Ref[0][0]*Jac_Ref[2][1];
		  ad_Ref[2][2] = Jac_Ref[0][0]*Jac_Ref[1][1]-Jac_Ref[0][1]*Jac_Ref[1][0];

		  ad_Curr[0][0] = Jac_Curr[1][1]*Jac_Curr[2][2]-Jac_Curr[1][2]*Jac_Curr[2][1];
		  ad_Curr[0][1] = Jac_Curr[0][2]*Jac_Curr[2][1]-Jac_Curr[0][1]*Jac_Curr[2][2];
		  ad_Curr[0][2] = Jac_Curr[0][1]*Jac_Curr[1][2]-Jac_Curr[0][2]*Jac_Curr[1][1];
		  ad_Curr[1][0] = Jac_Curr[1][2]*Jac_Curr[2][0]-Jac_Curr[1][0]*Jac_Curr[2][2];
		  ad_Curr[1][1] = Jac_Curr[0][0]*Jac_Curr[2][2]-Jac_Curr[0][2]*Jac_Curr[2][0];
		  ad_Curr[1][2] = Jac_Curr[0][2]*Jac_Curr[1][0]-Jac_Curr[0][0]*Jac_Curr[1][2];
		  ad_Curr[2][0] = Jac_Curr[1][0]*Jac_Curr[2][1]-Jac_Curr[1][1]*Jac_Curr[2][0];
		  ad_Curr[2][1] = Jac_Curr[0][1]*Jac_Curr[2][0]-Jac_Curr[0][0]*Jac_Curr[2][1];
		  ad_Curr[2][2] = Jac_Curr[0][0]*Jac_Curr[1][1]-Jac_Curr[0][1]*Jac_Curr[1][0];


		  /*--- Determinant of Jacobian ---*/

		  detJac_Ref = Jac_Ref[0][0]*ad_Ref[0][0]+Jac_Ref[0][1]*ad_Ref[1][0]+Jac_Ref[0][2]*ad_Ref[2][0];
		  detJac_Curr = Jac_Curr[0][0]*ad_Curr[0][0]+Jac_Curr[0][1]*ad_Curr[1][0]+Jac_Curr[0][2]*ad_Curr[2][0];

		  GaussPointP[iGauss]->SetJ_X(detJac_Ref);
		  GaussPointP[iGauss]->SetJ_x(detJac_Curr);

		  /*--- Jacobian inverse (it was already computed as transpose) ---*/

		  for (iDim = 0; iDim < nDim; iDim++) {
			for (jDim = 0; jDim < nDim; jDim++) {
				Jac_Ref[iDim][jDim] = ad_Ref[iDim][jDim]/detJac_Ref;
				Jac_Curr[iDim][jDim] = ad_Curr[iDim][jDim]/detJac_Curr;
			}
		  }

		  /*--- Derivatives with respect to global coordinates ---*/

		  for (iNode = 0; iNode < nNodes; iNode++) {
			  for (iDim = 0; iDim < nDim; iDim++){
				  GradNi_Xj_Ref = 0.0;
				  GradNi_Xj_Curr = 0.0;
				  for (jDim = 0; jDim < nDim; jDim++){
					  GradNi_Xj_Ref += Jac_Ref[iDim][jDim]*dNiXj[iNode][jDim];
					  GradNi_Xj_Curr += Jac_Curr[iDim][jDim]*dNiXj[iNode][jDim];
				  }
				  GaussPointP[iGauss]->SetGradNi_Xj(GradNi_Xj_Ref, iDim, iNode);
				  GaussPointP[iGauss]->SetGradNi_xj(GradNi_Xj_Curr, iDim, iNode);
			  }
		  }
	  }

}


CBOUND2D::CBOUND2D(void) : CElement() {

}

CBOUND2D::CBOUND2D(unsigned short val_nDim, CConfig *config)
: CElement(val_nDim, config) {

  unsigned short iNode, iGauss;

  nNodes = 2;
  nGaussPoints = 2;

  GaussPoint = new CGaussVariable*[nGaussPoints];
  for (iGauss = 0; iGauss < nGaussPoints; iGauss++) {
    GaussPoint[iGauss] = new CGaussVariable(iGauss, nDim, nNodes);
  }

  /*--- Initialize structure for current and reference configuration ---*/

  CurrentCoord = new su2double*[nNodes];
  for (iNode = 0; iNode < nNodes; iNode++){
    CurrentCoord [iNode] = new su2double[nDim];
  }

  RefCoord = new su2double*[nNodes];
  for (iNode = 0; iNode < nNodes; iNode++){
    RefCoord [iNode] = new su2double[nDim];
  }

  GaussWeight = new su2double [nGaussPoints];

  GaussCoord = new su2double*[nGaussPoints];
  for (iGauss = 0; iGauss < nGaussPoints; iGauss++){
    GaussCoord [iGauss] = new su2double[1];
  }

  GaussCoord[0][0] = -0.577350269189626;  GaussWeight[0] = 1.0;
  GaussCoord[1][0] = 0.577350269189626;   GaussWeight[1] = 1.0;

  /*--- Store the shape functions (they only need to be computed once) ---*/
  su2double Xi, val_Ni;
  for (iGauss = 0; iGauss < nGaussPoints; iGauss++){
      Xi = GaussCoord[iGauss][0];

      val_Ni = 0.5*(1.0-Xi);   GaussPoint[iGauss]->SetNi(val_Ni,0);
      val_Ni = 0.5*(1.0+Xi);   GaussPoint[iGauss]->SetNi(val_Ni,1);

  }

}

CBOUND2D::~CBOUND2D(void) {

}

void CBOUND2D::ComputeGrad_Linear(void){

  su2double Jacobian[2][2], dNiXj[2][1];
  su2double detJac, GradNi_Xj;
  su2double ad[2][2];
  unsigned short iNode, iDim, jDim, iGauss;

  for (iGauss = 0; iGauss < nGaussPoints; iGauss++){

    /*--- dN/d xi ---*/

    dNiXj[0][0] = -0.5;
    dNiXj[1][0] =  0.5;

    /*--- Jacobian transformation ---*/
    /*--- This does dX/dXi transpose ---*/

    for (iDim = 0; iDim < nDim; iDim++) {
    for (jDim = 0; jDim < nDim; jDim++) {
      Jacobian[iDim][jDim] = 0.0;
      for (iNode = 0; iNode < nNodes; iNode++) {
        Jacobian[iDim][jDim] = Jacobian[iDim][jDim]+RefCoord[iNode][jDim]*dNiXj[iNode][iDim];
      }
    }
    }

    /*--- Adjoint to Jacobian ---*/

    ad[0][0] = Jacobian[1][1];
    ad[0][1] = -Jacobian[0][1];
    ad[1][0] = -Jacobian[1][0];
    ad[1][1] = Jacobian[0][0];

    /*--- Determinant of Jacobian ---*/

    detJac = ad[0][0]*ad[1][1]-ad[0][1]*ad[1][0];

    GaussPoint[iGauss]->SetJ_X(detJac);

    /*--- Jacobian inverse (it was already computed as transpose) ---*/

    for (iDim = 0; iDim < 2; iDim++) {
    for (jDim = 0; jDim < 2; jDim++) {
      Jacobian[iDim][jDim] = ad[iDim][jDim]/detJac;
    }
    }

    /*--- Derivatives with respect to global coordinates ---*/

    for (iNode = 0; iNode < nNodes; iNode++) {
      for (iDim = 0; iDim < nDim; iDim++){
        GradNi_Xj = 0.0;
        for (jDim = 0; jDim < nDim; jDim++){
          GradNi_Xj += Jacobian[iDim][jDim]*dNiXj[iNode][jDim];
        }
        GaussPoint[iGauss]->SetGradNi_Xj(GradNi_Xj, iDim, iNode);
      }
    }
  }


}

void CBOUND2D::ComputeGrad_NonLinear(void){

  su2double Jac_Ref[2][2], Jac_Curr[2][2], dNiXj[4][2];
  su2double detJac_Ref, detJac_Curr, GradNi_Xj_Ref, GradNi_Xj_Curr;
  su2double ad_Ref[2][2], ad_Curr[2][2];
  unsigned short iNode, iDim, jDim, iGauss;

  for (iGauss = 0; iGauss < nGaussPoints; iGauss++){

    /*--- dN/d xi ---*/

    dNiXj[0][0] = -0.5;
    dNiXj[1][0] =  0.5;

    /*--- Jacobian transformation ---*/
    /*--- This does dX/dXi transpose ---*/

    for (iDim = 0; iDim < nDim; iDim++) {
    for (jDim = 0; jDim < nDim; jDim++) {
      Jac_Ref[iDim][jDim] = 0.0;
      Jac_Curr[iDim][jDim] = 0.0;
      for (iNode = 0; iNode < nNodes; iNode++) {
        Jac_Ref[iDim][jDim] = Jac_Ref[iDim][jDim]+RefCoord[iNode][jDim]*dNiXj[iNode][iDim];
        Jac_Curr[iDim][jDim] = Jac_Curr[iDim][jDim]+CurrentCoord[iNode][jDim]*dNiXj[iNode][iDim];
      }
    }
    }

    /*--- Adjoint to Jacobian ---*/

    ad_Ref[0][0] = Jac_Ref[1][1];
    ad_Ref[0][1] = -Jac_Ref[0][1];
    ad_Ref[1][0] = -Jac_Ref[1][0];
    ad_Ref[1][1] = Jac_Ref[0][0];

    ad_Curr[0][0] = Jac_Curr[1][1];
    ad_Curr[0][1] = -Jac_Curr[0][1];
    ad_Curr[1][0] = -Jac_Curr[1][0];
    ad_Curr[1][1] = Jac_Curr[0][0];

    /*--- Determinant of Jacobian ---*/

    detJac_Ref = ad_Ref[0][0]*ad_Ref[1][1]-ad_Ref[0][1]*ad_Ref[1][0];
    detJac_Curr = ad_Curr[0][0]*ad_Curr[1][1]-ad_Curr[0][1]*ad_Curr[1][0];

    GaussPoint[iGauss]->SetJ_X(detJac_Ref);
    GaussPoint[iGauss]->SetJ_x(detJac_Curr);

    /*--- Jacobian inverse (it was already computed as transpose) ---*/

    for (iDim = 0; iDim < 2; iDim++) {
    for (jDim = 0; jDim < 2; jDim++) {
      Jac_Ref[iDim][jDim] = ad_Ref[iDim][jDim]/detJac_Ref;
      Jac_Curr[iDim][jDim] = ad_Curr[iDim][jDim]/detJac_Curr;
    }
    }

    /*--- Derivatives with respect to global coordinates ---*/

    for (iNode = 0; iNode < nNodes; iNode++) {
      for (iDim = 0; iDim < nDim; iDim++){
        GradNi_Xj_Ref = 0.0;
        GradNi_Xj_Curr = 0.0;
        for (jDim = 0; jDim < nDim; jDim++){
          GradNi_Xj_Ref += Jac_Ref[iDim][jDim]*dNiXj[iNode][jDim];
          GradNi_Xj_Curr += Jac_Curr[iDim][jDim]*dNiXj[iNode][jDim];
        }
        GaussPoint[iGauss]->SetGradNi_Xj(GradNi_Xj_Ref, iDim, iNode);
        GaussPoint[iGauss]->SetGradNi_xj(GradNi_Xj_Curr, iDim, iNode);
      }
    }
  }

}


<|MERGE_RESOLUTION|>--- conflicted
+++ resolved
@@ -852,304 +852,6 @@
 
 }
 
-<<<<<<< HEAD
-
-CQUAD1::CQUAD1(void) : CElement() {
-
-}
-
-CQUAD1::CQUAD1(unsigned short val_nDim, CConfig *config)
-: CElement(val_nDim, config) {
-
-	unsigned short iNode, iGauss, jNode;
-	unsigned short nDimSq;
-
-	bool body_forces = config->GetDeadLoad();	// Body forces (dead loads).
-
-	nNodes = 4;
-	nGaussPoints = 1;
-
-	nDimSq = nDim*nDim;
-
-	GaussPoint = new CGaussVariable*[nGaussPoints];
-	for (iGauss = 0; iGauss < nGaussPoints; iGauss++) {
-		GaussPoint[iGauss] = new CGaussVariable(iGauss, nDim, nNodes);
-	}
-
-	NodalExtrap = new su2double*[nNodes];
-	for (iNode = 0; iNode < nNodes; iNode++) {
-		NodalExtrap[iNode] = new su2double[nGaussPoints];
-	}
-
-	NodalStress = new su2double*[nNodes];
-	for (iNode = 0; iNode < nNodes; iNode++) {
-		NodalStress[iNode] = new su2double[3];
-	}
-
-	/*--- Initialize structure for current and reference configuration ---*/
-
-	CurrentCoord = new su2double*[nNodes];
-	for (iNode = 0; iNode < nNodes; iNode++){
-		CurrentCoord [iNode] = new su2double[nDim];
-	}
-
-	RefCoord = new su2double*[nNodes];
-	for (iNode = 0; iNode < nNodes; iNode++){
-		RefCoord [iNode] = new su2double[nDim];
-	}
-
-	GaussWeight = new su2double [nGaussPoints];
-
-	GaussCoord = new su2double*[nGaussPoints];
-	for (iGauss = 0; iGauss < nGaussPoints; iGauss++){
-		GaussCoord [iGauss] = new su2double[nDim];
-	}
-
-	GaussCoord[0][0] = 0.0;  GaussCoord[0][1] = 0.0;  GaussWeight[0] = 4.0;
-
-	Mab = new su2double *[nNodes];
-	for (iNode = 0; iNode < nNodes; iNode++){
-		Mab[iNode] = new su2double [nNodes];
-	}
-
-	Kab = new su2double **[nNodes];
-	for (iNode = 0; iNode < nNodes; iNode++){
-		Kab [iNode] = new su2double*[nNodes];
-		for (jNode = 0; jNode < nNodes; jNode++){
-			Kab [iNode][jNode] = new su2double[nDimSq];
-		}
-	}
-
-	Ks_ab = new su2double *[nNodes];
-	for (iNode = 0; iNode < nNodes; iNode++){
-		Ks_ab[iNode] = new su2double [nNodes];
-	}
-
-	Kt_a = new su2double *[nNodes];
-	for (iNode = 0; iNode < nNodes; iNode++){
-		Kt_a[iNode] = new su2double [nDim];
-	}
-
-	if (body_forces){
-		FDL_a = new su2double *[nNodes];
-		for (iNode = 0; iNode < nNodes; iNode++){
-			FDL_a[iNode] = new su2double [nDim];
-		}
-	}
-	else{
-		FDL_a = NULL;
-	}
-
-	/*--- Store the shape functions (they only need to be computed once) ---*/
-	su2double Xi, Eta, val_Ni;
-	for (iGauss = 0; iGauss < nGaussPoints; iGauss++){
-		  Xi = GaussCoord[iGauss][0];
-		  Eta = GaussCoord[iGauss][1];
-
-		  val_Ni = 0.25*(1.0-Xi)*(1.0-Eta);		GaussPoint[iGauss]->SetNi(val_Ni,0);
-		  val_Ni = 0.25*(1.0+Xi)*(1.0-Eta);		GaussPoint[iGauss]->SetNi(val_Ni,1);
-		  val_Ni = 0.25*(1.0+Xi)*(1.0+Eta);		GaussPoint[iGauss]->SetNi(val_Ni,2);
-		  val_Ni = 0.25*(1.0-Xi)*(1.0+Eta);		GaussPoint[iGauss]->SetNi(val_Ni,3);
-	}
-
-	/*--- Shape functions evaluated at the nodes for extrapolation of the stresses at the Gaussian Points ---*/
-	/*--- The stress is constant at a QUAD1 element ---*/
-	NodalExtrap[0][0] = 1.0;
-	NodalExtrap[1][0] = 1.0;
-	NodalExtrap[2][0] = 1.0;
-	NodalExtrap[3][0] = 1.0;
-
-}
-
-CQUAD1::~CQUAD1(void) {
-
-	unsigned short iVar, jVar;
-
-	for (iVar = 0; iVar < nGaussPoints; iVar++){
-		delete [] GaussCoord[iVar];
-		delete [] GaussPoint[iVar];
-	}
-
-	for (iVar = 0; iVar < nNodes; iVar++){
-		for (jVar = 0; jVar < nNodes; jVar++){
-			delete [] Kab[iVar][jVar];
-		}
-		delete [] CurrentCoord[iVar];
-		delete [] RefCoord[iVar];
-		delete [] Mab[iVar];
-		delete [] Kab[iVar];
-		delete [] Ks_ab[iVar];
-		delete [] Kt_a[iVar];
-		if (FDL_a != NULL) delete [] FDL_a[iVar];
-		delete [] NodalExtrap[iVar];
-	}
-
-	delete [] GaussCoord;
-	delete [] GaussPoint;
-	delete [] CurrentCoord;
-	delete [] RefCoord;
-	delete [] Mab;
-	delete [] Kab;
-	delete [] Ks_ab;
-	delete [] Kt_a;
-	delete [] GaussWeight;
-	delete [] NodalExtrap;
-
-	if (FDL_a != NULL) delete [] FDL_a;
-
-}
-
-void CQUAD1::ComputeGrad_Linear(void){
-
-	  su2double Xi, Eta;
-	  su2double Jacobian[2][2], dNiXj[4][2];
-	  su2double detJac, GradNi_Xj;
-	  su2double ad[2][2];
-	  unsigned short iNode, iDim, jDim, iGauss;
-
-	  for (iGauss = 0; iGauss < nGaussPoints; iGauss++){
-
-		  Xi = GaussCoord[iGauss][0];
-		  Eta = GaussCoord[iGauss][1];
-
-		  /*--- dN/d xi, dN/d eta ---*/
-
-		  dNiXj[0][0] = -0.25*(1.0-Eta); dNiXj[0][1] = -0.25*(1.0-Xi);
-		  dNiXj[1][0] =  0.25*(1.0-Eta); dNiXj[1][1] = -0.25*(1.0+Xi);
-		  dNiXj[2][0] =  0.25*(1.0+Eta); dNiXj[2][1] =  0.25*(1.0+Xi);
-		  dNiXj[3][0] = -0.25*(1.0+Eta); dNiXj[3][1] =  0.25*(1.0-Xi);
-
-		  /*--- Jacobian transformation ---*/
-		  /*--- This does dX/dXi transpose ---*/
-
-		  for (iDim = 0; iDim < nDim; iDim++) {
-			for (jDim = 0; jDim < nDim; jDim++) {
-			  Jacobian[iDim][jDim] = 0.0;
-			  for (iNode = 0; iNode < nNodes; iNode++) {
-				  Jacobian[iDim][jDim] = Jacobian[iDim][jDim]+RefCoord[iNode][jDim]*dNiXj[iNode][iDim];
-			  }
-			}
-		  }
-
-		  /*--- Adjoint to Jacobian ---*/
-
-		  ad[0][0] = Jacobian[1][1];
-		  ad[0][1] = -Jacobian[0][1];
-		  ad[1][0] = -Jacobian[1][0];
-		  ad[1][1] = Jacobian[0][0];
-
-		  /*--- Determinant of Jacobian ---*/
-
-		  detJac = ad[0][0]*ad[1][1]-ad[0][1]*ad[1][0];
-
-		  GaussPoint[iGauss]->SetJ_X(detJac);
-
-		  /*--- Jacobian inverse (it was already computed as transpose) ---*/
-
-		  for (iDim = 0; iDim < 2; iDim++) {
-			for (jDim = 0; jDim < 2; jDim++) {
-			  Jacobian[iDim][jDim] = ad[iDim][jDim]/detJac;
-			}
-		  }
-
-		  /*--- Derivatives with respect to global coordinates ---*/
-
-		  for (iNode = 0; iNode < nNodes; iNode++) {
-			  for (iDim = 0; iDim < nDim; iDim++){
-				  GradNi_Xj = 0.0;
-				  for (jDim = 0; jDim < nDim; jDim++){
-					  GradNi_Xj += Jacobian[iDim][jDim]*dNiXj[iNode][jDim];
-				  }
-				  GaussPoint[iGauss]->SetGradNi_Xj(GradNi_Xj, iDim, iNode);
-			  }
-		  }
-	  }
-
-}
-
-void CQUAD1::ComputeGrad_NonLinear(void){
-
-	  su2double Xi, Eta;
-	  su2double Jac_Ref[2][2], Jac_Curr[2][2], dNiXj[4][2];
-	  su2double detJac_Ref, detJac_Curr, GradNi_Xj_Ref, GradNi_Xj_Curr;
-	  su2double ad_Ref[2][2], ad_Curr[2][2];
-	  unsigned short iNode, iDim, jDim, iGauss;
-
-	  for (iGauss = 0; iGauss < nGaussPoints; iGauss++){
-
-		  Xi = GaussCoord[iGauss][0];
-		  Eta = GaussCoord[iGauss][1];
-
-		  /*--- dN/d xi, dN/d eta ---*/
-
-		  dNiXj[0][0] = -0.25*(1.0-Eta); dNiXj[0][1] = -0.25*(1.0-Xi);
-		  dNiXj[1][0] =  0.25*(1.0-Eta); dNiXj[1][1] = -0.25*(1.0+Xi);
-		  dNiXj[2][0] =  0.25*(1.0+Eta); dNiXj[2][1] =  0.25*(1.0+Xi);
-		  dNiXj[3][0] = -0.25*(1.0+Eta); dNiXj[3][1] =  0.25*(1.0-Xi);
-
-		  /*--- Jacobian transformation ---*/
-		  /*--- This does dX/dXi transpose ---*/
-
-		  for (iDim = 0; iDim < nDim; iDim++) {
-			for (jDim = 0; jDim < nDim; jDim++) {
-			  Jac_Ref[iDim][jDim] = 0.0;
-			  Jac_Curr[iDim][jDim] = 0.0;
-			  for (iNode = 0; iNode < nNodes; iNode++) {
-				  Jac_Ref[iDim][jDim] = Jac_Ref[iDim][jDim]+RefCoord[iNode][jDim]*dNiXj[iNode][iDim];
-				  Jac_Curr[iDim][jDim] = Jac_Curr[iDim][jDim]+CurrentCoord[iNode][jDim]*dNiXj[iNode][iDim];
-			  }
-			}
-		  }
-
-		  /*--- Adjoint to Jacobian ---*/
-
-		  ad_Ref[0][0] = Jac_Ref[1][1];
-		  ad_Ref[0][1] = -Jac_Ref[0][1];
-		  ad_Ref[1][0] = -Jac_Ref[1][0];
-		  ad_Ref[1][1] = Jac_Ref[0][0];
-
-		  ad_Curr[0][0] = Jac_Curr[1][1];
-		  ad_Curr[0][1] = -Jac_Curr[0][1];
-		  ad_Curr[1][0] = -Jac_Curr[1][0];
-		  ad_Curr[1][1] = Jac_Curr[0][0];
-
-		  /*--- Determinant of Jacobian ---*/
-
-		  detJac_Ref = ad_Ref[0][0]*ad_Ref[1][1]-ad_Ref[0][1]*ad_Ref[1][0];
-		  detJac_Curr = ad_Curr[0][0]*ad_Curr[1][1]-ad_Curr[0][1]*ad_Curr[1][0];
-
-		  GaussPoint[iGauss]->SetJ_X(detJac_Ref);
-		  GaussPoint[iGauss]->SetJ_x(detJac_Curr);
-
-		  /*--- Jacobian inverse (it was already computed as transpose) ---*/
-
-		  for (iDim = 0; iDim < 2; iDim++) {
-			for (jDim = 0; jDim < 2; jDim++) {
-				Jac_Ref[iDim][jDim] = ad_Ref[iDim][jDim]/detJac_Ref;
-				Jac_Curr[iDim][jDim] = ad_Curr[iDim][jDim]/detJac_Curr;
-			}
-		  }
-
-		  /*--- Derivatives with respect to global coordinates ---*/
-
-		  for (iNode = 0; iNode < nNodes; iNode++) {
-			  for (iDim = 0; iDim < nDim; iDim++){
-				  GradNi_Xj_Ref = 0.0;
-				  GradNi_Xj_Curr = 0.0;
-				  for (jDim = 0; jDim < nDim; jDim++){
-					  GradNi_Xj_Ref += Jac_Ref[iDim][jDim]*dNiXj[iNode][jDim];
-					  GradNi_Xj_Curr += Jac_Curr[iDim][jDim]*dNiXj[iNode][jDim];
-				  }
-				  GaussPoint[iGauss]->SetGradNi_Xj(GradNi_Xj_Ref, iDim, iNode);
-				  GaussPoint[iGauss]->SetGradNi_xj(GradNi_Xj_Curr, iDim, iNode);
-			  }
-		  }
-	  }
-
-}
-
-=======
->>>>>>> 8147cc2b
 void CQUAD1::ComputeGrad_Pressure(void){
 
 	  su2double Xi, Eta;
