/*!
 * \file config_structure.cpp
 * \brief Main file for managing the config file
 * \author F. Palacios, T. Economon, B. Tracey, H. Kline
 * \version 6.0.1 "Falcon"
 *
 * The current SU2 release has been coordinated by the
 * SU2 International Developers Society <www.su2devsociety.org>
 * with selected contributions from the open-source community.
 *
 * The main research teams contributing to the current release are:
 *  - Prof. Juan J. Alonso's group at Stanford University.
 *  - Prof. Piero Colonna's group at Delft University of Technology.
 *  - Prof. Nicolas R. Gauger's group at Kaiserslautern University of Technology.
 *  - Prof. Alberto Guardone's group at Polytechnic University of Milan.
 *  - Prof. Rafael Palacios' group at Imperial College London.
 *  - Prof. Vincent Terrapon's group at the University of Liege.
 *  - Prof. Edwin van der Weide's group at the University of Twente.
 *  - Lab. of New Concepts in Aeronautics at Tech. Institute of Aeronautics.
 *
 * Copyright 2012-2018, Francisco D. Palacios, Thomas D. Economon,
 *                      Tim Albring, and the SU2 contributors.
 *
 * SU2 is free software; you can redistribute it and/or
 * modify it under the terms of the GNU Lesser General Public
 * License as published by the Free Software Foundation; either
 * version 2.1 of the License, or (at your option) any later version.
 *
 * SU2 is distributed in the hope that it will be useful,
 * but WITHOUT ANY WARRANTY; without even the implied warranty of
 * MERCHANTABILITY or FITNESS FOR A PARTICULAR PURPOSE. See the GNU
 * Lesser General Public License for more details.
 *
 * You should have received a copy of the GNU Lesser General Public
 * License along with SU2. If not, see <http://www.gnu.org/licenses/>.
 */

#include "../include/config_structure.hpp"
#include "../include/gauss_jacobi_quadrature.hpp"

vector<string> Profile_Function_tp;       /*!< \brief Vector of string names for profiled functions. */
vector<double> Profile_Time_tp;           /*!< \brief Vector of elapsed time for profiled functions. */
vector<double> Profile_ID_tp;             /*!< \brief Vector of group ID number for profiled functions. */
map<string, vector<int> > Profile_Map_tp; /*!< \brief Map containing the final results for profiled functions. */

vector<string> GEMM_Profile_Function;       /*!< \brief Vector of string names for profiled functions. */
vector<double> GEMM_Profile_Time;           /*!< \brief Vector of elapsed time for profiled functions. */
vector<double> GEMM_Profile_M;             /*!< \brief Vector of group ID number for profiled functions. */
vector<double> GEMM_Profile_N;             /*!< \brief Vector of group ID number for profiled functions. */
vector<double> GEMM_Profile_K;             /*!< \brief Vector of group ID number for profiled functions. */
map<string, vector<int> > GEMM_Profile_Map; /*!< \brief Map containing the final results for profiled functions. */

//#pragma omp threadprivate(Profile_Function_tp, Profile_Time_tp, Profile_ID_tp, Profile_Map_tp)

#include "../include/ad_structure.hpp"


CConfig::CConfig(char case_filename[MAX_STRING_SIZE], unsigned short val_software, unsigned short val_iZone, unsigned short val_nZone, unsigned short val_nDim, unsigned short verb_level) {
  
  /*--- Store MPI rank and size ---*/ 
  
  rank = SU2_MPI::GetRank();
  size = SU2_MPI::GetSize();

  /*--- Initialize pointers to Null---*/

  SetPointersNull();

  /*--- Reading config options  ---*/

  SetConfig_Options(val_iZone, val_nZone);

  /*--- Parsing the config file  ---*/

  SetConfig_Parsing(case_filename);

  /*--- Configuration file postprocessing ---*/

  SetPostprocessing(val_software, val_iZone, val_nDim);

  /*--- Configuration file boundaries/markers setting ---*/

  SetMarkers(val_software);

  /*--- Configuration file output ---*/

  if ((rank == MASTER_NODE) && (verb_level == VERB_HIGH) && (val_iZone == 0))
    SetOutput(val_software, val_iZone);

}

CConfig::CConfig(char case_filename[MAX_STRING_SIZE], unsigned short val_software) {

  /*--- Store MPI rank and size ---*/ 
  
  rank = SU2_MPI::GetRank();
  size = SU2_MPI::GetSize();
  
  /*--- Initialize pointers to Null---*/

  SetPointersNull();

  /*--- Reading config options  ---*/

  SetConfig_Options(0, 1);

  /*--- Parsing the config file  ---*/

  SetConfig_Parsing(case_filename);

  /*--- Configuration file postprocessing ---*/

  SetPostprocessing(val_software, 0, 1);

}

CConfig::CConfig(char case_filename[MAX_STRING_SIZE], CConfig *config) {

  /*--- Store MPI rank and size ---*/ 
  
  rank = SU2_MPI::GetRank();
  size = SU2_MPI::GetSize();
  
  bool runtime_file = false;

  /*--- Initialize pointers to Null---*/

  SetPointersNull();

  /*--- Reading config options  ---*/

  SetRunTime_Options();

  /*--- Parsing the config file  ---*/

  runtime_file = SetRunTime_Parsing(case_filename);

  /*--- Update original config file ---*/

  if (runtime_file) {
    config->SetnExtIter(nExtIter);
  }

}

SU2_MPI::Comm CConfig::GetMPICommunicator() {

  return SU2_Communicator;

}

void CConfig::SetMPICommunicator(SU2_MPI::Comm Communicator) {

  SU2_Communicator = Communicator;

}

unsigned short CConfig::GetnZone(string val_mesh_filename, unsigned short val_format, CConfig *config) {

  int nZone = 1; /* Default value if nothing is specified. */

  switch (val_format) {
    case SU2: {

      /*--- Local variables for reading the SU2 file. ---*/
      string text_line;
      ifstream mesh_file;

      /*--- Check if the mesh file can be opened for reading. ---*/
      mesh_file.open(val_mesh_filename.c_str(), ios::in);
      if (mesh_file.fail())
        SU2_MPI::Error(string("There is no geometry file called ") + val_mesh_filename,
                              CURRENT_FUNCTION);

      /*--- Read the SU2 mesh file until the zone data is reached or
            when it can be decided that it is not present. ---*/
      while( getline (mesh_file, text_line) ) {

        /*--- Search for the "NZONE" keyword to see if there are multiple Zones ---*/
        if(text_line.find ("NZONE=",0) != string::npos) {
          text_line.erase (0,6); nZone = atoi(text_line.c_str());
          break;
        }

        /*--- If one of the keywords IZONE, NELEM or NPOIN, NMARK is encountered,
              it can be assumed that the NZONE keyword is not present and the loop
              can be terminated. ---*/
        if(text_line.find ("IZONE=",0) != string::npos) break;
        if(text_line.find ("NELEM=",0) != string::npos) break;
        if(text_line.find ("NPOIN=",0) != string::npos) break;
        if(text_line.find ("NMARK=",0) != string::npos) break;
      }

      mesh_file.close();
      break;
    }

    case CGNS: {

#ifdef HAVE_CGNS

      /*--- Local variables which are needed when calling the CGNS mid-level API. ---*/
      int fn, nbases, file_type;

      /*--- Check whether the supplied file is truly a CGNS file. ---*/
      if ( cg_is_cgns(val_mesh_filename.c_str(), &file_type) != CG_OK )
        SU2_MPI::Error(val_mesh_filename + string(" is not a CGNS file"),
                       CURRENT_FUNCTION);

      /*--- Open the CGNS file for reading. The value of fn returned
            is the specific index number for this file and will be
            repeatedly used in the function calls. ---*/
      if (cg_open(val_mesh_filename.c_str(), CG_MODE_READ, &fn) != CG_OK) cg_error_exit();

      /*--- Get the number of databases. This is the highest node
            in the CGNS heirarchy. ---*/
      if (cg_nbases(fn, &nbases) != CG_OK) cg_error_exit();

      /*--- Check if there is more than one database. Throw an
            error if there is because this reader can currently
            only handle one database. ---*/
      if ( nbases > 1 )
        SU2_MPI::Error("CGNS reader currently incapable of handling more than 1 database.",
                       CURRENT_FUNCTION);

      /*--- Determine the number of zones present in the first base.
            Note that the indexing starts at 1 in CGNS. Afterwards
            close the file again. ---*/
      if(cg_nzones(fn, 1, &nZone) != CG_OK) cg_error_exit();
      if (cg_close(fn) != CG_OK) cg_error_exit();
#endif

      break;
    }
  }

  /*--- For harmonic balance integration, nZones = nTimeInstances. ---*/
  if (config->GetUnsteady_Simulation() == HARMONIC_BALANCE && (config->GetKind_SU2() != SU2_DEF)   ) {
    nZone = config->GetnTimeInstances();
  }

  return (unsigned short) nZone;
}

unsigned short CConfig::GetnDim(string val_mesh_filename, unsigned short val_format) {

  short nDim = 3;   /* Default value if nothing is specified. */

  switch (val_format) {
    case SU2: {

      /*--- Local variables for reading the SU2 file. ---*/
      string text_line;
      ifstream mesh_file;

      /*--- Check if the mesh file can be opened for reading. ---*/
      mesh_file.open(val_mesh_filename.c_str(), ios::in);
      if (mesh_file.fail())
        SU2_MPI::Error(string("There is no geometry file called ") + val_mesh_filename,
                              CURRENT_FUNCTION);

      /*--- Read the SU2 mesh file until the dimension data is reached
            or when it can be decided that it is not present. ---*/
      while( getline (mesh_file, text_line) ) {

        /*--- Search for the "NDIME" keyword to determine the number
              of dimensions.  ---*/
        if(text_line.find ("NDIME=",0) != string::npos) {
          text_line.erase (0,6); nDim = atoi(text_line.c_str());
          break;
        }

        /*--- If one of the keywords NELEM or NPOIN, NMARK is encountered,
              it can be assumed that the NZONE keyword is not present and
              the loop can be terminated. ---*/
        if(text_line.find ("NELEM=",0) != string::npos) break;
        if(text_line.find ("NPOIN=",0) != string::npos) break;
        if(text_line.find ("NMARK=",0) != string::npos) break;
      }

      mesh_file.close();
      break;
    }

    case CGNS: {

#ifdef HAVE_CGNS

      /*--- Local variables which are needed when calling the CGNS mid-level API. ---*/
      int fn, nbases, file_type;
      int cell_dim, phys_dim;
      char basename[CGNS_STRING_SIZE];

      /*--- Check whether the supplied file is truly a CGNS file. ---*/
      if ( cg_is_cgns(val_mesh_filename.c_str(), &file_type) != CG_OK )
        SU2_MPI::Error(val_mesh_filename + string(" is not a CGNS file."),
                       CURRENT_FUNCTION);

      /*--- Open the CGNS file for reading. The value of fn returned
            is the specific index number for this file and will be
            repeatedly used in the function calls. ---*/
      if (cg_open(val_mesh_filename.c_str(), CG_MODE_READ, &fn) != CG_OK) cg_error_exit();

      /*--- Get the number of databases. This is the highest node
            in the CGNS heirarchy. ---*/
      if (cg_nbases(fn, &nbases) != CG_OK) cg_error_exit();

      /*--- Check if there is more than one database. Throw an
            error if there is because this reader can currently
            only handle one database. ---*/
      if ( nbases > 1 )
        SU2_MPI::Error("CGNS reader currently incapable of handling more than 1 database." ,
                       CURRENT_FUNCTION);

      /*--- Read the database. Note that the indexing starts at 1.
            Afterwards close the file again. ---*/
      if (cg_base_read(fn, 1, basename, &cell_dim, &phys_dim) != CG_OK) cg_error_exit();
      if (cg_close(fn) != CG_OK) cg_error_exit();

      /*--- Set the problem dimension as read from the CGNS file ---*/
      nDim = cell_dim;
#endif

      break;
    }
  }

  return (unsigned short) nDim;
}

void CConfig::SetPointersNull(void) {
  
  Marker_CfgFile_GeoEval      = NULL;   Marker_All_GeoEval       = NULL;
  Marker_CfgFile_Monitoring   = NULL;   Marker_All_Monitoring    = NULL;
  Marker_CfgFile_Designing    = NULL;   Marker_All_Designing     = NULL;
  Marker_CfgFile_Plotting     = NULL;   Marker_All_Plotting      = NULL;
  Marker_CfgFile_Analyze      = NULL;   Marker_All_Analyze       = NULL;
  Marker_CfgFile_DV           = NULL;   Marker_All_DV            = NULL;
  Marker_CfgFile_Moving       = NULL;   Marker_All_Moving        = NULL;
  Marker_CfgFile_PerBound     = NULL;   Marker_All_PerBound      = NULL;    Marker_PerBound   = NULL;
  Marker_CfgFile_Turbomachinery = NULL; Marker_All_Turbomachinery = NULL;
  Marker_CfgFile_TurbomachineryFlag = NULL; Marker_All_TurbomachineryFlag = NULL;
  Marker_CfgFile_MixingPlaneInterface = NULL; Marker_All_MixingPlaneInterface = NULL;
  Marker_CfgFile_ZoneInterface = NULL;

  Marker_CfgFile_Turbomachinery       = NULL; Marker_All_Turbomachinery       = NULL;
  Marker_CfgFile_TurbomachineryFlag   = NULL; Marker_All_TurbomachineryFlag   = NULL;
  Marker_CfgFile_MixingPlaneInterface = NULL; Marker_All_MixingPlaneInterface = NULL;

  Marker_CfgFile_PyCustom     = NULL;   Marker_All_PyCustom      = NULL;
  
  Marker_DV                   = NULL;   Marker_Moving            = NULL;    Marker_Monitoring = NULL;
  Marker_Designing            = NULL;   Marker_GeoEval           = NULL;    Marker_Plotting   = NULL;
  Marker_Analyze              = NULL;   Marker_PyCustom          = NULL;    Marker_WallFunctions        = NULL;
  Marker_CfgFile_KindBC       = NULL;   Marker_All_KindBC        = NULL;

  Kind_WallFunctions       = NULL;
  IntInfo_WallFunctions    = NULL;
  DoubleInfo_WallFunctions = NULL;
  
  /*--- Marker Pointers ---*/

  Marker_Euler                = NULL;    Marker_FarField         = NULL;    Marker_Custom         = NULL;
  Marker_SymWall              = NULL;    Marker_PerBound       = NULL;
  Marker_PerDonor             = NULL;    Marker_NearFieldBound   = NULL;    Marker_InterfaceBound = NULL;
  Marker_Dirichlet            = NULL;    Marker_Inlet            = NULL;    
  Marker_Supersonic_Inlet     = NULL;    Marker_Outlet           = NULL;
  Marker_Isothermal           = NULL;    Marker_HeatFlux         = NULL;    Marker_EngineInflow   = NULL;
  Marker_Supersonic_Outlet    = NULL;    Marker_Load             = NULL;    Marker_Disp_Dir       = NULL;
  Marker_EngineExhaust        = NULL;    Marker_Displacement     = NULL;    Marker_Load           = NULL;
  Marker_Load_Dir             = NULL;    Marker_Load_Sine        = NULL;    Marker_Clamped        = NULL;
  Marker_FlowLoad             = NULL;    Marker_Neumann          = NULL;    Marker_Internal       = NULL;
  Marker_All_TagBound         = NULL;    Marker_CfgFile_TagBound = NULL;    Marker_All_KindBC     = NULL;
  Marker_CfgFile_KindBC       = NULL;    Marker_All_SendRecv     = NULL;    Marker_All_PerBound   = NULL;
  Marker_ZoneInterface        = NULL;    Marker_All_ZoneInterface= NULL;    Marker_Riemann        = NULL;
  Marker_Fluid_InterfaceBound = NULL;    Marker_CHTInterface     = NULL;    Marker_Damper           = NULL;


    /*--- Boundary Condition settings ---*/

  Dirichlet_Value = NULL;    Isothermal_Temperature = NULL;
  Heat_Flux       = NULL;    Displ_Value            = NULL;    Load_Value = NULL;
  FlowLoad_Value  = NULL;    Damper_Constant        = NULL;
  
  /*--- Inlet Outlet Boundary Condition settings ---*/

  Inlet_Ttotal    = NULL;    Inlet_Ptotal      = NULL;
  Inlet_FlowDir   = NULL;    Inlet_Temperature = NULL;    Inlet_Pressure = NULL;
  Inlet_Velocity  = NULL;
  Outlet_Pressure = NULL;

  /*--- Engine Boundary Condition settings ---*/

  Inflow_Pressure      = NULL;    Inflow_MassFlow    = NULL;    Inflow_ReverseMassFlow  = NULL;
  Inflow_TotalPressure = NULL;    Inflow_Temperature = NULL;    Inflow_TotalTemperature = NULL;
  Inflow_RamDrag       = NULL;    Inflow_Force       = NULL;    Inflow_Power            = NULL;
  Inflow_Mach          = NULL;

  Exhaust_Pressure        = NULL;   Exhaust_Temperature        = NULL;    Exhaust_MassFlow = NULL;
  Exhaust_TotalPressure   = NULL;   Exhaust_TotalTemperature   = NULL;
  Exhaust_GrossThrust     = NULL;   Exhaust_Force              = NULL;
  Exhaust_Power           = NULL;   Exhaust_Temperature_Target = NULL;
  Exhaust_Pressure_Target = NULL;

  Engine_Mach  = NULL;    Engine_Force        = NULL;
  Engine_Power = NULL;    Engine_NetThrust    = NULL;    Engine_GrossThrust = NULL;
  Engine_Area  = NULL;    EngineInflow_Target = NULL;

  Periodic_Translate   = NULL;   Periodic_Rotation  = NULL;   Periodic_Center    = NULL;
  Periodic_Translation = NULL;   Periodic_RotAngles = NULL;   Periodic_RotCenter = NULL;

  Dirichlet_Value           = NULL;     Exhaust_Temperature_Target  = NULL;     Exhaust_Temperature   = NULL;
  Exhaust_Pressure_Target   = NULL;     Inlet_Ttotal                = NULL;     Inlet_Ptotal          = NULL;
  Inlet_FlowDir             = NULL;     Inlet_Temperature           = NULL;     Inlet_Pressure        = NULL;
  Inlet_Velocity            = NULL;     Inflow_Mach                 = NULL;     Inflow_Pressure       = NULL;
  Exhaust_Pressure          = NULL;     Outlet_Pressure             = NULL;     Isothermal_Temperature= NULL;
  Heat_Flux                 = NULL;     Displ_Value                 = NULL;     Load_Value            = NULL;
  FlowLoad_Value            = NULL;     Periodic_RotCenter          = NULL;     Periodic_RotAngles    = NULL;
  Periodic_Translation      = NULL;     Periodic_Center             = NULL;     Periodic_Rotation     = NULL;
  Periodic_Translate        = NULL;

  ElasticityMod             = NULL;     PoissonRatio                = NULL;     MaterialDensity       = NULL;

  Load_Dir = NULL;	          Load_Dir_Value = NULL;          Load_Dir_Multiplier = NULL;
  Disp_Dir = NULL;            Disp_Dir_Value = NULL;          Disp_Dir_Multiplier = NULL;
  Load_Sine_Dir = NULL;	      Load_Sine_Amplitude = NULL;     Load_Sine_Frequency = NULL;
  Electric_Field_Mod = NULL;  Electric_Field_Dir = NULL;      RefNode_Displacement = NULL;

  Electric_Constant = NULL;

  /*--- Actuator Disk Boundary Condition settings ---*/

  ActDiskInlet_Pressure         = NULL;    ActDiskInlet_TotalPressure = NULL;    ActDiskInlet_Temperature = NULL;
  ActDiskInlet_TotalTemperature = NULL;    ActDiskInlet_MassFlow      = NULL;    ActDiskInlet_RamDrag     = NULL;
  ActDiskInlet_Force            = NULL;    ActDiskInlet_Power         = NULL;

  ActDiskOutlet_Pressure      = NULL;
  ActDiskOutlet_TotalPressure = NULL;   ActDiskOutlet_GrossThrust = NULL;  ActDiskOutlet_Force            = NULL;
  ActDiskOutlet_Power         = NULL;   ActDiskOutlet_Temperature = NULL;  ActDiskOutlet_TotalTemperature = NULL;
  ActDiskOutlet_MassFlow      = NULL;

  ActDisk_DeltaPress      = NULL;    ActDisk_DeltaTemp      = NULL;
  ActDisk_TotalPressRatio = NULL;    ActDisk_TotalTempRatio = NULL;    ActDisk_StaticPressRatio = NULL;
  ActDisk_StaticTempRatio = NULL;    ActDisk_NetThrust      = NULL;    ActDisk_GrossThrust      = NULL;
  ActDisk_Power           = NULL;    ActDisk_MassFlow       = NULL;    ActDisk_Area             = NULL;
  ActDisk_ReverseMassFlow = NULL;    Surface_MassFlow        = NULL;   Surface_Mach             = NULL;
  Surface_Temperature      = NULL;   Surface_Pressure         = NULL;  Surface_Density          = NULL;   Surface_Enthalpy          = NULL;
  Surface_NormalVelocity   = NULL;   Surface_TotalTemperature = NULL;  Surface_TotalPressure    = NULL;
  Surface_DC60             = NULL;    Surface_IDC = NULL;
  Surface_IDC_Mach        = NULL;    Surface_IDR            = NULL;    ActDisk_Mach             = NULL;
  ActDisk_Force           = NULL;    ActDisk_BCThrust       = NULL;    ActDisk_BCThrust_Old     = NULL;

  /*--- Miscellaneous/unsorted ---*/

  Aeroelastic_plunge  = NULL;
  Aeroelastic_pitch   = NULL;
  MassFrac_FreeStream = NULL;
  Velocity_FreeStream = NULL;
  RefOriginMoment     = NULL;
  CFL_AdaptParam      = NULL;
  CFL                 = NULL;
  HTP_Axis = NULL;
  PlaneTag            = NULL;
  Kappa_Flow          = NULL;
  Kappa_AdjFlow       = NULL;
  Kappa_Heat          = NULL;
  Stations_Bounds     = NULL;
  ParamDV             = NULL;     
  DV_Value            = NULL;    
  Design_Variable     = NULL;

  Hold_GridFixed_Coord      = NULL;
  SubsonicEngine_Cyl        = NULL;
  EA_IntLimit               = NULL;
  TimeDOFsADER_DG           = NULL;
  TimeIntegrationADER_DG    = NULL;
  WeightsIntegrationADER_DG = NULL;
  RK_Alpha_Step             = NULL;
  MG_CorrecSmooth           = NULL;
  MG_PreSmooth              = NULL;
  MG_PostSmooth             = NULL;
  Int_Coeffs                = NULL;

  Kind_ObjFunc   = NULL;

  Weight_ObjFunc = NULL;

  /*--- Moving mesh pointers ---*/

  Kind_GridMovement   = NULL;    LocationStations   = NULL;
  Motion_Origin_X     = NULL;    Motion_Origin_Y     = NULL;    Motion_Origin_Z     = NULL;
  Translation_Rate_X  = NULL;    Translation_Rate_Y  = NULL;    Translation_Rate_Z  = NULL;
  Rotation_Rate_X     = NULL;    Rotation_Rate_Y     = NULL;    Rotation_Rate_Z     = NULL;
  Pitching_Omega_X    = NULL;    Pitching_Omega_Y    = NULL;    Pitching_Omega_Z    = NULL;
  Pitching_Ampl_X     = NULL;    Pitching_Ampl_Y     = NULL;    Pitching_Ampl_Z     = NULL;
  Pitching_Phase_X    = NULL;    Pitching_Phase_Y    = NULL;    Pitching_Phase_Z    = NULL;
  Plunging_Omega_X    = NULL;    Plunging_Omega_Y    = NULL;    Plunging_Omega_Z    = NULL;
  Plunging_Ampl_X     = NULL;    Plunging_Ampl_Y     = NULL;    Plunging_Ampl_Z     = NULL;
  RefOriginMoment_X   = NULL;    RefOriginMoment_Y   = NULL;    RefOriginMoment_Z   = NULL;
  MoveMotion_Origin   = NULL;
  Periodic_Translate  = NULL;    Periodic_Rotation   = NULL;    Periodic_Center     = NULL;
  Periodic_Translation= NULL;    Periodic_RotAngles  = NULL;    Periodic_RotCenter  = NULL;


  /* Harmonic Balance Frequency pointer */
  Omega_HB = NULL;

  /*--- Initialize some default arrays to NULL. ---*/
  default_vel_inf            = NULL;
  default_ffd_axis           = NULL;
  default_eng_cyl            = NULL;
  default_eng_val            = NULL;
  default_cfl_adapt          = NULL;
  default_jst_coeff          = NULL;
  default_ffd_coeff          = NULL;
  default_mixedout_coeff     = NULL;
  default_extrarelfac        = NULL;
  default_rampRotFrame_coeff = NULL;
  default_rampOutPres_coeff  = NULL;
  default_jst_adj_coeff      = NULL;
  default_ad_coeff_heat      = NULL;
  default_obj_coeff          = NULL;
  default_geo_loc            = NULL;
  default_distortion         = NULL;
  default_ea_lim             = NULL;
  default_grid_fix           = NULL;
  default_inc_crit           = NULL;
  default_htp_axis           = NULL;
  default_body_force         = NULL;
  default_sineload_coeff     = NULL;
  default_nacelle_location   = NULL;

  Riemann_FlowDir       = NULL;
  Giles_FlowDir         = NULL;
  CoordFFDBox           = NULL;
  DegreeFFDBox          = NULL;
  FFDTag                = NULL;
  nDV_Value             = NULL;
  TagFFDBox             = NULL;

  Kind_Data_Riemann        = NULL;
  Riemann_Var1             = NULL;
  Riemann_Var2             = NULL;
  Kind_Data_Giles          = NULL;
  Giles_Var1               = NULL;
  Giles_Var2               = NULL;
  RelaxFactorAverage       = NULL;
  RelaxFactorFourier       = NULL;
  nSpan_iZones             = NULL;
  FinalRotation_Rate_Z     = NULL;
  ExtraRelFacGiles         = NULL;
  Mixedout_Coeff           = NULL;
  RampRotatingFrame_Coeff  = NULL;
  RampOutletPressure_Coeff = NULL;
  Kind_TurboMachinery      = NULL;
  SineLoad_Coeff           = NULL;

  Marker_MixingPlaneInterface  = NULL;
  Marker_TurboBoundIn          = NULL;
  Marker_TurboBoundOut         = NULL;
  Marker_Giles                 = NULL;
  Marker_Shroud                = NULL;

  nBlades                      = NULL;
  FreeStreamTurboNormal        = NULL;

  ConvHistFile                 = NULL;

  /*--- Variable initialization ---*/

  ExtIter    = 0;
  IntIter    = 0;
  nIntCoeffs = 0;
  FSIIter    = 0;

  AoA_Offset = 0;
  AoS_Offset = 0;

  nMarker_PerBound = 0;
  nPeriodic_Index  = 0;

  Grid_Movement = false;
  Aeroelastic_Simulation = false;
  ZoneSpecific_Problem = false;

  nSpanMaxAllZones = 1;

}

void CConfig::SetRunTime_Options(void) {

  /* DESCRIPTION: Number of external iterations */

  addUnsignedLongOption("EXT_ITER", nExtIter, 999999);

}

void CConfig::SetConfig_Options(unsigned short val_iZone, unsigned short val_nZone) {

  nZone = val_nZone;
  iZone = val_iZone;

  /*--- Allocate some default arrays needed for lists of doubles. ---*/

  default_vel_inf            = new su2double[3];
  default_ffd_axis           = new su2double[3];
  default_eng_cyl            = new su2double[7];
  default_eng_val            = new su2double[5];
  default_cfl_adapt          = new su2double[4];
  default_jst_coeff          = new su2double[2];
  default_ffd_coeff          = new su2double[3];
  default_mixedout_coeff     = new su2double[3];
  default_extrarelfac        = new su2double[2];
  default_rampRotFrame_coeff = new su2double[3];
  default_rampOutPres_coeff  = new su2double[3];
  default_jst_adj_coeff      = new su2double[2];
  default_ad_coeff_heat      = new su2double[2];
  default_obj_coeff          = new su2double[5];
  default_geo_loc            = new su2double[2];
  default_distortion         = new su2double[2];
  default_ea_lim             = new su2double[3];
  default_grid_fix           = new su2double[6];
  default_inc_crit           = new su2double[3];
  default_htp_axis           = new su2double[2];
  default_body_force         = new su2double[3];
  default_sineload_coeff     = new su2double[3];
  default_nacelle_location   = new su2double[5];

  // This config file is parsed by a number of programs to make it easy to write SU2
  // wrapper scripts (in python, go, etc.) so please do
  // the best you can to follow the established format. It's very hard to parse c++ code
  // and none of us that write the parsers want to write a full c++ interpreter. Please
  // play nice with the existing format so that you don't break the existing scripts.

  /* BEGIN_CONFIG_OPTIONS */

  /*!\par CONFIG_CATEGORY: Problem Definition \ingroup Config */
  /*--- Options related to problem definition and partitioning ---*/

  /*!\brief REGIME_TYPE \n  DESCRIPTION: Regime type \n OPTIONS: see \link Regime_Map \endlink \ingroup Config*/
  addEnumOption("REGIME_TYPE", Kind_Regime, Regime_Map, COMPRESSIBLE);

  /*!\brief PHYSICAL_PROBLEM \n DESCRIPTION: Physical governing equations \n Options: see \link Solver_Map \endlink \n DEFAULT: NO_SOLVER \ingroup Config*/
  addEnumOption("PHYSICAL_PROBLEM", Kind_Solver, Solver_Map, NO_SOLVER);
  /*!\brief PHYSICAL_PROBLEM_ZONEWISE \n DESCRIPTION: Physical governing equations for each zone \n Options: see \link Solver_Map \endlink \n DEFAULT: NO_SOLVER \ingroup Config*/
  addEnumListOption("PHYSICAL_PROBLEM_ZONEWISE", nZoneSpecified, Kind_Solver_PerZone, Solver_Map);
  /*!\brief MATH_PROBLEM  \n DESCRIPTION: Mathematical problem \n  Options: DIRECT, ADJOINT \ingroup Config*/
  addMathProblemOption("MATH_PROBLEM", ContinuousAdjoint, false, DiscreteAdjoint, false, Restart_Flow, false);
  /*!\brief KIND_TURB_MODEL \n DESCRIPTION: Specify turbulence model \n Options: see \link Turb_Model_Map \endlink \n DEFAULT: NO_TURB_MODEL \ingroup Config*/
  addEnumOption("KIND_TURB_MODEL", Kind_Turb_Model, Turb_Model_Map, NO_TURB_MODEL);

  /*!\brief KIND_TRANS_MODEL \n DESCRIPTION: Specify transition model OPTIONS: see \link Trans_Model_Map \endlink \n DEFAULT: NO_TRANS_MODEL \ingroup Config*/
  addEnumOption("KIND_TRANS_MODEL", Kind_Trans_Model, Trans_Model_Map, NO_TRANS_MODEL);

  /*!\brief KIND_SGS_MODEL \n DESCRIPTION: Specify subgrid scale model OPTIONS: see \link SGS_Model_Map \endlink \n DEFAULT: NO_SGS_MODEL \ingroup Config*/
  addEnumOption("KIND_SGS_MODEL", Kind_SGS_Model, SGS_Model_Map, NO_SGS_MODEL);

  /*!\brief KIND_FEM_DG_SHOCK \n DESCRIPTION: Specify shock capturing method for DG OPTIONS: see \link ShockCapturingDG_Map \endlink \n DEFAULT: NO_SHOCK_CAPTURING \ingroup Config*/
  addEnumOption("KIND_FEM_DG_SHOCK", Kind_FEM_DG_Shock, ShockCapturingDG_Map, NO_SHOCK_CAPTURING);

  /*!\brief KIND_MATRIX_COLORING \n DESCRIPTION: Specify the method for matrix coloring for Jacobian computations OPTIONS: see \link MatrixColoring_Map \endlink \n DEFAULT GREEDY_COLORING \ingroup Config*/
  addEnumOption("KIND_MATRIX_COLORING", Kind_Matrix_Coloring, MatrixColoring_Map, GREEDY_COLORING);

  /*!\brief HEAT_EQUATION \n DESCRIPTION: Enable heat equation for incompressible flows. \ingroup Config*/
  addBoolOption("WEAKLY_COUPLED_HEAT_EQUATION", Weakly_Coupled_Heat, NO);

  /*\brief AXISYMMETRIC \n DESCRIPTION: Axisymmetric simulation \n DEFAULT: false \ingroup Config */
  addBoolOption("AXISYMMETRIC", Axisymmetric, false);
  /* DESCRIPTION: Add the gravity force */
  addBoolOption("GRAVITY_FORCE", GravityForce, false);
  /* DESCRIPTION: Apply a body force as a source term (NO, YES) */
  addBoolOption("BODY_FORCE", Body_Force, false);
  default_body_force[0] = 0.0; default_body_force[1] = 0.0; default_body_force[2] = 0.0;
  /* DESCRIPTION: Vector of body force values (BodyForce_X, BodyForce_Y, BodyForce_Z) */
  addDoubleArrayOption("BODY_FORCE_VECTOR", 3, Body_Force_Vector, default_body_force);
  /*!\brief RESTART_SOL \n DESCRIPTION: Restart solution from native solution file \n Options: NO, YES \ingroup Config */
  addBoolOption("RESTART_SOL", Restart, false);
  /*!\brief BINARY_RESTART \n DESCRIPTION: Read / write binary SU2 native restart files. \n Options: YES, NO \ingroup Config */
  addBoolOption("WRT_BINARY_RESTART", Wrt_Binary_Restart, true);
  /*!\brief BINARY_RESTART \n DESCRIPTION: Read / write binary SU2 native restart files. \n Options: YES, NO \ingroup Config */
  addBoolOption("READ_BINARY_RESTART", Read_Binary_Restart, true);
  /*!\brief SYSTEM_MEASUREMENTS \n DESCRIPTION: System of measurements \n OPTIONS: see \link Measurements_Map \endlink \n DEFAULT: SI \ingroup Config*/
  addEnumOption("SYSTEM_MEASUREMENTS", SystemMeasurements, Measurements_Map, SI);

  /*!\par CONFIG_CATEGORY: FluidModel \ingroup Config*/
  /*!\brief FLUID_MODEL \n DESCRIPTION: Fluid model \n OPTIONS: See \link FluidModel_Map \endlink \n DEFAULT: STANDARD_AIR \ingroup Config*/
  addEnumOption("FLUID_MODEL", Kind_FluidModel, FluidModel_Map, STANDARD_AIR);


  /*!\par CONFIG_CATEGORY: Freestream Conditions \ingroup Config*/
  /*--- Options related to freestream specification ---*/

  /*!\brief GAS_CONSTANT \n DESCRIPTION: Specific gas constant (287.058 J/kg*K (air), only for compressible flows) \ingroup Config*/
  addDoubleOption("GAS_CONSTANT", Gas_Constant, 287.058);
  /*!\brief GAMMA_VALUE  \n DESCRIPTION: Ratio of specific heats (1.4 (air), only for compressible flows) \ingroup Config*/
  addDoubleOption("GAMMA_VALUE", Gamma, 1.4);


  /*--- Options related to VAN der WAALS MODEL and PENG ROBINSON ---*/

  /* DESCRIPTION: Critical Temperature, default value for AIR */
  addDoubleOption("CRITICAL_TEMPERATURE", Temperature_Critical, 131.00);
  /* DESCRIPTION: Critical Pressure, default value for MDM */
  addDoubleOption("CRITICAL_PRESSURE", Pressure_Critical, 3588550.0);
  /* DESCRIPTION: Critical Density, default value for MDM */
  addDoubleOption("CRITICAL_DENSITY", Density_Critical, 263.0);

  /*--- Options related to VAN der WAALS MODEL and PENG ROBINSON ---*/
  /* DESCRIPTION: Critical Density, default value for MDM */
   addDoubleOption("ACENTRIC_FACTOR", Acentric_Factor, 0.035);

   /*--- Options related to Viscosity Model ---*/
  /*!\brief VISCOSITY_MODEL \n DESCRIPTION: model of the viscosity \n OPTIONS: See \link ViscosityModel_Map \endlink \n DEFAULT: SUTHERLAND \ingroup Config*/
  addEnumOption("VISCOSITY_MODEL", Kind_ViscosityModel, ViscosityModel_Map, SUTHERLAND);

  /*--- Options related to Constant Viscosity Model ---*/

  /* DESCRIPTION: default value for AIR */
  addDoubleOption("MU_CONSTANT", Mu_Constant , 1.716E-5);

  /*--- Options related to Sutherland Viscosity Model ---*/

  /* DESCRIPTION: Sutherland Viscosity Ref default value for AIR SI */
  addDoubleOption("MU_REF", Mu_Ref, 1.716E-5);
  /* DESCRIPTION: Sutherland Temperature Ref, default value for AIR SI */
  addDoubleOption("MU_T_REF", Mu_Temperature_Ref, 273.15);
  /* DESCRIPTION: Sutherland constant, default value for AIR SI */
  addDoubleOption("SUTHERLAND_CONSTANT", Mu_S, 110.4);

  /*--- Options related to Thermal Conductivity Model ---*/

  addEnumOption("CONDUCTIVITY_MODEL", Kind_ConductivityModel, ConductivityModel_Map, CONSTANT_PRANDTL);

 /*--- Options related to Constant Thermal Conductivity Model ---*/

 /* DESCRIPTION: default value for AIR */
  addDoubleOption("KT_CONSTANT", Kt_Constant , 0.0257);

  /*!\brief REYNOLDS_NUMBER \n DESCRIPTION: Reynolds number (non-dimensional, based on the free-stream values). Needed for viscous solvers. For incompressible solvers the Reynolds length will always be 1.0 \n DEFAULT: 0.0 \ingroup Config */
  addDoubleOption("REYNOLDS_NUMBER", Reynolds, 0.0);
  /*!\brief REYNOLDS_LENGTH \n DESCRIPTION: Reynolds length (1 m by default). Used for compressible solver: incompressible solver will use 1.0. \ingroup Config */
  addDoubleOption("REYNOLDS_LENGTH", Length_Reynolds, 1.0);
  /*!\brief PRANDTL_LAM \n DESCRIPTION: Laminar Prandtl number (0.72 (air), only for compressible flows) \n DEFAULT: 0.72 \ingroup Config*/
  addDoubleOption("PRANDTL_LAM", Prandtl_Lam, 0.72);
  /*!\brief PRANDTL_TURB \n DESCRIPTION: Turbulent Prandtl number (0.9 (air), only for compressible flows) \n DEFAULT 0.90 \ingroup Config*/
  addDoubleOption("PRANDTL_TURB", Prandtl_Turb, 0.90);
  /*!\brief BULK_MODULUS \n DESCRIPTION: Value of the Bulk Modulus  \n DEFAULT 1.42E5 \ingroup Config*/
  addDoubleOption("BULK_MODULUS", Bulk_Modulus, 1.42E5);
  /* DESCRIPTION: Artifical compressibility factor  */
  addDoubleOption("ARTCOMP_FACTOR", ArtComp_Factor, 1.0);
  /*!\brief MACH_NUMBER  \n DESCRIPTION:  Mach number (non-dimensional, based on the free-stream values). 0.0 by default \ingroup Config*/
  addDoubleOption("MACH_NUMBER", Mach, 0.0);
  /*!\brief INIT_OPTION \n DESCRIPTION: Init option to choose between Reynolds or thermodynamics quantities for initializing the solution \n OPTIONS: see \link InitOption_Map \endlink \n DEFAULT REYNOLDS \ingroup Config*/
  addEnumOption("INIT_OPTION", Kind_InitOption, InitOption_Map, REYNOLDS);
  /* DESCRIPTION: Free-stream option to choose between density and temperature for initializing the solution */
  addEnumOption("FREESTREAM_OPTION", Kind_FreeStreamOption, FreeStreamOption_Map, TEMPERATURE_FS);
  /*!\brief FREESTREAM_PRESSURE\n DESCRIPTION: Free-stream pressure (101325.0 N/m^2 by default) \ingroup Config*/
  addDoubleOption("FREESTREAM_PRESSURE", Pressure_FreeStream, 101325.0);
  /*!\brief FREESTREAM_DENSITY\n DESCRIPTION: Free-stream density (1.2886 Kg/m^3 (air), 998.2 Kg/m^3 (water)) \n DEFAULT -1.0 (calculated from others) \ingroup Config*/
  addDoubleOption("FREESTREAM_DENSITY", Density_FreeStream, -1.0);
  /*!\brief FREESTREAM_TEMPERATURE\n DESCRIPTION: Free-stream temperature (288.15 K by default) \ingroup Config*/
  addDoubleOption("FREESTREAM_TEMPERATURE", Temperature_FreeStream, 288.15);
  /*!\brief FREESTREAM_TEMPERATURE_VE\n DESCRIPTION: Free-stream vibrational-electronic temperature (288.15 K by default) \ingroup Config*/
  addDoubleOption("FREESTREAM_TEMPERATURE_VE", Temperature_ve_FreeStream, 288.15);
  default_vel_inf[0] = 1.0; default_vel_inf[1] = 0.0; default_vel_inf[2] = 0.0;
  /*!\brief FREESTREAM_VELOCITY\n DESCRIPTION: Free-stream velocity (m/s) */
  addDoubleArrayOption("FREESTREAM_VELOCITY", 3, Velocity_FreeStream, default_vel_inf);
  /* DESCRIPTION: Free-stream viscosity (1.853E-5 Ns/m^2 (air), 0.798E-3 Ns/m^2 (water)) */
  addDoubleOption("FREESTREAM_VISCOSITY", Viscosity_FreeStream, -1.0);
  /* DESCRIPTION: Heat capacity used for heat equation */
  addDoubleOption("SPECIFIC_HEAT_FLUID", Specific_Heat_Fluid, 0.0);
  /* DESCRIPTION: Heat capacity used for heat equation */
  addDoubleOption("SPECIFIC_HEAT_SOLID", Specific_Heat_Solid, 0.0);
  /* DESCRIPTION: Thermal conductivity used for heat equation */
  addDoubleOption("THERMAL_CONDUCTIVITY_SOLID", Thermal_Conductivity_Solid, 0.0);
  /* DESCRIPTION: Solids temperature at freestream conditions */
  addDoubleOption("TEMPERATURE_FREESTREAM_SOLID", Temperature_Freestream_Solid, 288.15);
  /* DESCRIPTION: Density used in solids */
  addDoubleOption("DENSITY_SOLID", Density_Solid, 0.0);
  /* DESCRIPTION:  */
  addDoubleOption("FREESTREAM_INTERMITTENCY", Intermittency_FreeStream, 1.0);
  /* DESCRIPTION:  */
  addDoubleOption("FREESTREAM_TURBULENCEINTENSITY", TurbulenceIntensity_FreeStream, 0.05);
  /* DESCRIPTION:  */
  addDoubleOption("FREESTREAM_NU_FACTOR", NuFactor_FreeStream, 3.0);
  /* DESCRIPTION:  */
  addDoubleOption("ENGINE_NU_FACTOR", NuFactor_Engine, 3.0);
  /* DESCRIPTION:  */
  addDoubleOption("ACTDISK_SECONDARY_FLOW", SecondaryFlow_ActDisk, 0.0);
  /* DESCRIPTION:  */
  addDoubleOption("INITIAL_BCTHRUST", Initial_BCThrust, 4000.0);
  /* DESCRIPTION:  */
  addDoubleOption("FREESTREAM_TURB2LAMVISCRATIO", Turb2LamViscRatio_FreeStream, 10.0);
  /* DESCRIPTION: Side-slip angle (degrees, only for compressible flows) */
  addDoubleOption("SIDESLIP_ANGLE", AoS, 0.0);
  /*!\brief AOA  \n DESCRIPTION: Angle of attack (degrees, only for compressible flows) \ingroup Config*/
  addDoubleOption("AOA", AoA, 0.0);
  /* DESCRIPTION: Activate fixed CL mode (specify a CL instead of AoA). */
  addBoolOption("FIXED_CL_MODE", Fixed_CL_Mode, false);
  /* DESCRIPTION: Activate fixed CM mode (specify a CM instead of iH). */
  addBoolOption("FIXED_CM_MODE", Fixed_CM_Mode, false);
  /* DESCRIPTION: Evaluate the dOF_dCL or dOF_dCMy during run time. */
  addBoolOption("EVAL_DOF_DCX", Eval_dOF_dCX, false);
  /* DESCRIPTION: DIscard the angle of attack in the solution and the increment in the geometry files. */
  addBoolOption("DISCARD_INFILES", Discard_InFiles, false);
  /* DESCRIPTION: Specify a fixed coefficient of lift instead of AoA (only for compressible flows) */
  addDoubleOption("TARGET_CL", Target_CL, 0.0);
  /* DESCRIPTION: Specify a fixed coefficient of lift instead of AoA (only for compressible flows) */
  addDoubleOption("TARGET_CM", Target_CM, 0.0);
  /* DESCRIPTION: Damping factor for fixed CL mode. */
  addDoubleOption("DCL_DALPHA", dCL_dAlpha, 0.2);
  /* DESCRIPTION: Damping factor for fixed CL mode. */
  addDoubleOption("DCM_DIH", dCM_diH, 0.05);
  /* DESCRIPTION: Number of times Alpha is updated in a fix CL problem. */
  addUnsignedLongOption("UPDATE_ALPHA", Update_Alpha, 5);
  /* DESCRIPTION: Number of times Alpha is updated in a fix CL problem. */
  addUnsignedLongOption("UPDATE_IH", Update_iH, 5);
  /* DESCRIPTION: Number of iterations to evaluate dCL_dAlpha . */
  addUnsignedLongOption("ITER_DCL_DALPHA", Iter_dCL_dAlpha, 500);
  /* DESCRIPTION: Damping factor for fixed CL mode. */
  addDoubleOption("DNETTHRUST_DBCTHRUST", dNetThrust_dBCThrust, 2.0);
  /* DESCRIPTION: Number of times Alpha is updated in a fix CL problem. */
  addUnsignedLongOption("UPDATE_BCTHRUST", Update_BCThrust, 5);


  /*!\par CONFIG_CATEGORY: Reference Conditions \ingroup Config*/
  /*--- Options related to reference values for nondimensionalization ---*/

  Length_Ref = 1.0; //<---- NOTE: this should be given an option or set as a const

  /*!\brief REF_ORIGIN_MOMENT_X\n DESCRIPTION: X Reference origin for moment computation \ingroup Config*/
  addDoubleListOption("REF_ORIGIN_MOMENT_X", nRefOriginMoment_X, RefOriginMoment_X);
  /*!\brief REF_ORIGIN_MOMENT_Y\n DESCRIPTION: Y Reference origin for moment computation \ingroup Config*/
  addDoubleListOption("REF_ORIGIN_MOMENT_Y", nRefOriginMoment_Y, RefOriginMoment_Y);
  /*!\brief REF_ORIGIN_MOMENT_Z\n DESCRIPTION: Z Reference origin for moment computation \ingroup Config*/
  addDoubleListOption("REF_ORIGIN_MOMENT_Z", nRefOriginMoment_Z, RefOriginMoment_Z);
  /*!\brief REF_AREA\n DESCRIPTION: Reference area for force coefficients (0 implies automatic calculation) \ingroup Config*/
  addDoubleOption("REF_AREA", RefArea, 1.0);
  /*!\brief SEMI_SPAN\n DESCRIPTION: Wing semi-span (0 implies automatic calculation) \ingroup Config*/
  addDoubleOption("SEMI_SPAN", SemiSpan, 0.0);
  /*!\brief REF_LENGTH\n DESCRIPTION: Reference length for pitching, rolling, and yawing non-dimensional moment \ingroup Config*/
  addDoubleOption("REF_LENGTH", RefLength, 1.0);
  /*!\brief REF_SHARP_EDGES\n DESCRIPTION: Reference coefficient for detecting sharp edges \ingroup Config*/
  addDoubleOption("REF_SHARP_EDGES", RefSharpEdges, 3.0);
	/*!\brief REF_VELOCITY\n DESCRIPTION: Reference velocity (incompressible only)  \ingroup Config*/
  addDoubleOption("REF_VELOCITY", Velocity_Ref, -1.0);
	/* !\brief REF_VISCOSITY  \n DESCRIPTION: Reference viscosity (incompressible only)  \ingroup Config*/
  addDoubleOption("REF_VISCOSITY", Viscosity_Ref, -1.0);
  /* DESCRIPTION: Type of mesh motion */
  addEnumOption("REF_DIMENSIONALIZATION", Ref_NonDim, NonDim_Map, DIMENSIONAL);

  /*!\par CONFIG_CATEGORY: Boundary Markers \ingroup Config*/
  /*--- Options related to various boundary markers ---*/

  /*!\brief HTP_AXIS\n DESCRIPTION: Location of the HTP axis*/
  default_htp_axis[0] = 0.0; default_htp_axis[1] = 0.0;
  addDoubleArrayOption("HTP_AXIS", 2, HTP_Axis, default_htp_axis);
  /*!\brief MARKER_PLOTTING\n DESCRIPTION: Marker(s) of the surface in the surface flow solution file  \ingroup Config*/
  addStringListOption("MARKER_PLOTTING", nMarker_Plotting, Marker_Plotting);
  /*!\brief MARKER_MONITORING\n DESCRIPTION: Marker(s) of the surface where evaluate the non-dimensional coefficients \ingroup Config*/
  addStringListOption("MARKER_MONITORING", nMarker_Monitoring, Marker_Monitoring);
  /*!\brief MARKER_CONTROL_VOLUME\n DESCRIPTION: Marker(s) of the surface in the surface flow solution file  \ingroup Config*/
  addStringListOption("MARKER_ANALYZE", nMarker_Analyze, Marker_Analyze);
  /*!\brief MARKER_DESIGNING\n DESCRIPTION: Marker(s) of the surface where objective function (design problem) will be evaluated \ingroup Config*/
  addStringListOption("MARKER_DESIGNING", nMarker_Designing, Marker_Designing);
  /*!\brief GEO_MARKER\n DESCRIPTION: Marker(s) of the surface where evaluate the geometrical functions \ingroup Config*/
  addStringListOption("GEO_MARKER", nMarker_GeoEval, Marker_GeoEval);
  /*!\brief MARKER_EULER\n DESCRIPTION: Euler wall boundary marker(s) \ingroup Config*/
  addStringListOption("MARKER_EULER", nMarker_Euler, Marker_Euler);
  /*!\brief MARKER_FAR\n DESCRIPTION: Far-field boundary marker(s) \ingroup Config*/
  addStringListOption("MARKER_FAR", nMarker_FarField, Marker_FarField);
  /*!\brief MARKER_SYM\n DESCRIPTION: Symmetry boundary condition \ingroup Config*/
  addStringListOption("MARKER_SYM", nMarker_SymWall, Marker_SymWall);
  /*!\brief MARKER_NEARFIELD\n DESCRIPTION: Near-Field boundary condition \ingroup Config*/
  addStringListOption("MARKER_NEARFIELD", nMarker_NearFieldBound, Marker_NearFieldBound);
  /*!\brief MARKER_FLUID_INTERFACE\n DESCRIPTION: Fluid interface boundary marker(s) \ingroup Config*/
  addStringListOption("MARKER_FLUID_INTERFACE", nMarker_Fluid_InterfaceBound, Marker_Fluid_InterfaceBound);
  /*!\brief MARKER_INTERFACE\n DESCRIPTION: Zone interface boundary marker(s) \ingroup Config*/
  addStringListOption("MARKER_INTERFACE", nMarker_InterfaceBound, Marker_InterfaceBound);
  /*!\brief MARKER_FSI_INTERFACE \n DESCRIPTION: ZONE interface boundary marker(s) \ingroup Config*/
  addStringListOption("MARKER_ZONE_INTERFACE", nMarker_ZoneInterface, Marker_ZoneInterface);
  /*!\brief MARKER_CHT_INTERFACE \n DESCRIPTION: CHT interface boundary marker(s) \ingroup Config*/
  addStringListOption("MARKER_CHT_INTERFACE", nMarker_CHTInterface, Marker_CHTInterface);
  /*!\brief MARKER_DIRICHLET  \n DESCRIPTION: Dirichlet boundary marker(s) \ingroup Config*/
  addStringListOption("MARKER_DIRICHLET", nMarker_Dirichlet, Marker_Dirichlet);
  /* DESCRIPTION: Neumann boundary marker(s) */
  addStringListOption("MARKER_NEUMANN", nMarker_Neumann, Marker_Neumann);
  /* DESCRIPTION: Neumann boundary marker(s) */
  addStringListOption("MARKER_INTERNAL", nMarker_Internal, Marker_Internal);
  /* DESCRIPTION: Custom boundary marker(s) */
  addStringListOption("MARKER_CUSTOM", nMarker_Custom, Marker_Custom);
  /* DESCRIPTION: Periodic boundary marker(s) for use with SU2_MSH
   Format: ( periodic marker, donor marker, rotation_center_x, rotation_center_y,
   rotation_center_z, rotation_angle_x-axis, rotation_angle_y-axis,
   rotation_angle_z-axis, translation_x, translation_y, translation_z, ... ) */
  addPeriodicOption("MARKER_PERIODIC", nMarker_PerBound, Marker_PerBound, Marker_PerDonor,
                    Periodic_RotCenter, Periodic_RotAngles, Periodic_Translation);

  /*!\brief MARKER_PYTHON_CUSTOM\n DESCRIPTION: Python customizable marker(s) \ingroup Config*/
  addStringListOption("MARKER_PYTHON_CUSTOM", nMarker_PyCustom, Marker_PyCustom);

  /*!\brief MARKER_WALL_FUNCTIONS\n DESCRIPTION: Viscous wall markers for which wall functions must be applied.
   Format: (Wall function marker, wall function type, ...) \ingroup Config*/
  addWallFunctionOption("MARKER_WALL_FUNCTIONS", nMarker_WallFunctions, Marker_WallFunctions,
                        Kind_WallFunctions, IntInfo_WallFunctions, DoubleInfo_WallFunctions);

  /*!\brief ACTDISK_TYPE  \n DESCRIPTION: Actuator Disk boundary type \n OPTIONS: see \link ActDisk_Map \endlink \n Default: VARIABLES_JUMP \ingroup Config*/
  addEnumOption("ACTDISK_TYPE", Kind_ActDisk, ActDisk_Map, VARIABLES_JUMP);

  /*!\brief MARKER_ACTDISK\n DESCRIPTION: Periodic boundary marker(s) for use with SU2_MSH
   Format: ( periodic marker, donor marker, rotation_center_x, rotation_center_y,
   rotation_center_z, rotation_angle_x-axis, rotation_angle_y-axis,
   rotation_angle_z-axis, translation_x, translation_y, translation_z, ... ) \ingroup Config*/
  addActDiskOption("MARKER_ACTDISK",
                   nMarker_ActDiskInlet, nMarker_ActDiskOutlet,  Marker_ActDiskInlet, Marker_ActDiskOutlet,
                   ActDisk_PressJump, ActDisk_TempJump, ActDisk_Omega);

  /*!\brief INLET_TYPE  \n DESCRIPTION: Inlet boundary type \n OPTIONS: see \link Inlet_Map \endlink \n DEFAULT: TOTAL_CONDITIONS \ingroup Config*/
  addEnumOption("INLET_TYPE", Kind_Inlet, Inlet_Map, TOTAL_CONDITIONS);

  /*!\brief MARKER_INLET  \n DESCRIPTION: Inlet boundary marker(s) with the following formats,
   Total Conditions: (inlet marker, total temp, total pressure, flow_direction_x,
   flow_direction_y, flow_direction_z, ... ) where flow_direction is
   a unit vector.
   Mass Flow: (inlet marker, density, velocity magnitude, flow_direction_x,
   flow_direction_y, flow_direction_z, ... ) where flow_direction is
   a unit vector. \ingroup Config*/
  addInletOption("MARKER_INLET", nMarker_Inlet, Marker_Inlet, Inlet_Ttotal, Inlet_Ptotal, Inlet_FlowDir);

  /*!\brief MARKER_RIEMANN \n DESCRIPTION: Riemann boundary marker(s) with the following formats, a unit vector.
   * \n OPTIONS: See \link Riemann_Map \endlink. The variables indicated by the option and the flow direction unit vector must be specified. \ingroup Config*/
  addRiemannOption("MARKER_RIEMANN", nMarker_Riemann, Marker_Riemann, Kind_Data_Riemann, Riemann_Map, Riemann_Var1, Riemann_Var2, Riemann_FlowDir);
  /*!\brief MARKER_GILES \n DESCRIPTION: Giles boundary marker(s) with the following formats, a unit vector. */
  /* \n OPTIONS: See \link Giles_Map \endlink. The variables indicated by the option and the flow direction unit vector must be specified. \ingroup Config*/
  addGilesOption("MARKER_GILES", nMarker_Giles, Marker_Giles, Kind_Data_Giles, Giles_Map, Giles_Var1, Giles_Var2, Giles_FlowDir, RelaxFactorAverage, RelaxFactorFourier);
  /*!\brief SPATIAL_FOURIER \n DESCRIPTION: Option to compute the spatial fourier trasformation for the Giles BC. */
  addBoolOption("SPATIAL_FOURIER", SpatialFourier, false);
  /*!\brief GILES_EXTRA_RELAXFACTOR \n DESCRIPTION: the 1st coeff the value of the under relaxation factor to apply to the shroud and hub,
   * the 2nd coefficient is the the percentage of span-wise height influenced by this extra under relaxation factor.*/
  default_extrarelfac[0] = 0.1; default_extrarelfac[1] = 0.1;
  addDoubleArrayOption("GILES_EXTRA_RELAXFACTOR", 2, ExtraRelFacGiles, default_extrarelfac);
  /*!\brief AVERAGE_PROCESS_TYPE \n DESCRIPTION: types of mixing process for averaging quantities at the boundaries.
    \n OPTIONS: see \link MixingProcess_Map \endlink \n DEFAULT: AREA_AVERAGE \ingroup Config*/
  addEnumOption("MIXINGPLANE_INTERFACE_KIND", Kind_MixingPlaneInterface, MixingPlaneInterface_Map, NEAREST_SPAN);
  /*!\brief AVERAGE_PROCESS_KIND \n DESCRIPTION: types of mixing process for averaging quantities at the boundaries.
    \n OPTIONS: see \link MixingProcess_Map \endlink \n DEFAULT: AREA_AVERAGE \ingroup Config*/
  addEnumOption("AVERAGE_PROCESS_KIND", Kind_AverageProcess, AverageProcess_Map, AREA);
  /*!\brief PERFORMANCE_AVERAGE_PROCESS_KIND \n DESCRIPTION: types of mixing process for averaging quantities at the boundaries for performance computation.
      \n OPTIONS: see \link MixingProcess_Map \endlink \n DEFAULT: AREA_AVERAGE \ingroup Config*/
  addEnumOption("PERFORMANCE_AVERAGE_PROCESS_KIND", Kind_PerformanceAverageProcess, AverageProcess_Map, AREA);
  default_mixedout_coeff[0] = 1.0; default_mixedout_coeff[1] = 1.0E-05; default_mixedout_coeff[2] = 15.0;
  /*!\brief MIXEDOUT_COEFF \n DESCRIPTION: the 1st coeff is an under relaxation factor for the Newton method,
   * the 2nd coefficient is the tolerance for the Newton method, 3rd coefficient is the maximum number of
   * iteration for the Newton Method.*/
  addDoubleArrayOption("MIXEDOUT_COEFF", 3, Mixedout_Coeff, default_mixedout_coeff);
  /*!\brief RAMP_ROTATING_FRAME\n DESCRIPTION: option to ramp up or down the rotating frame velocity value*/
  addBoolOption("RAMP_ROTATING_FRAME", RampRotatingFrame, false);
  default_rampRotFrame_coeff[0] = 0; default_rampRotFrame_coeff[1] = 1.0; default_rampRotFrame_coeff[2] = 1000.0;
      /*!\brief RAMP_ROTATING_FRAME_COEFF \n DESCRIPTION: the 1st coeff is the staring velocity,
   * the 2nd coeff is the number of iterations for the update, 3rd is the number of iteration */
  addDoubleArrayOption("RAMP_ROTATING_FRAME_COEFF", 3, RampRotatingFrame_Coeff, default_rampRotFrame_coeff);
  /* DESCRIPTION: AVERAGE_MACH_LIMIT is a limit value for average procedure based on the mass flux. */
  addDoubleOption("AVERAGE_MACH_LIMIT", AverageMachLimit, 0.03);
  /*!\brief RAMP_OUTLET_PRESSURE\n DESCRIPTION: option to ramp up or down the rotating frame velocity value*/
  addBoolOption("RAMP_OUTLET_PRESSURE", RampOutletPressure, false);
  default_rampOutPres_coeff[0] = 100000.0; default_rampOutPres_coeff[1] = 1.0; default_rampOutPres_coeff[2] = 1000.0;
  /*!\brief RAMP_OUTLET_PRESSURE_COEFF \n DESCRIPTION: the 1st coeff is the staring outlet pressure,
   * the 2nd coeff is the number of iterations for the update, 3rd is the number of total iteration till reaching the final outlet pressure value */
  addDoubleArrayOption("RAMP_OUTLET_PRESSURE_COEFF", 3, RampOutletPressure_Coeff, default_rampOutPres_coeff);
  /*!\brief MARKER_MIXINGPLANE \n DESCRIPTION: Identify the boundaries in which the mixing plane is applied. \ingroup Config*/
  addStringListOption("MARKER_MIXINGPLANE_INTERFACE", nMarker_MixingPlaneInterface, Marker_MixingPlaneInterface);
  /*!\brief TURBULENT_MIXINGPLANE \n DESCRIPTION: Activate mixing plane also for turbulent quantities \ingroup Config*/
  addBoolOption("TURBULENT_MIXINGPLANE", turbMixingPlane, false);
  /*!\brief MARKER_TURBOMACHINERY \n DESCRIPTION: Identify the inflow and outflow boundaries in which the turbomachinery settings are  applied. \ingroup Config*/
  addTurboPerfOption("MARKER_TURBOMACHINERY", nMarker_Turbomachinery, Marker_TurboBoundIn, Marker_TurboBoundOut);
  /*!\brief NUM_SPANWISE_SECTIONS \n DESCRIPTION: Integer number of spanwise sections to compute 3D turbo BC and Performance for turbomachinery */
  addUnsignedShortOption("NUM_SPANWISE_SECTIONS", nSpanWiseSections_User, 1);
  /*!\brief SPANWISE_KIND \n DESCRIPTION: type of algorithm to identify the span-wise sections at the turbo boundaries.
   \n OPTIONS: see \link SpanWise_Map \endlink \n Default: AUTOMATIC */
  addEnumOption("SPANWISE_KIND", Kind_SpanWise, SpanWise_Map, AUTOMATIC);
  /*!\brief TURBOMACHINERY_KIND \n DESCRIPTION: types of turbomachynery architecture.
      \n OPTIONS: see \link TurboMachinery_Map \endlink \n Default: AXIAL */
  addEnumListOption("TURBOMACHINERY_KIND",nTurboMachineryKind, Kind_TurboMachinery, TurboMachinery_Map);
  /*!\brief MARKER_SHROUD \n DESCRIPTION: markers in which velocity is forced to 0.0 .
   * \n Format: (shroud1, shroud2, ...)*/
  addStringListOption("MARKER_SHROUD", nMarker_Shroud, Marker_Shroud);
  /*!\brief MARKER_SUPERSONIC_INLET  \n DESCRIPTION: Supersonic inlet boundary marker(s)
   * \n   Format: (inlet marker, temperature, static pressure, velocity_x,   velocity_y, velocity_z, ... ), i.e. primitive variables specified. \ingroup Config*/
  addInletOption("MARKER_SUPERSONIC_INLET", nMarker_Supersonic_Inlet, Marker_Supersonic_Inlet, Inlet_Temperature, Inlet_Pressure, Inlet_Velocity);
  /*!\brief MARKER_SUPERSONIC_OUTLET \n DESCRIPTION: Supersonic outlet boundary marker(s) \ingroup Config*/
  addStringListOption("MARKER_SUPERSONIC_OUTLET", nMarker_Supersonic_Outlet, Marker_Supersonic_Outlet);
  /*!\brief MARKER_OUTLET  \n DESCRIPTION: Outlet boundary marker(s)\n
   Format: ( outlet marker, back pressure (static), ... ) \ingroup Config*/
  addStringDoubleListOption("MARKER_OUTLET", nMarker_Outlet, Marker_Outlet, Outlet_Pressure);
  /*!\brief MARKER_ISOTHERMAL DESCRIPTION: Isothermal wall boundary marker(s)\n
   * Format: ( isothermal marker, wall temperature (static), ... ) \ingroup Config  */
  addStringDoubleListOption("MARKER_ISOTHERMAL", nMarker_Isothermal, Marker_Isothermal, Isothermal_Temperature);
  /*!\brief MARKER_HEATFLUX  \n DESCRIPTION: Specified heat flux wall boundary marker(s)
   Format: ( Heat flux marker, wall heat flux (static), ... ) \ingroup Config*/
  addStringDoubleListOption("MARKER_HEATFLUX", nMarker_HeatFlux, Marker_HeatFlux, Heat_Flux);
  /*!\brief MARKER_ENGINE_INFLOW  \n DESCRIPTION: Engine inflow boundary marker(s)
   Format: ( nacelle inflow marker, fan face Mach, ... ) \ingroup Config*/
  addStringDoubleListOption("MARKER_ENGINE_INFLOW", nMarker_EngineInflow, Marker_EngineInflow, EngineInflow_Target);
  /* DESCRIPTION: Highlite area */
  addDoubleOption("HIGHLITE_AREA", Highlite_Area, 1.0);
  /* DESCRIPTION: Fan poly efficiency */
  addDoubleOption("FAN_POLY_EFF", Fan_Poly_Eff, 1.0);
  /*!\brief SUBSONIC_ENGINE\n DESCRIPTION: Engine subsonic intake region \ingroup Config*/
  addBoolOption("INTEGRATED_HEATFLUX", Integrated_HeatFlux, false);
  /*!\brief SUBSONIC_ENGINE\n DESCRIPTION: Engine subsonic intake region \ingroup Config*/
  addBoolOption("SUBSONIC_ENGINE", SubsonicEngine, false);
  /* DESCRIPTION: Actuator disk double surface */
  addBoolOption("ACTDISK_DOUBLE_SURFACE", ActDisk_DoubleSurface, false);
  /* DESCRIPTION: Only half engine is in the computational grid */
  addBoolOption("ENGINE_HALF_MODEL", Engine_HalfModel, false);
  /* DESCRIPTION: Actuator disk double surface */
  addBoolOption("ACTDISK_SU2_DEF", ActDisk_SU2_DEF, false);
  /* DESCRIPTION: Definition of the distortion rack (radial number of proves / circumferential density (degree) */
  default_distortion[0] =  5.0; default_distortion[1] =  15.0;
  addDoubleArrayOption("DISTORTION_RACK", 2, DistortionRack, default_distortion);
  /* DESCRIPTION: Values of the box to impose a subsonic nacellle (mach, Pressure, Temperature) */
  default_eng_val[0]=0.0; default_eng_val[1]=0.0; default_eng_val[2]=0.0;
  default_eng_val[3]=0.0;  default_eng_val[4]=0.0;
  addDoubleArrayOption("SUBSONIC_ENGINE_VALUES", 5, SubsonicEngine_Values, default_eng_val);
  /* DESCRIPTION: Coordinates of the box to impose a subsonic nacellle cylinder (Xmin, Ymin, Zmin, Xmax, Ymax, Zmax, Radius) */
  default_eng_cyl[0] = 0.0; default_eng_cyl[1] = 0.0; default_eng_cyl[2] = 0.0;
  default_eng_cyl[3] =  1E15; default_eng_cyl[4] =  1E15; default_eng_cyl[5] =  1E15; default_eng_cyl[6] =  1E15;
  addDoubleArrayOption("SUBSONIC_ENGINE_CYL", 7, SubsonicEngine_Cyl, default_eng_cyl);
  /* DESCRIPTION: Engine exhaust boundary marker(s)
   Format: (nacelle exhaust marker, total nozzle temp, total nozzle pressure, ... )*/
  addExhaustOption("MARKER_ENGINE_EXHAUST", nMarker_EngineExhaust, Marker_EngineExhaust, Exhaust_Temperature_Target, Exhaust_Pressure_Target);
  /* DESCRIPTION: Clamped boundary marker(s) */
  addStringListOption("MARKER_CLAMPED", nMarker_Clamped, Marker_Clamped);
  /* DESCRIPTION: Displacement boundary marker(s) */
  addStringDoubleListOption("MARKER_NORMAL_DISPL", nMarker_Displacement, Marker_Displacement, Displ_Value);
  /* DESCRIPTION: Load boundary marker(s) - uniform pressure in Pa */
  addStringDoubleListOption("MARKER_PRESSURE", nMarker_Load, Marker_Load, Load_Value);
  /* DESCRIPTION: Load boundary marker(s) */
  addStringDoubleListOption("MARKER_DAMPER", nMarker_Damper, Marker_Damper, Damper_Constant);
  /* DESCRIPTION: Load boundary marker(s)
   Format: (inlet marker, load, multiplier, dir_x, dir_y, dir_z, ... ), i.e. primitive variables specified. */
  addInletOption("MARKER_LOAD", nMarker_Load_Dir, Marker_Load_Dir, Load_Dir_Value, Load_Dir_Multiplier, Load_Dir);
  /* DESCRIPTION: Load boundary marker(s)
   Format: (inlet marker, load, multiplier, dir_x, dir_y, dir_z, ... ), i.e. primitive variables specified. */
  addInletOption("MARKER_DISPLACEMENT", nMarker_Disp_Dir, Marker_Disp_Dir, Disp_Dir_Value, Disp_Dir_Multiplier, Disp_Dir);
  /* DESCRIPTION: Sine load boundary marker(s)
   Format: (inlet marker, load, multiplier, dir_x, dir_y, dir_z, ... ), i.e. primitive variables specified. */
  addInletOption("MARKER_SINE_LOAD", nMarker_Load_Sine, Marker_Load_Sine, Load_Sine_Amplitude, Load_Sine_Frequency, Load_Sine_Dir);
  /*!\brief SINE_LOAD\n DESCRIPTION: option to apply the load as a sine*/
  addBoolOption("SINE_LOAD", Sine_Load, false);
  default_sineload_coeff[0] = 0.0; default_sineload_coeff[1] = 0.0; default_sineload_coeff[2] = 0.0;
  /*!\brief SINE_LOAD_COEFF \n DESCRIPTION: the 1st coeff is the amplitude, the 2nd is the frequency, 3rd is the phase in radians */
  addDoubleArrayOption("SINE_LOAD_COEFF", 3, SineLoad_Coeff, default_sineload_coeff);
  /*!\brief RAMP_AND_RELEASE\n DESCRIPTION: release the load after applying the ramp*/
  addBoolOption("RAMP_AND_RELEASE_LOAD", RampAndRelease, false);

  /* DESCRIPTION: Flow load boundary marker(s) */
  addStringDoubleListOption("MARKER_FLOWLOAD", nMarker_FlowLoad, Marker_FlowLoad, FlowLoad_Value);
  /* DESCRIPTION: Damping factor for engine inlet condition */
  addDoubleOption("DAMP_ENGINE_INFLOW", Damp_Engine_Inflow, 0.95);
  /* DESCRIPTION: Damping factor for engine exhaust condition */
  addDoubleOption("DAMP_ENGINE_EXHAUST", Damp_Engine_Exhaust, 0.95);
  /*!\brief ENGINE_INFLOW_TYPE  \n DESCRIPTION: Inlet boundary type \n OPTIONS: see \link Engine_Inflow_Map \endlink \n Default: FAN_FACE_MACH \ingroup Config*/
  addEnumOption("ENGINE_INFLOW_TYPE", Kind_Engine_Inflow, Engine_Inflow_Map, FAN_FACE_MACH);
  /* DESCRIPTION: Evaluate a problem with engines */
  addBoolOption("ENGINE", Engine, false);


  /*!\par CONFIG_CATEGORY: Time-marching \ingroup Config*/
  /*--- Options related to time-marching ---*/

  /* DESCRIPTION: Unsteady simulation  */
  addEnumOption("UNSTEADY_SIMULATION", Unsteady_Simulation, Unsteady_Map, STEADY);
  /* DESCRIPTION:  Courant-Friedrichs-Lewy condition of the finest grid */
  addDoubleOption("CFL_NUMBER", CFLFineGrid, 1.25);
  /* DESCRIPTION:  Courant-Friedrichs-Lewy condition of the finest grid in (heat fvm) solid solvers */
  addDoubleOption("CFL_NUMBER_SOLID", CFLSolid, 1.25);
  /* DESCRIPTION:  Max time step in local time stepping simulations */
  addDoubleOption("MAX_DELTA_TIME", Max_DeltaTime, 1000000);
  /* DESCRIPTION: Activate The adaptive CFL number. */
  addBoolOption("CFL_ADAPT", CFL_Adapt, false);
  /* !\brief CFL_ADAPT_PARAM
   * DESCRIPTION: Parameters of the adaptive CFL number (factor down, factor up, CFL limit (min and max) )
   * Factor down generally >1.0, factor up generally < 1.0 to cause the CFL to increase when residual is decreasing,
   * and decrease when the residual is increasing or stalled. \ingroup Config*/
  default_cfl_adapt[0] = 0.0; default_cfl_adapt[1] = 0.0; default_cfl_adapt[2] = 1.0; default_cfl_adapt[3] = 100.0;
  addDoubleArrayOption("CFL_ADAPT_PARAM", 4, CFL_AdaptParam, default_cfl_adapt);
  /* DESCRIPTION: Reduction factor of the CFL coefficient in the adjoint problem */
  addDoubleOption("CFL_REDUCTION_ADJFLOW", CFLRedCoeff_AdjFlow, 0.8);
  /* DESCRIPTION: Reduction factor of the CFL coefficient in the level set problem */
  addDoubleOption("CFL_REDUCTION_TURB", CFLRedCoeff_Turb, 1.0);
  /* DESCRIPTION: Reduction factor of the CFL coefficient in the turbulent adjoint problem */
  addDoubleOption("CFL_REDUCTION_ADJTURB", CFLRedCoeff_AdjTurb, 1.0);
  /* DESCRIPTION: Number of total iterations */
  addUnsignedLongOption("EXT_ITER", nExtIter, 999999);
  /* DESCRIPTION: External iteration offset due to restart */
  addUnsignedLongOption("EXT_ITER_OFFSET", ExtIter_OffSet, 0);
  // these options share nRKStep as their size, which is not a good idea in general
  /* DESCRIPTION: Runge-Kutta alpha coefficients */
  addDoubleListOption("RK_ALPHA_COEFF", nRKStep, RK_Alpha_Step);
  /* DESCRIPTION: Number of time levels for time accurate local time stepping. */
  addUnsignedShortOption("LEVELS_TIME_ACCURATE_LTS", nLevels_TimeAccurateLTS, 1);
  /* DESCRIPTION: Number of time DOFs used in the predictor step of ADER-DG. */
  addUnsignedShortOption("TIME_DOFS_ADER_DG", nTimeDOFsADER_DG, 2);
  /* DESCRIPTION: Time Step for dual time stepping simulations (s) */
  addDoubleOption("UNST_TIMESTEP", Delta_UnstTime, 0.0);
  /* DESCRIPTION: Total Physical Time for dual time stepping simulations (s) */
  addDoubleOption("UNST_TIME", Total_UnstTime, 1.0);
  /* DESCRIPTION: Unsteady Courant-Friedrichs-Lewy number of the finest grid */
  addDoubleOption("UNST_CFL_NUMBER", Unst_CFL, 0.0);
  /* DESCRIPTION: Number of internal iterations (dual time method) */
  addUnsignedLongOption("UNST_INT_ITER", Unst_nIntIter, 100);
  /* DESCRIPTION: Integer number of periodic time instances for Harmonic Balance */
  addUnsignedShortOption("TIME_INSTANCES", nTimeInstances, 1);
  /* DESCRIPTION: Time period for Harmonic Balance wihtout moving meshes */
  addDoubleOption("HB_PERIOD", HarmonicBalance_Period, -1.0);
  /* DESCRIPTION:  Turn on/off harmonic balance preconditioning */
  addBoolOption("HB_PRECONDITION", HB_Precondition, false);
  /* DESCRIPTION: Iteration number to begin unsteady restarts (dual time method) */
  addLongOption("UNST_RESTART_ITER", Unst_RestartIter, 0);
  /* DESCRIPTION: Starting direct solver iteration for the unsteady adjoint */
  addLongOption("UNST_ADJOINT_ITER", Unst_AdjointIter, 0);
  /* DESCRIPTION: Number of iterations to average the objective */
  addLongOption("ITER_AVERAGE_OBJ", Iter_Avg_Objective , 0);
  /* DESCRIPTION: Iteration number to begin unsteady restarts (structural analysis) */
  addLongOption("DYN_RESTART_ITER", Dyn_RestartIter, 0);
  /* DESCRIPTION: Time discretization */
  addEnumOption("TIME_DISCRE_FLOW", Kind_TimeIntScheme_Flow, Time_Int_Map, EULER_IMPLICIT);
  /* DESCRIPTION: Time discretization */
  addEnumOption("TIME_DISCRE_FEM_FLOW", Kind_TimeIntScheme_FEM_Flow, Time_Int_Map, RUNGE_KUTTA_EXPLICIT);
  /* DESCRIPTION: ADER-DG predictor step */
  addEnumOption("ADER_PREDICTOR", Kind_ADER_Predictor, Ader_Predictor_Map, ADER_ALIASED_PREDICTOR);
  /* DESCRIPTION: Time discretization */
  addEnumOption("TIME_DISCRE_ADJFLOW", Kind_TimeIntScheme_AdjFlow, Time_Int_Map, EULER_IMPLICIT);
  /* DESCRIPTION: Time discretization */
  addEnumOption("TIME_DISCRE_TURB", Kind_TimeIntScheme_Turb, Time_Int_Map, EULER_IMPLICIT);
  /* DESCRIPTION: Time discretization */
  addEnumOption("TIME_DISCRE_ADJTURB", Kind_TimeIntScheme_AdjTurb, Time_Int_Map, EULER_IMPLICIT);
  /* DESCRIPTION: Time discretization */
  addEnumOption("TIME_DISCRE_WAVE", Kind_TimeIntScheme_Wave, Time_Int_Map, EULER_IMPLICIT);
  /* DESCRIPTION: Time discretization */
  addEnumOption("TIME_DISCRE_FEA", Kind_TimeIntScheme_FEA, Time_Int_Map_FEA, NEWMARK_IMPLICIT);
  /* DESCRIPTION: Time discretization */
  addEnumOption("TIME_DISCRE_HEAT", Kind_TimeIntScheme_Heat, Time_Int_Map, EULER_IMPLICIT);
  /* DESCRIPTION: Time discretization */
  addEnumOption("TIMESTEP_HEAT", Kind_TimeStep_Heat, Heat_TimeStep_Map, MINIMUM);
  /* DESCRIPTION: Time discretization */
  addEnumOption("TIME_DISCRE_POISSON", Kind_TimeIntScheme_Poisson, Time_Int_Map, EULER_IMPLICIT);

  /*!\par CONFIG_CATEGORY: Linear solver definition \ingroup Config*/
  /*--- Options related to the linear solvers ---*/

  /*!\brief LINEAR_SOLVER
   *  \n DESCRIPTION: Linear solver for the implicit, mesh deformation, or discrete adjoint systems \n OPTIONS: see \link Linear_Solver_Map \endlink \n DEFAULT: FGMRES \ingroup Config*/
  addEnumOption("LINEAR_SOLVER", Kind_Linear_Solver, Linear_Solver_Map, FGMRES);
  /*!\brief LINEAR_SOLVER_PREC
   *  \n DESCRIPTION: Preconditioner for the Krylov linear solvers \n OPTIONS: see \link Linear_Solver_Prec_Map \endlink \n DEFAULT: LU_SGS \ingroup Config*/
  addEnumOption("LINEAR_SOLVER_PREC", Kind_Linear_Solver_Prec, Linear_Solver_Prec_Map, ILU);
  /* DESCRIPTION: Minimum error threshold for the linear solver for the implicit formulation */
  addDoubleOption("LINEAR_SOLVER_ERROR", Linear_Solver_Error, 1E-6);
  /* DESCRIPTION: Minimum error threshold for the linear solver for the implicit formulation for the FVM heat solver. */
  addDoubleOption("LINEAR_SOLVER_ERROR_HEAT", Linear_Solver_Error_Heat, 1E-8);
  /* DESCRIPTION: Maximum number of iterations of the linear solver for the implicit formulation */
  addUnsignedLongOption("LINEAR_SOLVER_ITER", Linear_Solver_Iter, 10);
  /* DESCRIPTION: Max iterations of the linear solver for the FVM heat solver. */
  addUnsignedLongOption("LINEAR_SOLVER_ITER_HEAT", Linear_Solver_Iter_Heat, 10);
  /* DESCRIPTION: Fill in level for the ILU preconditioner */
  addUnsignedShortOption("LINEAR_SOLVER_ILU_FILL_IN", Linear_Solver_ILU_n, 0);
  /* DESCRIPTION: Maximum number of iterations of the linear solver for the implicit formulation */
  addUnsignedLongOption("LINEAR_SOLVER_RESTART_FREQUENCY", Linear_Solver_Restart_Frequency, 10);
  /* DESCRIPTION: Relaxation of the flow equations solver for the implicit formulation */
  addDoubleOption("RELAXATION_FACTOR_FLOW", Relaxation_Factor_Flow, 1.0);
  /* DESCRIPTION: Relaxation of the turb equations solver for the implicit formulation */
  addDoubleOption("RELAXATION_FACTOR_TURB", Relaxation_Factor_Turb, 1.0);
  /* DESCRIPTION: Relaxation of the adjoint flow equations solver for the implicit formulation */
  addDoubleOption("RELAXATION_FACTOR_ADJFLOW", Relaxation_Factor_AdjFlow, 1.0);
  /* DESCRIPTION: Relaxation of the CHT coupling */
  addDoubleOption("RELAXATION_FACTOR_CHT", Relaxation_Factor_CHT, 1.0);
  /* DESCRIPTION: Roe coefficient */
  addDoubleOption("ROE_KAPPA", Roe_Kappa, 0.5);
  /* DESCRIPTION: Roe-Turkel preconditioning for low Mach number flows */
  addBoolOption("LOW_MACH_PREC", Low_Mach_Precon, false);
  /* DESCRIPTION: Post-reconstruction correction for low Mach number flows */
  addBoolOption("LOW_MACH_CORR", Low_Mach_Corr, false);
  /* DESCRIPTION: Time Step for dual time stepping simulations (s) */
  addDoubleOption("MIN_ROE_TURKEL_PREC", Min_Beta_RoeTurkel, 0.01);
  /* DESCRIPTION: Time Step for dual time stepping simulations (s) */
  addDoubleOption("MAX_ROE_TURKEL_PREC", Max_Beta_RoeTurkel, 0.2);
  /* DESCRIPTION: Linear solver for the turbulent adjoint systems */
  addEnumOption("ADJTURB_LIN_SOLVER", Kind_AdjTurb_Linear_Solver, Linear_Solver_Map, FGMRES);
  /* DESCRIPTION: Preconditioner for the turbulent adjoint Krylov linear solvers */
  addEnumOption("ADJTURB_LIN_PREC", Kind_AdjTurb_Linear_Prec, Linear_Solver_Prec_Map, ILU);
  /* DESCRIPTION: Minimum error threshold for the turbulent adjoint linear solver for the implicit formulation */
  addDoubleOption("ADJTURB_LIN_ERROR", AdjTurb_Linear_Error, 1E-5);
  /* DESCRIPTION: Maximum number of iterations of the turbulent adjoint linear solver for the implicit formulation */
  addUnsignedShortOption("ADJTURB_LIN_ITER", AdjTurb_Linear_Iter, 10);
  /* DESCRIPTION: Entropy fix factor */
  addDoubleOption("ENTROPY_FIX_COEFF", EntropyFix_Coeff, 0.001);
  /* DESCRIPTION: Linear solver for the discete adjoint systems */
  addEnumOption("DISCADJ_LIN_SOLVER", Kind_DiscAdj_Linear_Solver, Linear_Solver_Map, FGMRES);
  /* DESCRIPTION: Preconditioner for the discrete adjoint Krylov linear solvers */
  addEnumOption("DISCADJ_LIN_PREC", Kind_DiscAdj_Linear_Prec, Linear_Solver_Prec_Map, ILU);
  /* DESCRIPTION: Linear solver for the discete adjoint systems */
  addEnumOption("FSI_DISCADJ_LIN_SOLVER_STRUC", Kind_DiscAdj_Linear_Solver_FSI_Struc, Linear_Solver_Map, CONJUGATE_GRADIENT);
  /* DESCRIPTION: Preconditioner for the discrete adjoint Krylov linear solvers */
  addEnumOption("FSI_DISCADJ_LIN_PREC_STRUC", Kind_DiscAdj_Linear_Prec_FSI_Struc, Linear_Solver_Prec_Map, JACOBI);
  
  /*!\par CONFIG_CATEGORY: Convergence\ingroup Config*/
  /*--- Options related to convergence ---*/

  /*!\brief CONV_CRITERIA
   *  \n DESCRIPTION: Convergence criteria \n OPTIONS: see \link Converge_Crit_Map \endlink \n DEFAULT: RESIDUAL \ingroup Config*/
  addEnumOption("CONV_CRITERIA", ConvCriteria, Converge_Crit_Map, RESIDUAL);
  /*!\brief RESIDUAL_REDUCTION \n DESCRIPTION: Residual reduction (order of magnitude with respect to the initial value)\n DEFAULT: 3.0 \ingroup Config*/
  addDoubleOption("RESIDUAL_REDUCTION", OrderMagResidual, 5.0);
  /*!\brief RESIDUAL_MINVAL\n DESCRIPTION: Min value of the residual (log10 of the residual)\n DEFAULT: -8.0 \ingroup Config*/
  addDoubleOption("RESIDUAL_MINVAL", MinLogResidual, -8.0);
  /* DESCRIPTION: Residual reduction (order of magnitude with respect to the initial value) */
  addDoubleOption("RESIDUAL_REDUCTION_FSI", OrderMagResidualFSI, 3.0);
  /* DESCRIPTION: Min value of the residual (log10 of the residual) */
  addDoubleOption("RESIDUAL_MINVAL_FSI", MinLogResidualFSI, -5.0);
  /*!\brief RESIDUAL_REDUCTION \n DESCRIPTION: Residual reduction (order of magnitude with respect to the initial value)\n DEFAULT: 3.0 \ingroup Config*/
  addDoubleOption("RESIDUAL_REDUCTION_BGS_FLOW", OrderMagResidual_BGS_F, 3.0);
  /*!\brief RESIDUAL_MINVAL\n DESCRIPTION: Min value of the residual (log10 of the residual)\n DEFAULT: -8.0 \ingroup Config*/
  addDoubleOption("RESIDUAL_MINVAL_BGS_FLOW", MinLogResidual_BGS_F, -8.0);
  /*!\brief RESIDUAL_REDUCTION \n DESCRIPTION: Residual reduction (order of magnitude with respect to the initial value)\n DEFAULT: 3.0 \ingroup Config*/
  addDoubleOption("RESIDUAL_REDUCTION_BGS_STRUCTURE", OrderMagResidual_BGS_S, 3.0);
  /*!\brief RESIDUAL_MINVAL\n DESCRIPTION: Min value of the residual (log10 of the residual)\n DEFAULT: -8.0 \ingroup Config*/
  addDoubleOption("RESIDUAL_MINVAL_BGS_STRUCTURE", MinLogResidual_BGS_S, -8.0);
  /* DESCRIPTION: FEM: UTOL = norm(Delta_U(k)) / norm(U(k)) */
  addDoubleOption("RESIDUAL_FEM_UTOL", Res_FEM_UTOL, -9.0);
  /* DESCRIPTION: FEM: RTOL = norm(Residual(k)) / norm(Residual(0)) */
  addDoubleOption("RESIDUAL_FEM_RTOL", Res_FEM_RTOL, -9.0);
  /* DESCRIPTION: FEM: ETOL = Delta_U(k) * Residual(k) / Delta_U(0) * Residual(0) */
  addDoubleOption("RESIDUAL_FEM_ETOL", Res_FEM_ETOL, -9.0);
  /* DESCRIPTION: FEM: ETOL = Delta_U(k) * Residual(k) / Delta_U(0) * Residual(0) */
  addEnumOption("RESIDUAL_CRITERIA_FEM", Res_FEM_CRIT, ResFem_Map, RESFEM_RELATIVE);
  /*!\brief RESIDUAL_FUNC_FLOW\n DESCRIPTION: Flow functional for the Residual criteria\n OPTIONS: See \link Residual_Map \endlink \n DEFAULT: RHO_RESIDUAL \ingroup Config*/
  addEnumOption("RESIDUAL_FUNC_FLOW", Residual_Func_Flow, Residual_Map, RHO_RESIDUAL);
  /*!\brief STARTCONV_ITER\n DESCRIPTION: Iteration number to begin convergence monitoring\n DEFAULT: 5 \ingroup Config*/
  addUnsignedLongOption("STARTCONV_ITER", StartConv_Iter, 5);
  /*!\brief CAUCHY_ELEMS\n DESCRIPTION: Number of elements to apply the criteria. \n DEFAULT 100 \ingroup Config*/
  addUnsignedShortOption("CAUCHY_ELEMS", Cauchy_Elems, 100);
  /*!\brief CAUCHY_EPS\n DESCRIPTION: Epsilon to control the series convergence \n DEFAULT: 1e-10 \ingroup Config*/
  addDoubleOption("CAUCHY_EPS", Cauchy_Eps, 1E-10);
  /*!\brief CAUCHY_FUNC_FLOW
   *  \n DESCRIPTION: Flow functional for the Cauchy criteria \n OPTIONS: see \link Objective_Map \endlink \n DEFAULT: DRAG_COEFFICIENT \ingroup Config*/
  addEnumOption("CAUCHY_FUNC_FLOW", Cauchy_Func_Flow, Objective_Map, DRAG_COEFFICIENT);
  /*!\brief CAUCHY_FUNC_ADJFLOW\n DESCRIPTION: Adjoint functional for the Cauchy criteria.\n OPTIONS: See \link Sens_Map \endlink. \n DEFAULT: SENS_GEOMETRY \ingroup Config*/
  addEnumOption("CAUCHY_FUNC_ADJFLOW", Cauchy_Func_AdjFlow, Sens_Map, SENS_GEOMETRY);

  /*!\par CONFIG_CATEGORY: Multi-grid \ingroup Config*/
  /*--- Options related to Multi-grid ---*/

  /*!\brief START_UP_ITER \n DESCRIPTION: Start up iterations using the fine grid only. DEFAULT: 0 \ingroup Config*/
  addUnsignedShortOption("START_UP_ITER", nStartUpIter, 0);
  /*!\brief MGLEVEL\n DESCRIPTION: Multi-grid Levels. DEFAULT: 0 \ingroup Config*/
  addUnsignedShortOption("MGLEVEL", nMGLevels, 0);
  /*!\brief MGCYCLE\n DESCRIPTION: Multi-grid cycle. OPTIONS: See \link MG_Cycle_Map \endlink. Defualt V_CYCLE \ingroup Config*/
  addEnumOption("MGCYCLE", MGCycle, MG_Cycle_Map, V_CYCLE);
  /*!\brief MG_PRE_SMOOTH\n DESCRIPTION: Multi-grid pre-smoothing level \ingroup Config*/
  addUShortListOption("MG_PRE_SMOOTH", nMG_PreSmooth, MG_PreSmooth);
  /*!\brief MG_POST_SMOOTH\n DESCRIPTION: Multi-grid post-smoothing level \ingroup Config*/
  addUShortListOption("MG_POST_SMOOTH", nMG_PostSmooth, MG_PostSmooth);
  /*!\brief MG_CORRECTION_SMOOTH\n DESCRIPTION: Jacobi implicit smoothing of the correction \ingroup Config*/
  addUShortListOption("MG_CORRECTION_SMOOTH", nMG_CorrecSmooth, MG_CorrecSmooth);
  /*!\brief MG_DAMP_RESTRICTION\n DESCRIPTION: Damping factor for the residual restriction. DEFAULT: 0.75 \ingroup Config*/
  addDoubleOption("MG_DAMP_RESTRICTION", Damp_Res_Restric, 0.75);
  /*!\brief MG_DAMP_PROLONGATION\n DESCRIPTION: Damping factor for the correction prolongation. DEFAULT 0.75 \ingroup Config*/
  addDoubleOption("MG_DAMP_PROLONGATION", Damp_Correc_Prolong, 0.75);

  /*!\par CONFIG_CATEGORY: Spatial Discretization \ingroup Config*/
  /*--- Options related to the spatial discretization ---*/

  /*!\brief NUM_METHOD_GRAD
   *  \n DESCRIPTION: Numerical method for spatial gradients \n OPTIONS: See \link Gradient_Map \endlink. \n DEFAULT: WEIGHTED_LEAST_SQUARES. \ingroup Config*/
  addEnumOption("NUM_METHOD_GRAD", Kind_Gradient_Method, Gradient_Map, WEIGHTED_LEAST_SQUARES);
  /*!\brief VENKAT_LIMITER_COEFF
   *  \n DESCRIPTION: Coefficient for the limiter. DEFAULT value 0.5. Larger values decrease the extent of limiting, values approaching zero cause lower-order approximation to the solution. \ingroup Config */
  addDoubleOption("VENKAT_LIMITER_COEFF", Venkat_LimiterCoeff, 0.05);
  /*!\brief ADJ_SHARP_LIMITER_COEFF
   *  \n DESCRIPTION: Coefficient for detecting the limit of the sharp edges. DEFAULT value 3.0.  Use with sharp edges limiter. \ingroup Config*/
  addDoubleOption("ADJ_SHARP_LIMITER_COEFF", AdjSharp_LimiterCoeff, 3.0);
  /*!\brief LIMITER_ITER
   *  \n DESCRIPTION: Freeze the value of the limiter after a number of iterations. DEFAULT value 999999. \ingroup Config*/
  addUnsignedLongOption("LIMITER_ITER", LimiterIter, 999999);

  /*!\brief CONV_NUM_METHOD_FLOW
   *  \n DESCRIPTION: Convective numerical method \n OPTIONS: See \link Upwind_Map \endlink , \link Centered_Map \endlink. \ingroup Config*/
  addConvectOption("CONV_NUM_METHOD_FLOW", Kind_ConvNumScheme_Flow, Kind_Centered_Flow, Kind_Upwind_Flow);

  /*!\brief NUM_METHOD_FEM_FLOW
   *  \n DESCRIPTION: Numerical method \n OPTIONS: See \link Upwind_Map \endlink , \link Centered_Map \endlink. \ingroup Config*/
  addConvectFEMOption("NUM_METHOD_FEM_FLOW", Kind_ConvNumScheme_FEM_Flow, Kind_FEM_Flow);

  /*!\brief MUSCL_FLOW \n DESCRIPTION: Check if the MUSCL scheme should be used \ingroup Config*/
  addBoolOption("MUSCL_FLOW", MUSCL_Flow, true);
  /*!\brief SLOPE_LIMITER_FLOW
   * DESCRIPTION: Slope limiter for the direct solution. \n OPTIONS: See \link Limiter_Map \endlink \n DEFAULT VENKATAKRISHNAN \ingroup Config*/
  addEnumOption("SLOPE_LIMITER_FLOW", Kind_SlopeLimit_Flow, Limiter_Map, VENKATAKRISHNAN);
  default_jst_coeff[0] = 0.5; default_jst_coeff[1] = 0.02;
  /*!\brief JST_SENSOR_COEFF \n DESCRIPTION: 2nd and 4th order artificial dissipation coefficients for the JST method \ingroup Config*/
  addDoubleArrayOption("JST_SENSOR_COEFF", 2, Kappa_Flow, default_jst_coeff);
  /*!\brief LAX_SENSOR_COEFF \n DESCRIPTION: 1st order artificial dissipation coefficients for the Lax–Friedrichs method. \ingroup Config*/
  addDoubleOption("LAX_SENSOR_COEFF", Kappa_1st_Flow, 0.15);
  default_ad_coeff_heat[0] = 0.5; default_ad_coeff_heat[1] = 0.02;
  /*!\brief JST_SENSOR_COEFF_HEAT \n DESCRIPTION: 2nd and 4th order artificial dissipation coefficients for the JST method \ingroup Config*/
  addDoubleArrayOption("JST_SENSOR_COEFF_HEAT", 2, Kappa_Heat, default_ad_coeff_heat);

  /*!\brief CONV_NUM_METHOD_ADJFLOW
   *  \n DESCRIPTION: Convective numerical method for the adjoint solver.
   *  \n OPTIONS:  See \link Upwind_Map \endlink , \link Centered_Map \endlink. Note: not all methods are guaranteed to be implemented for the adjoint solver. \ingroup Config */
  addConvectOption("CONV_NUM_METHOD_ADJFLOW", Kind_ConvNumScheme_AdjFlow, Kind_Centered_AdjFlow, Kind_Upwind_AdjFlow);
  /*!\brief MUSCL_FLOW \n DESCRIPTION: Check if the MUSCL scheme should be used \ingroup Config*/
  addBoolOption("MUSCL_ADJFLOW", MUSCL_AdjFlow, true);
  /*!\brief SLOPE_LIMITER_ADJFLOW
     * DESCRIPTION: Slope limiter for the adjoint solution. \n OPTIONS: See \link Limiter_Map \endlink \n DEFAULT VENKATAKRISHNAN \ingroup Config*/
  addEnumOption("SLOPE_LIMITER_ADJFLOW", Kind_SlopeLimit_AdjFlow, Limiter_Map, VENKATAKRISHNAN);
  default_jst_adj_coeff[0] = 0.5; default_jst_adj_coeff[1] = 0.02;
  /*!\brief ADJ_JST_SENSOR_COEFF \n DESCRIPTION: 2nd and 4th order artificial dissipation coefficients for the adjoint JST method. \ingroup Config*/
  addDoubleArrayOption("ADJ_JST_SENSOR_COEFF", 2, Kappa_AdjFlow, default_jst_adj_coeff);
  /*!\brief LAX_SENSOR_COEFF \n DESCRIPTION: 1st order artificial dissipation coefficients for the adjoint Lax–Friedrichs method. \ingroup Config*/
  addDoubleOption("ADJ_LAX_SENSOR_COEFF", Kappa_1st_AdjFlow, 0.15);

  /*!\brief MUSCL_FLOW \n DESCRIPTION: Check if the MUSCL scheme should be used \ingroup Config*/
  addBoolOption("MUSCL_TURB", MUSCL_Turb, false);
  /*!\brief SLOPE_LIMITER_TURB
   *  \n DESCRIPTION: Slope limiter  \n OPTIONS: See \link Limiter_Map \endlink \n DEFAULT VENKATAKRISHNAN \ingroup Config*/
  addEnumOption("SLOPE_LIMITER_TURB", Kind_SlopeLimit_Turb, Limiter_Map, VENKATAKRISHNAN);
  /*!\brief CONV_NUM_METHOD_TURB
   *  \n DESCRIPTION: Convective numerical method \ingroup Config*/
  addConvectOption("CONV_NUM_METHOD_TURB", Kind_ConvNumScheme_Turb, Kind_Centered_Turb, Kind_Upwind_Turb);
  
  /*!\brief MUSCL_FLOW \n DESCRIPTION: Check if the MUSCL scheme should be used \ingroup Config*/
  addBoolOption("MUSCL_ADJTURB", MUSCL_AdjTurb, false);
  /*!\brief SLOPE_LIMITER_ADJTURB
   *  \n DESCRIPTION: Slope limiter \n OPTIONS: See \link Limiter_Map \endlink \n DEFAULT VENKATAKRISHNAN \ingroup Config */
  addEnumOption("SLOPE_LIMITER_ADJTURB", Kind_SlopeLimit_AdjTurb, Limiter_Map, VENKATAKRISHNAN);
  /*!\brief CONV_NUM_METHOD_ADJTURB\n DESCRIPTION: Convective numerical method for the adjoint/turbulent problem \ingroup Config*/
  addConvectOption("CONV_NUM_METHOD_ADJTURB", Kind_ConvNumScheme_AdjTurb, Kind_Centered_AdjTurb, Kind_Upwind_AdjTurb);

  /*!\brief MUSCL_FLOW \n DESCRIPTION: Check if the MUSCL scheme should be used \ingroup Config*/
  addBoolOption("MUSCL_HEAT", MUSCL_Heat, false);
  /*!\brief CONV_NUM_METHOD_HEAT
   *  \n DESCRIPTION: Convective numerical method \n DEFAULT: UPWIND */
  addEnumOption("CONV_NUM_METHOD_HEAT", Kind_ConvNumScheme_Heat, Space_Map, SPACE_UPWIND);

  /*!\par CONFIG_CATEGORY: Adjoint and Gradient \ingroup Config*/
  /*--- Options related to the adjoint and gradient ---*/

  /*!\brief LIMIT_ADJFLOW \n DESCRIPTION: Limit value for the adjoint variable.\n DEFAULT: 1E6. \ingroup Config*/
  addDoubleOption("LIMIT_ADJFLOW", AdjointLimit, 1E6);
  /*!\brief MG_ADJFLOW\n DESCRIPTION: Multigrid with the adjoint problem. \n Defualt: YES \ingroup Config*/
  addBoolOption("MG_ADJFLOW", MG_AdjointFlow, true);

  /*!\brief OBJECTIVE_WEIGHT  \n DESCRIPTION: Adjoint problem boundary condition weights. Applies scaling factor to objective(s) \ingroup Config*/
  addDoubleListOption("OBJECTIVE_WEIGHT", nObjW, Weight_ObjFunc);
  /*!\brief OBJECTIVE_FUNCTION
   *  \n DESCRIPTION: Adjoint problem boundary condition \n OPTIONS: see \link Objective_Map \endlink \n DEFAULT: DRAG_COEFFICIENT \ingroup Config*/
  addEnumListOption("OBJECTIVE_FUNCTION", nObj, Kind_ObjFunc, Objective_Map);

  /* DESCRIPTION: parameter for the definition of a complex objective function */
  addDoubleOption("DCD_DCL_VALUE", dCD_dCL, 0.0);
  /* DESCRIPTION: parameter for the definition of a complex objective function */
  addDoubleOption("DCMX_DCL_VALUE", dCMx_dCL, 0.0);
  /* DESCRIPTION: parameter for the definition of a complex objective function */
  addDoubleOption("DCMY_DCL_VALUE", dCMy_dCL, 0.0);
  /* DESCRIPTION: parameter for the definition of a complex objective function */
  addDoubleOption("DCMZ_DCL_VALUE", dCMz_dCL, 0.0);

  /* DESCRIPTION: parameter for the definition of a complex objective function */
  addDoubleOption("DCD_DCMY_VALUE", dCD_dCMy, 0.0);

  default_obj_coeff[0]=0.0; default_obj_coeff[1]=0.0; default_obj_coeff[2]=0.0;
  default_obj_coeff[3]=0.0;  default_obj_coeff[4]=0.0;
  /*!\brief OBJ_CHAIN_RULE_COEFF
  * \n DESCRIPTION: Coefficients defining the objective function gradient using the chain rule
  * with area-averaged outlet primitive variables. This is used with the genereralized outflow
  * objective.  \ingroup Config   */
  addDoubleArrayOption("OBJ_CHAIN_RULE_COEFF", 5, Obj_ChainRuleCoeff, default_obj_coeff);

  default_geo_loc[0] = 0.0; default_geo_loc[1] = 1.0;
  /* DESCRIPTION: Definition of the airfoil section */
  addDoubleArrayOption("GEO_BOUNDS", 2, Stations_Bounds, default_geo_loc);
  /* DESCRIPTION: Identify the body to slice */
  addEnumOption("GEO_DESCRIPTION", Geo_Description, Geo_Description_Map, WING);
  /* DESCRIPTION: Z location of the waterline */
  addDoubleOption("GEO_WATERLINE_LOCATION", Geo_Waterline_Location, 0.0);
  /* DESCRIPTION: Number of section cuts to make when calculating internal volume */
  addUnsignedShortOption("GEO_NUMBER_STATIONS", nWingStations, 25);
  /* DESCRIPTION: Definition of the airfoil sections */
  addDoubleListOption("GEO_LOCATION_STATIONS", nLocationStations, LocationStations);
  default_nacelle_location[0] = 0.0; default_nacelle_location[1] = 0.0; default_nacelle_location[2] = 0.0;
  default_nacelle_location[3] = 0.0; default_nacelle_location[4] = 0.0;
  /* DESCRIPTION: Definition of the nacelle location (higlite coordinates, tilt angle, toe angle) */
  addDoubleArrayOption("GEO_NACELLE_LOCATION", 5, NacelleLocation, default_nacelle_location);
  /* DESCRIPTION: Output sectional forces for specified markers. */
  addBoolOption("GEO_PLOT_STATIONS", Plot_Section_Forces, false);
  /* DESCRIPTION: Mode of the GDC code (analysis, or gradient) */
  addEnumOption("GEO_MODE", GeometryMode, GeometryMode_Map, FUNCTION);

  /* DESCRIPTION: Drag weight in sonic boom Objective Function (from 0.0 to 1.0) */
  addDoubleOption("DRAG_IN_SONICBOOM", WeightCd, 0.0);
  /* DESCRIPTION: Sensitivity smoothing  */
  addEnumOption("SENS_SMOOTHING", Kind_SensSmooth, Sens_Smoothing_Map, NO_SMOOTH);
  /* DESCRIPTION: Continuous Adjoint frozen viscosity */
  addBoolOption("FROZEN_VISC_CONT", Frozen_Visc_Cont, true);
  /* DESCRIPTION: Discrete Adjoint frozen viscosity */
  addBoolOption("FROZEN_VISC_DISC", Frozen_Visc_Disc, false);
  /* DESCRIPTION: Discrete Adjoint frozen limiter */
  addBoolOption("FROZEN_LIMITER_DISC", Frozen_Limiter_Disc, false);
  /* DESCRIPTION: Use an inconsistent (primal/dual) discrete adjoint formulation */
  addBoolOption("INCONSISTENT_DISC", Inconsistent_Disc, false);
   /* DESCRIPTION:  */
  addDoubleOption("FIX_AZIMUTHAL_LINE", FixAzimuthalLine, 90.0);
  /*!\brief SENS_REMOVE_SHARP
   * \n DESCRIPTION: Remove sharp edges from the sensitivity evaluation  \n Format: SENS_REMOVE_SHARP = YES \n DEFAULT: NO \ingroup Config*/
  addBoolOption("SENS_REMOVE_SHARP", Sens_Remove_Sharp, false);

  /* DESCRIPTION: Automatically reorient elements that seem flipped */
  addBoolOption("REORIENT_ELEMENTS",ReorientElements, true);

  /*!\par CONFIG_CATEGORY: Input/output files and formats \ingroup Config */
  /*--- Options related to input/output files and formats ---*/

  /*!\brief OUTPUT_FORMAT \n DESCRIPTION: I/O format for output plots. \n OPTIONS: see \link Output_Map \endlink \n DEFAULT: TECPLOT \ingroup Config */
  addEnumOption("OUTPUT_FORMAT", Output_FileFormat, Output_Map, TECPLOT);
  /*!\brief ACTDISK_JUMP \n DESCRIPTION: The jump is given by the difference in values or a ratio */
  addEnumOption("ACTDISK_JUMP", ActDisk_Jump, Jump_Map, DIFFERENCE);
  /*!\brief MESH_FORMAT \n DESCRIPTION: Mesh input file format \n OPTIONS: see \link Input_Map \endlink \n DEFAULT: SU2 \ingroup Config*/
  addEnumOption("MESH_FORMAT", Mesh_FileFormat, Input_Map, SU2);
  /* DESCRIPTION:  Mesh input file */
  addStringOption("MESH_FILENAME", Mesh_FileName, string("mesh.su2"));
  /*!\brief MESH_OUT_FILENAME \n DESCRIPTION: Mesh output file name. Used when converting, scaling, or deforming a mesh. \n DEFAULT: mesh_out.su2 \ingroup Config*/
  addStringOption("MESH_OUT_FILENAME", Mesh_Out_FileName, string("mesh_out.su2"));

  /*!\brief CONV_FILENAME \n DESCRIPTION: Output file convergence history (w/o extension) \n DEFAULT: history \ingroup Config*/
  addStringOption("CONV_FILENAME", Conv_FileName, string("history"));
  /*!\brief BREAKDOWN_FILENAME \n DESCRIPTION: Output file forces breakdown \ingroup Config*/
  addStringOption("BREAKDOWN_FILENAME", Breakdown_FileName, string("forces_breakdown.dat"));
  /*!\brief CONV_FILENAME \n DESCRIPTION: Output file convergence history (w/o extension) \n DEFAULT: history \ingroup Config*/
  addStringOption("CONV_FILENAME_FSI", Conv_FileName_FSI, string("historyFSI.csv"));
  /* DESCRIPTION: Viscous limiter turbulent equations */
  addBoolOption("WRITE_CONV_FILENAME_FSI", Write_Conv_FSI, false);
  /*!\brief SOLUTION_FLOW_FILENAME \n DESCRIPTION: Restart flow input file (the file output under the filename set by RESTART_FLOW_FILENAME) \n DEFAULT: solution_flow.dat \ingroup Config */
  addStringOption("SOLUTION_FLOW_FILENAME", Solution_FlowFileName, string("solution_flow.dat"));
  /*!\brief SOLUTION_ADJ_FILENAME\n DESCRIPTION: Restart adjoint input file. Objective function abbreviation is expected. \ingroup Config*/
  addStringOption("SOLUTION_ADJ_FILENAME", Solution_AdjFileName, string("solution_adj.dat"));
  /*!\brief SOLUTION_FLOW_FILENAME \n DESCRIPTION: Restart structure input file (the file output under the filename set by RESTART_FLOW_FILENAME) \n Default: solution_flow.dat \ingroup Config */
  addStringOption("SOLUTION_STRUCTURE_FILENAME", Solution_FEMFileName, string("solution_structure.dat"));
  /*!\brief SOLUTION_FLOW_FILENAME \n DESCRIPTION: Restart structure input file (the file output under the filename set by RESTART_FLOW_FILENAME) \n Default: solution_flow.dat \ingroup Config */
  addStringOption("SOLUTION_ADJ_STRUCTURE_FILENAME", Solution_AdjFEMFileName, string("solution_adjoint_structure.dat"));
  /*!\brief RESTART_FLOW_FILENAME \n DESCRIPTION: Output file restart flow \ingroup Config*/
  addStringOption("RESTART_FLOW_FILENAME", Restart_FlowFileName, string("restart_flow.dat"));
  /*!\brief RESTART_ADJ_FILENAME  \n DESCRIPTION: Output file restart adjoint. Objective function abbreviation will be appended. \ingroup Config*/
  addStringOption("RESTART_ADJ_FILENAME", Restart_AdjFileName, string("restart_adj.dat"));
  /*!\brief RESTART_WAVE_FILENAME \n DESCRIPTION: Output file restart wave \ingroup Config*/
  addStringOption("RESTART_WAVE_FILENAME", Restart_WaveFileName, string("restart_wave.dat"));
  /*!\brief RESTART_STRUCTURE_FILENAME \n DESCRIPTION: Output file restart structure \ingroup Config*/
  addStringOption("RESTART_STRUCTURE_FILENAME", Restart_FEMFileName, string("restart_structure.dat"));
  /*!\brief RESTART_ADJ_STRUCTURE_FILENAME \n DESCRIPTION: Output file restart structure \ingroup Config*/
  addStringOption("RESTART_ADJ_STRUCTURE_FILENAME", Restart_AdjFEMFileName, string("restart_adjoint_structure.dat"));
  /*!\brief VOLUME_FLOW_FILENAME  \n DESCRIPTION: Output file flow (w/o extension) variables \ingroup Config */
  addStringOption("VOLUME_FLOW_FILENAME", Flow_FileName, string("flow"));
  /*!\brief VOLUME_STRUCTURE_FILENAME
   * \n  DESCRIPTION: Output file structure (w/o extension) variables \ingroup Config*/
  addStringOption("VOLUME_STRUCTURE_FILENAME", Structure_FileName, string("structure"));
  /*!\brief VOLUME_ADJ_STRUCTURE_FILENAME
   * \n  DESCRIPTION: Output file structure (w/o extension) variables \ingroup Config*/
  addStringOption("VOLUME_ADJ_STRUCTURE_FILENAME", AdjStructure_FileName, string("adj_structure"));
  /*!\brief SURFACE_STRUCTURE_FILENAME
   *  \n DESCRIPTION: Output file structure (w/o extension) variables \ingroup Config*/
  addStringOption("SURFACE_STRUCTURE_FILENAME", SurfStructure_FileName, string("surface_structure"));
  /*!\brief SURFACE_STRUCTURE_FILENAME
   *  \n DESCRIPTION: Output file structure (w/o extension) variables \ingroup Config*/
  addStringOption("SURFACE_ADJ_STRUCTURE_FILENAME", AdjSurfStructure_FileName, string("adj_surface_structure"));
  /*!\brief SURFACE_WAVE_FILENAME
   *  \n DESCRIPTION: Output file structure (w/o extension) variables \ingroup Config*/
  addStringOption("SURFACE_WAVE_FILENAME", SurfWave_FileName, string("surface_wave"));
  /*!\brief SURFACE_HEAT_FILENAME
   *  \n DESCRIPTION: Output file structure (w/o extension) variables \ingroup Config */
  addStringOption("SURFACE_HEAT_FILENAME", SurfHeat_FileName, string("surface_heat"));
  /*!\brief VOLUME_WAVE_FILENAME
   *  \n DESCRIPTION: Output file wave (w/o extension) variables  \ingroup Config*/
  addStringOption("VOLUME_WAVE_FILENAME", Wave_FileName, string("wave"));
  /*!\brief VOLUME_HEAT_FILENAME
   *  \n DESCRIPTION: Output file wave (w/o extension) variables  \ingroup Config*/
  addStringOption("VOLUME_HEAT_FILENAME", Heat_FileName, string("heat"));
  /*!\brief VOLUME_ADJWAVE_FILENAME
   *  \n DESCRIPTION: Output file adj. wave (w/o extension) variables  \ingroup Config*/
  addStringOption("VOLUME_ADJWAVE_FILENAME", AdjWave_FileName, string("adjoint_wave"));
  /*!\brief VOLUME_ADJ_FILENAME
   *  \n DESCRIPTION: Output file adjoint (w/o extension) variables  \ingroup Config*/
  addStringOption("VOLUME_ADJ_FILENAME", Adj_FileName, string("adjoint"));
  /*!\brief GRAD_OBJFUNC_FILENAME
   *  \n DESCRIPTION: Output objective function gradient  \ingroup Config*/
  addStringOption("GRAD_OBJFUNC_FILENAME", ObjFunc_Grad_FileName, string("of_grad.dat"));
  /*!\brief VALUE_OBJFUNC_FILENAME
   *  \n DESCRIPTION: Output objective function  \ingroup Config*/
  addStringOption("VALUE_OBJFUNC_FILENAME", ObjFunc_Value_FileName, string("of_func.dat"));
  /*!\brief SURFACE_FLOW_FILENAME
   *  \n DESCRIPTION: Output file surface flow coefficient (w/o extension)  \ingroup Config*/
  addStringOption("SURFACE_FLOW_FILENAME", SurfFlowCoeff_FileName, string("surface_flow"));
  /*!\brief SURFACE_ADJ_FILENAME
   *  \n DESCRIPTION: Output file surface adjoint coefficient (w/o extension)  \ingroup Config*/
  addStringOption("SURFACE_ADJ_FILENAME", SurfAdjCoeff_FileName, string("surface_adjoint"));
  /*!\brief SURFACE_SENS_FILENAME_FILENAME
   *  \n DESCRIPTION: Output file surface sensitivity (discrete adjoint) (w/o extension)  \ingroup Config*/
  addStringOption("SURFACE_SENS_FILENAME", SurfSens_FileName, string("surface_sens"));
  /*!\brief VOLUME_SENS_FILENAME
   *  \n DESCRIPTION: Output file volume sensitivity (discrete adjoint))  \ingroup Config*/
  addStringOption("VOLUME_SENS_FILENAME", VolSens_FileName, string("volume_sens"));
  /*!\brief WRT_SOL_FREQ
   *  \n DESCRIPTION: Writing solution file frequency  \ingroup Config*/
  addUnsignedLongOption("WRT_SOL_FREQ", Wrt_Sol_Freq, 1000);
  /*!\brief WRT_SOL_FREQ_DUALTIME
   *  \n DESCRIPTION: Writing solution file frequency for dual time  \ingroup Config*/
  addUnsignedLongOption("WRT_SOL_FREQ_DUALTIME", Wrt_Sol_Freq_DualTime, 1);
  /*!\brief WRT_CON_FREQ
   *  \n DESCRIPTION: Writing convergence history frequency  \ingroup Config*/
  addUnsignedLongOption("WRT_CON_FREQ",  Wrt_Con_Freq, 1);
  /*!\brief WRT_CON_FREQ_DUALTIME
   *  \n DESCRIPTION: Writing convergence history frequency for the dual time  \ingroup Config*/
  addUnsignedLongOption("WRT_CON_FREQ_DUALTIME",  Wrt_Con_Freq_DualTime, 10);
  /*!\brief LOW_MEMORY_OUTPUT
   *  \n DESCRIPTION: Output less information for lower memory use.  \ingroup Config*/
  addBoolOption("LOW_MEMORY_OUTPUT", Low_MemoryOutput, false);
  /*!\brief WRT_OUTPUT
   *  \n DESCRIPTION: Write output files (disable all output by setting to NO)  \ingroup Config*/
  addBoolOption("WRT_OUTPUT", Wrt_Output, true);
  /*!\brief WRT_VOL_SOL
   *  \n DESCRIPTION: Write a volume solution file  \ingroup Config*/
  addBoolOption("WRT_VOL_SOL", Wrt_Vol_Sol, true);
  /*!\brief WRT_SRF_SOL
   *  \n DESCRIPTION: Write a surface solution file  \ingroup Config*/
  addBoolOption("WRT_SRF_SOL", Wrt_Srf_Sol, true);
  /*!\brief WRT_CSV_SOL
   *  \n DESCRIPTION: Write a surface CSV solution file  \ingroup Config*/
  addBoolOption("WRT_CSV_SOL", Wrt_Csv_Sol, true);
  /*!\brief WRT_SURFACE
   *  \n DESCRIPTION: Output solution at each surface  \ingroup Config*/
  addBoolOption("WRT_SURFACE", Wrt_Surface, false);
  /*!\brief WRT_RESIDUALS
   *  \n DESCRIPTION: Output residual info to solution/restart file  \ingroup Config*/
  addBoolOption("WRT_RESIDUALS", Wrt_Residuals, false);
  /*!\brief WRT_LIMITERS
   *  \n DESCRIPTION: Output limiter value information to solution/restart file  \ingroup Config*/
  addBoolOption("WRT_LIMITERS", Wrt_Limiters, false);
  /*!\brief WRT_SHARPEDGES
   *  \n DESCRIPTION: Output sharp edge limiter information to solution/restart file  \ingroup Config*/
  addBoolOption("WRT_SHARPEDGES", Wrt_SharpEdges, false);
  /* DESCRIPTION: Output the rind layers in the solution files  \ingroup Config*/
  addBoolOption("WRT_HALO", Wrt_Halo, false);
  /*!\brief MARKER_ANALYZE_AVERAGE
   *  \n DESCRIPTION: Output averaged flow values on specified analyze marker.
   *  Options: AREA, MASSFLUX
   *  \n Use with MARKER_ANALYZE. \ingroup Config*/
  addEnumOption("MARKER_ANALYZE_AVERAGE", Kind_Average, Average_Map, AVERAGE_MASSFLUX);
  /*!\brief CONSOLE_OUTPUT_VERBOSITY
   *  \n DESCRIPTION: Verbosity level for console output  \ingroup Config*/
  addEnumOption("CONSOLE_OUTPUT_VERBOSITY", Console_Output_Verb, Verb_Map, VERB_HIGH);


  /*!\par CONFIG_CATEGORY: Dynamic mesh definition \ingroup Config*/
  /*--- Options related to dynamic meshes ---*/

  /* DESCRIPTION: Mesh motion for unsteady simulations */
  addBoolOption("GRID_MOVEMENT", Grid_Movement, false);
  /* DESCRIPTION: Type of mesh motion */
  addEnumListOption("GRID_MOVEMENT_KIND", nGridMovement, Kind_GridMovement, GridMovement_Map);
  /* DESCRIPTION: Marker(s) of moving surfaces (MOVING_WALL or DEFORMING grid motion). */
  addStringListOption("MARKER_MOVING", nMarker_Moving, Marker_Moving);
  /* DESCRIPTION: Mach number (non-dimensional, based on the mesh velocity and freestream vals.) */
  addDoubleOption("MACH_MOTION", Mach_Motion, 0.0);
  /* DESCRIPTION: Coordinates of the rigid motion origin */
  addDoubleListOption("MOTION_ORIGIN_X", nMotion_Origin_X, Motion_Origin_X);
  /* DESCRIPTION: Coordinates of the rigid motion origin */
  addDoubleListOption("MOTION_ORIGIN_Y", nMotion_Origin_Y, Motion_Origin_Y);
  /* DESCRIPTION: Coordinates of the rigid motion origin */
  addDoubleListOption("MOTION_ORIGIN_Z", nMotion_Origin_Z, Motion_Origin_Z);
  /* DESCRIPTION: Translational velocity vector (m/s) in the x, y, & z directions (RIGID_MOTION only) */
  addDoubleListOption("TRANSLATION_RATE_X", nTranslation_Rate_X, Translation_Rate_X);
  /* DESCRIPTION: Translational velocity vector (m/s) in the x, y, & z directions (RIGID_MOTION only) */
  addDoubleListOption("TRANSLATION_RATE_Y", nTranslation_Rate_Y, Translation_Rate_Y);
  /* DESCRIPTION: Translational velocity vector (m/s) in the x, y, & z directions (RIGID_MOTION only) */
  addDoubleListOption("TRANSLATION_RATE_Z", nTranslation_Rate_Z, Translation_Rate_Z);
  /* DESCRIPTION: Angular velocity vector (rad/s) about x, y, & z axes (RIGID_MOTION only) */
  addDoubleListOption("ROTATION_RATE_X", nRotation_Rate_X, Rotation_Rate_X);
  /* DESCRIPTION: Angular velocity vector (rad/s) about x, y, & z axes (RIGID_MOTION only) */
  addDoubleListOption("ROTATION_RATE_Y", nRotation_Rate_Y, Rotation_Rate_Y);
  /* DESCRIPTION: Angular velocity vector (rad/s) about x, y, & z axes (RIGID_MOTION only) */
  addDoubleListOption("ROTATION_RATE_Z", nRotation_Rate_Z, Rotation_Rate_Z);
  /* DESCRIPTION: Pitching angular freq. (rad/s) about x, y, & z axes (RIGID_MOTION only) */
  addDoubleListOption("PITCHING_OMEGA_X", nPitching_Omega_X, Pitching_Omega_X);
  /* DESCRIPTION: Pitching angular freq. (rad/s) about x, y, & z axes (RIGID_MOTION only) */
  addDoubleListOption("PITCHING_OMEGA_Y", nPitching_Omega_Y, Pitching_Omega_Y);
  /* DESCRIPTION: Pitching angular freq. (rad/s) about x, y, & z axes (RIGID_MOTION only) */
  addDoubleListOption("PITCHING_OMEGA_Z", nPitching_Omega_Z, Pitching_Omega_Z);
  /* DESCRIPTION: Pitching amplitude (degrees) about x, y, & z axes (RIGID_MOTION only) */
  addDoubleListOption("PITCHING_AMPL_X", nPitching_Ampl_X, Pitching_Ampl_X);
  /* DESCRIPTION: Pitching amplitude (degrees) about x, y, & z axes (RIGID_MOTION only) */
  addDoubleListOption("PITCHING_AMPL_Y", nPitching_Ampl_Y, Pitching_Ampl_Y);
  /* DESCRIPTION: Pitching amplitude (degrees) about x, y, & z axes (RIGID_MOTION only) */
  addDoubleListOption("PITCHING_AMPL_Z", nPitching_Ampl_Z, Pitching_Ampl_Z);
  /* DESCRIPTION: Pitching phase offset (degrees) about x, y, & z axes (RIGID_MOTION only) */
  addDoubleListOption("PITCHING_PHASE_X", nPitching_Phase_X, Pitching_Phase_X);
  /* DESCRIPTION: Pitching phase offset (degrees) about x, y, & z axes (RIGID_MOTION only) */
  addDoubleListOption("PITCHING_PHASE_Y", nPitching_Phase_Y, Pitching_Phase_Y);
  /* DESCRIPTION: Pitching phase offset (degrees) about x, y, & z axes (RIGID_MOTION only) */
  addDoubleListOption("PITCHING_PHASE_Z", nPitching_Phase_Z, Pitching_Phase_Z);
  /* DESCRIPTION: Plunging angular freq. (rad/s) in x, y, & z directions (RIGID_MOTION only) */
  addDoubleListOption("PLUNGING_OMEGA_X", nPlunging_Omega_X, Plunging_Omega_X);
  /* DESCRIPTION: Plunging angular freq. (rad/s) in x, y, & z directions (RIGID_MOTION only) */
  addDoubleListOption("PLUNGING_OMEGA_Y", nPlunging_Omega_Y, Plunging_Omega_Y);
  /* DESCRIPTION: Plunging angular freq. (rad/s) in x, y, & z directions (RIGID_MOTION only) */
  addDoubleListOption("PLUNGING_OMEGA_Z", nPlunging_Omega_Z, Plunging_Omega_Z);
  /* DESCRIPTION: Plunging amplitude (m) in x, y, & z directions (RIGID_MOTION only) */
  addDoubleListOption("PLUNGING_AMPL_X", nPlunging_Ampl_X, Plunging_Ampl_X);
  /* DESCRIPTION: Plunging amplitude (m) in x, y, & z directions (RIGID_MOTION only) */
  addDoubleListOption("PLUNGING_AMPL_Y", nPlunging_Ampl_Y, Plunging_Ampl_Y);
  /* DESCRIPTION: Plunging amplitude (m) in x, y, & z directions (RIGID_MOTION only) */
  addDoubleListOption("PLUNGING_AMPL_Z", nPlunging_Ampl_Z, Plunging_Ampl_Z);
  /* DESCRIPTION: Value to move motion origins (1 or 0) */
  addUShortListOption("MOVE_MOTION_ORIGIN", nMoveMotion_Origin, MoveMotion_Origin);
  /* DESCRIPTION:  */
  addStringOption("MOTION_FILENAME", Motion_Filename, string("mesh_motion.dat"));

  /*!\par CONFIG_CATEGORY: Grid adaptation \ingroup Config*/
  /*--- Options related to grid adaptation ---*/

  /* DESCRIPTION: Kind of grid adaptation */
  addEnumOption("KIND_ADAPT", Kind_Adaptation, Adapt_Map, NO_ADAPT);
  /* DESCRIPTION: Percentage of new elements (% of the original number of elements) */
  addDoubleOption("NEW_ELEMS", New_Elem_Adapt, -1.0);
  /* DESCRIPTION: Scale factor for the dual volume */
  addDoubleOption("DUALVOL_POWER", DualVol_Power, 0.5);
  /* DESCRIPTION: Use analytical definition for surfaces */
  addEnumOption("ANALYTICAL_SURFDEF", Analytical_Surface, Geo_Analytic_Map, NO_GEO_ANALYTIC);
  /* DESCRIPTION: Before each computation, implicitly smooth the nodal coordinates */
  addBoolOption("SMOOTH_GEOMETRY", SmoothNumGrid, false);
  /* DESCRIPTION: Adapt the boundary elements */
  addBoolOption("ADAPT_BOUNDARY", AdaptBoundary, true);

  /*!\par CONFIG_CATEGORY: Aeroelastic Simulation (Typical Section Model) \ingroup Config*/
  /*--- Options related to aeroelastic simulations using the Typical Section Model) ---*/
  /* DESCRIPTION: The flutter speed index (modifies the freestream condition) */
  addDoubleOption("FLUTTER_SPEED_INDEX", FlutterSpeedIndex, 0.6);
  /* DESCRIPTION: Natural frequency of the spring in the plunging direction (rad/s). */
  addDoubleOption("PLUNGE_NATURAL_FREQUENCY", PlungeNaturalFrequency, 100);
  /* DESCRIPTION: Natural frequency of the spring in the pitching direction (rad/s). */
  addDoubleOption("PITCH_NATURAL_FREQUENCY", PitchNaturalFrequency, 100);
  /* DESCRIPTION: The airfoil mass ratio. */
  addDoubleOption("AIRFOIL_MASS_RATIO", AirfoilMassRatio, 60);
  /* DESCRIPTION: Distance in semichords by which the center of gravity lies behind the elastic axis. */
  addDoubleOption("CG_LOCATION", CG_Location, 1.8);
  /* DESCRIPTION: The radius of gyration squared (expressed in semichords) of the typical section about the elastic axis. */
  addDoubleOption("RADIUS_GYRATION_SQUARED", RadiusGyrationSquared, 3.48);
  /* DESCRIPTION: Solve the aeroelastic equations every given number of internal iterations. */
  addUnsignedShortOption("AEROELASTIC_ITER", AeroelasticIter, 3);
  
  /*!\par CONFIG_CATEGORY: Optimization Problem*/
  
  /* DESCRIPTION: Scale the line search in the optimizer */
  addDoubleOption("OPT_RELAX_FACTOR", Opt_RelaxFactor, 1.0);

  /* DESCRIPTION: Bound the line search in the optimizer */
  addDoubleOption("OPT_LINE_SEARCH_BOUND", Opt_LineSearch_Bound, 1E6);

  /*!\par CONFIG_CATEGORY: Wind Gust \ingroup Config*/
  /*--- Options related to wind gust simulations ---*/

  /* DESCRIPTION: Apply a wind gust */
  addBoolOption("WIND_GUST", Wind_Gust, false);
  /* DESCRIPTION: Type of gust */
  addEnumOption("GUST_TYPE", Gust_Type, Gust_Type_Map, NO_GUST);
  /* DESCRIPTION: Gust wavelenght (meters) */
  addDoubleOption("GUST_WAVELENGTH", Gust_WaveLength, 0.0);
  /* DESCRIPTION: Number of gust periods */
  addDoubleOption("GUST_PERIODS", Gust_Periods, 1.0);
  /* DESCRIPTION: Gust amplitude (m/s) */
  addDoubleOption("GUST_AMPL", Gust_Ampl, 0.0);
  /* DESCRIPTION: Time at which to begin the gust (sec) */
  addDoubleOption("GUST_BEGIN_TIME", Gust_Begin_Time, 0.0);
  /* DESCRIPTION: Location at which the gust begins (meters) */
  addDoubleOption("GUST_BEGIN_LOC", Gust_Begin_Loc, 0.0);
  /* DESCRIPTION: Direction of the gust X or Y dir */
  addEnumOption("GUST_DIR", Gust_Dir, Gust_Dir_Map, Y_DIR);

  /* Harmonic Balance config */
  /* DESCRIPTION: Omega_HB = 2*PI*frequency - frequencies for Harmonic Balance method */
  addDoubleListOption("OMEGA_HB", nOmega_HB, Omega_HB);

  /*!\par CONFIG_CATEGORY: Equivalent Area \ingroup Config*/
  /*--- Options related to the equivalent area ---*/

  /* DESCRIPTION: Evaluate equivalent area on the Near-Field  */
  addBoolOption("EQUIV_AREA", EquivArea, false);
  default_ea_lim[0] = 0.0; default_ea_lim[1] = 1.0; default_ea_lim[2] = 1.0;
  /* DESCRIPTION: Integration limits of the equivalent area ( xmin, xmax, Dist_NearField ) */
  addDoubleArrayOption("EA_INT_LIMIT", 3, EA_IntLimit, default_ea_lim);
  /* DESCRIPTION: Equivalent area scaling factor */
  addDoubleOption("EA_SCALE_FACTOR", EA_ScaleFactor, 1.0);

	// these options share nDV as their size in the option references; not a good idea
	/*!\par CONFIG_CATEGORY: Grid deformation \ingroup Config*/
  /*--- Options related to the grid deformation ---*/

	/* DESCRIPTION: Kind of deformation */
	addEnumListOption("DV_KIND", nDV, Design_Variable, Param_Map);
	/* DESCRIPTION: Marker of the surface to which we are going apply the shape deformation */
  addStringListOption("DV_MARKER", nMarker_DV, Marker_DV);
	/* DESCRIPTION: Parameters of the shape deformation
   - FFD_CONTROL_POINT_2D ( FFDBox ID, i_Ind, j_Ind, x_Disp, y_Disp )
   - FFD_RADIUS_2D ( FFDBox ID )
   - FFD_CAMBER_2D ( FFDBox ID, i_Ind )
   - FFD_THICKNESS_2D ( FFDBox ID, i_Ind )
   - HICKS_HENNE ( Lower Surface (0)/Upper Surface (1)/Only one Surface (2), x_Loc )
   - SURFACE_BUMP ( x_start, x_end, x_Loc )
   - CST ( Lower Surface (0)/Upper Surface (1), Kulfan parameter number, Total number of Kulfan parameters for surface )
   - NACA_4DIGITS ( 1st digit, 2nd digit, 3rd and 4th digit )
   - PARABOLIC ( Center, Thickness )
   - TRANSLATION ( x_Disp, y_Disp, z_Disp )
   - ROTATION ( x_Orig, y_Orig, z_Orig, x_End, y_End, z_End )
   - OBSTACLE ( Center, Bump size )
   - SPHERICAL ( ControlPoint_Index, Theta_Disp, R_Disp )
   - FFD_CONTROL_POINT ( FFDBox ID, i_Ind, j_Ind, k_Ind, x_Disp, y_Disp, z_Disp )
   - FFD_TWIST_ANGLE ( FFDBox ID, x_Orig, y_Orig, z_Orig, x_End, y_End, z_End )
   - FFD_ROTATION ( FFDBox ID, x_Orig, y_Orig, z_Orig, x_End, y_End, z_End )
   - FFD_CONTROL_SURFACE ( FFDBox ID, x_Orig, y_Orig, z_Orig, x_End, y_End, z_End )
   - FFD_CAMBER ( FFDBox ID, i_Ind, j_Ind )
   - FFD_THICKNESS ( FFDBox ID, i_Ind, j_Ind ) */
	addDVParamOption("DV_PARAM", nDV, ParamDV, FFDTag, Design_Variable);
  /* DESCRIPTION: New value of the shape deformation */
  addDVValueOption("DV_VALUE", nDV_Value, DV_Value, nDV, ParamDV, Design_Variable);
	/* DESCRIPTION: Hold the grid fixed in a region */
  addBoolOption("HOLD_GRID_FIXED", Hold_GridFixed, false);
	default_grid_fix[0] = -1E15; default_grid_fix[1] = -1E15; default_grid_fix[2] = -1E15;
	default_grid_fix[3] =  1E15; default_grid_fix[4] =  1E15; default_grid_fix[5] =  1E15;
	/* DESCRIPTION: Coordinates of the box where the grid will be deformed (Xmin, Ymin, Zmin, Xmax, Ymax, Zmax) */
	addDoubleArrayOption("HOLD_GRID_FIXED_COORD", 6, Hold_GridFixed_Coord, default_grid_fix);
	/* DESCRIPTION: Visualize the deformation */
  addBoolOption("VISUALIZE_DEFORMATION", Visualize_Deformation, false);
  /* DESCRIPTION: Print the residuals during mesh deformation to the console */
  addBoolOption("DEFORM_CONSOLE_OUTPUT", Deform_Output, true);
  /* DESCRIPTION: Number of nonlinear deformation iterations (surface deformation increments) */
  addUnsignedLongOption("DEFORM_NONLINEAR_ITER", GridDef_Nonlinear_Iter, 1);
  /* DESCRIPTION: Number of smoothing iterations for FEA mesh deformation */
  addUnsignedLongOption("DEFORM_LINEAR_ITER", GridDef_Linear_Iter, 1000);
  /* DESCRIPTION: Factor to multiply smallest volume for deform tolerance (0.001 default) */
  addDoubleOption("DEFORM_TOL_FACTOR", Deform_Tol_Factor, 1E-6);
  /* DESCRIPTION: Deform coefficient (-1.0 to 0.5) */
  addDoubleOption("DEFORM_COEFF", Deform_Coeff, 1E6);
  /* DESCRIPTION: Deform limit in m or inches */
  addDoubleOption("DEFORM_LIMIT", Deform_Limit, 1E6);
  /* DESCRIPTION: Type of element stiffness imposed for FEA mesh deformation (INVERSE_VOLUME, WALL_DISTANCE, CONSTANT_STIFFNESS) */
  addEnumOption("DEFORM_STIFFNESS_TYPE", Deform_Stiffness_Type, Deform_Stiffness_Map, SOLID_WALL_DISTANCE);
  /* DESCRIPTION: Poisson's ratio for constant stiffness FEA method of grid deformation*/
  addDoubleOption("DEFORM_ELASTICITY_MODULUS", Deform_ElasticityMod, 2E11);
  /* DESCRIPTION: Young's modulus and Poisson's ratio for constant stiffness FEA method of grid deformation*/
  addDoubleOption("DEFORM_POISSONS_RATIO", Deform_PoissonRatio, 0.3);
  /*  DESCRIPTION: Linear solver for the mesh deformation\n OPTIONS: see \link Linear_Solver_Map \endlink \n DEFAULT: FGMRES \ingroup Config*/
  addEnumOption("DEFORM_LINEAR_SOLVER", Kind_Deform_Linear_Solver, Linear_Solver_Map, FGMRES);
  /*  \n DESCRIPTION: Preconditioner for the Krylov linear solvers \n OPTIONS: see \link Linear_Solver_Prec_Map \endlink \n DEFAULT: LU_SGS \ingroup Config*/
  addEnumOption("DEFORM_LINEAR_SOLVER_PREC", Kind_Deform_Linear_Solver_Prec, Linear_Solver_Prec_Map, ILU);
  /* DESCRIPTION: Minimum error threshold for the linear solver for the implicit formulation */
  addDoubleOption("DEFORM_LINEAR_SOLVER_ERROR", Deform_Linear_Solver_Error, 1E-5);
  /* DESCRIPTION: Maximum number of iterations of the linear solver for the implicit formulation */
  addUnsignedLongOption("DEFORM_LINEAR_SOLVER_ITER", Deform_Linear_Solver_Iter, 1000);

  /*!\par CONFIG_CATEGORY: Rotorcraft problem \ingroup Config*/
  /*--- option related to rotorcraft problems ---*/

  /* DESCRIPTION: MISSING ---*/
  addDoubleOption("CYCLIC_PITCH", Cyclic_Pitch, 0.0);
  /* DESCRIPTION: MISSING ---*/
  addDoubleOption("COLLECTIVE_PITCH", Collective_Pitch, 0.0);

  /*!\par CONFIG_CATEGORY: FEM flow solver definition \ingroup Config*/
  /*--- Options related to the finite element flow solver---*/

  /* DESCRIPTION: Riemann solver used for DG (ROE, LAX-FRIEDRICH, AUSM, AUSMPW+, HLLC, VAN_LEER) */
  addEnumOption("RIEMANN_SOLVER_FEM", Riemann_Solver_FEM, Upwind_Map, ROE);
  /* DESCRIPTION: Constant factor applied for quadrature with straight elements (2.0 by default) */
  addDoubleOption("QUADRATURE_FACTOR_STRAIGHT_FEM", Quadrature_Factor_Straight, 2.0);
  /* DESCRIPTION: Constant factor applied for quadrature with curved elements (3.0 by default) */
  addDoubleOption("QUADRATURE_FACTOR_CURVED_FEM", Quadrature_Factor_Curved, 3.0);
  /* DESCRIPTION: Factor applied during quadrature in time for ADER-DG. (2.0 by default) */
  addDoubleOption("QUADRATURE_FACTOR_TIME_ADER_DG", Quadrature_Factor_Time_ADER_DG, 2.0);
  /* DESCRIPTION: Factor for the symmetrizing terms in the DG FEM discretization (1.0 by default) */
  addDoubleOption("THETA_INTERIOR_PENALTY_DG_FEM", Theta_Interior_Penalty_DGFEM, 1.0);
  /* DESCRIPTION: Compute the entropy in the fluid model (YES, NO) */
  addBoolOption("COMPUTE_ENTROPY_FLUID_MODEL", Compute_Entropy, true);
  /* DESCRIPTION: Use the lumped mass matrix for steady DGFEM computations */
  addBoolOption("USE_LUMPED_MASSMATRIX_DGFEM", Use_Lumped_MassMatrix_DGFEM, false);
  /* DESCRIPTION: Only compute the exact Jacobian of the spatial discretization (NO, YES) */
  addBoolOption("JACOBIAN_SPATIAL_DISCRETIZATION_ONLY", Jacobian_Spatial_Discretization_Only, false);

  /*!\par CONFIG_CATEGORY: FEA solver \ingroup Config*/
  /*--- Options related to the FEA solver ---*/

  /*!\brief FEA_FILENAME \n DESCRIPTION: Filename to input for element-based properties \n Default: element_properties.dat \ingroup Config */
  addStringOption("FEA_FILENAME", FEA_FileName, string("element_properties.dat"));

  /* DESCRIPTION: Modulus of elasticity */
  addDoubleListOption("ELASTICITY_MODULUS", nElasticityMod, ElasticityMod);
  /* DESCRIPTION: Poisson ratio */
  addDoubleListOption("POISSON_RATIO", nPoissonRatio, PoissonRatio);
  /* DESCRIPTION: Material density */
  addDoubleListOption("MATERIAL_DENSITY", nMaterialDensity, MaterialDensity);
  /* DESCRIPTION: Knowles B constant */
  addDoubleOption("KNOWLES_B", Knowles_B, 1.0);
  /* DESCRIPTION: Knowles N constant */
  addDoubleOption("KNOWLES_N", Knowles_N, 1.0);

  /*  DESCRIPTION: Include DE effects
  *  Options: NO, YES \ingroup Config */
  addBoolOption("DE_EFFECTS", DE_Effects, false);
  /*!\brief ELECTRIC_FIELD_CONST \n DESCRIPTION: Value of the Dielectric Elastomer constant */
  addDoubleListOption("ELECTRIC_FIELD_CONST", nElectric_Constant, Electric_Constant);
  /* DESCRIPTION: Modulus of the Electric Fields */
  addDoubleListOption("ELECTRIC_FIELD_MOD", nElectric_Field, Electric_Field_Mod);
  /* DESCRIPTION: Direction of the Electic Fields */
  addDoubleListOption("ELECTRIC_FIELD_DIR", nDim_Electric_Field, Electric_Field_Dir);

  /* DESCRIPTION: Convergence criteria for FEM adjoint */
  addDoubleOption("CRITERIA_FEM_ADJ", Res_FEM_ADJ, -5.0);

  /*!\brief DESIGN_VARIABLE_FEA
   *  \n DESCRIPTION: Design variable for FEA problems \n OPTIONS: See \link DVFEA_Map \endlink \n DEFAULT VENKATAKRISHNAN \ingroup Config */
  addEnumOption("DESIGN_VARIABLE_FEA", Kind_DV_FEA, DVFEA_Map, NODV_FEA);

  /*  DESCRIPTION: Consider a reference solution for the structure (optimization applications)
  *  Options: NO, YES \ingroup Config */
  addBoolOption("REFERENCE_GEOMETRY", RefGeom, false);
  /*!\brief REFERENCE_GEOMETRY_PENALTY\n DESCRIPTION: Penalty weight value for the objective function \ingroup Config*/
  addDoubleOption("REFERENCE_GEOMETRY_PENALTY", RefGeom_Penalty, 1E6);
  /*!\brief SOLUTION_FLOW_FILENAME \n DESCRIPTION: Restart structure input file (the file output under the filename set by RESTART_FLOW_FILENAME) \n Default: solution_flow.dat \ingroup Config */
  addStringOption("REFERENCE_GEOMETRY_FILENAME", RefGeom_FEMFileName, string("reference_geometry.dat"));
  /*!\brief MESH_FORMAT \n DESCRIPTION: Mesh input file format \n OPTIONS: see \link Input_Map \endlink \n DEFAULT: SU2 \ingroup Config*/
  addEnumOption("REFERENCE_GEOMETRY_FORMAT", RefGeom_FileFormat, Input_Ref_Map, SU2_REF);

  /*!\brief TOTAL_DV_PENALTY\n DESCRIPTION: Penalty weight value to maintain the total sum of DV constant \ingroup Config*/
  addDoubleOption("TOTAL_DV_PENALTY", DV_Penalty, 0);

  /*!\brief REFERENCE_NODE\n  DESCRIPTION: Reference node for the structure (optimization applications) */
  addUnsignedLongOption("REFERENCE_NODE", refNodeID, 0);
  /* DESCRIPTION: Modulus of the electric fields */
  addDoubleListOption("REFERENCE_NODE_DISPLACEMENT", nDim_RefNode, RefNode_Displacement);
  /*!\brief REFERENCE_NODE_PENALTY\n DESCRIPTION: Penalty weight value for the objective function \ingroup Config*/
  addDoubleOption("REFERENCE_NODE_PENALTY", RefNode_Penalty, 1E3);

  /*!\brief REGIME_TYPE \n  DESCRIPTION: Geometric condition \n OPTIONS: see \link Struct_Map \endlink \ingroup Config*/
  addEnumOption("GEOMETRIC_CONDITIONS", Kind_Struct_Solver, Struct_Map, SMALL_DEFORMATIONS);
  /*!\brief REGIME_TYPE \n  DESCRIPTION: Material model \n OPTIONS: see \link Material_Map \endlink \ingroup Config*/
  addEnumOption("MATERIAL_MODEL", Kind_Material, Material_Map, LINEAR_ELASTIC);
  /*!\brief REGIME_TYPE \n  DESCRIPTION: Compressibility of the material \n OPTIONS: see \link MatComp_Map \endlink \ingroup Config*/
  addEnumOption("MATERIAL_COMPRESSIBILITY", Kind_Material_Compress, MatComp_Map, COMPRESSIBLE_MAT);

  /*  DESCRIPTION: Consider a prestretch in the structural domain
  *  Options: NO, YES \ingroup Config */
  addBoolOption("PRESTRETCH", Prestretch, false);
  /*!\brief PRESTRETCH_FILENAME \n DESCRIPTION: Filename to input for prestretching membranes \n Default: prestretch_file.dat \ingroup Config */
  addStringOption("PRESTRETCH_FILENAME", Prestretch_FEMFileName, string("prestretch_file.dat"));

  /* DESCRIPTION: Iterative method for non-linear structural analysis */
  addEnumOption("NONLINEAR_FEM_SOLUTION_METHOD", Kind_SpaceIteScheme_FEA, Space_Ite_Map_FEA, NEWTON_RAPHSON);
  /* DESCRIPTION: Number of internal iterations for Newton-Raphson Method in nonlinear structural applications */
  addUnsignedLongOption("NONLINEAR_FEM_INT_ITER", Dyn_nIntIter, 10);

  /* DESCRIPTION: Formulation for bidimensional elasticity solver */
  addEnumOption("FORMULATION_ELASTICITY_2D", Kind_2DElasForm, ElasForm_2D, PLANE_STRAIN);
  /*  DESCRIPTION: Apply dead loads
  *  Options: NO, YES \ingroup Config */
  addBoolOption("DEAD_LOAD", DeadLoad, false);
  /*  DESCRIPTION: Temporary: pseudo static analysis (no density in dynamic analysis)
  *  Options: NO, YES \ingroup Config */
  addBoolOption("PSEUDO_STATIC", PseudoStatic, false);
  /* DESCRIPTION: Dynamic or static structural analysis */
  addEnumOption("DYNAMIC_ANALYSIS", Dynamic_Analysis, Dynamic_Map, STATIC);
  /* DESCRIPTION: Time Step for dynamic analysis (s) */
  addDoubleOption("DYN_TIMESTEP", Delta_DynTime, 0.0);
  /* DESCRIPTION: Total Physical Time for dual time stepping simulations (s) */
  addDoubleOption("DYN_TIME", Total_DynTime, 1.0);
  /* DESCRIPTION: Parameter alpha for Newmark scheme (s) */
  addDoubleOption("NEWMARK_BETA", Newmark_beta, 0.25);
  /* DESCRIPTION: Parameter delta for Newmark scheme (s) */
  addDoubleOption("NEWMARK_GAMMA", Newmark_gamma, 0.5);
  /* DESCRIPTION: Apply the load as a ramp */
  addBoolOption("RAMP_LOADING", Ramp_Load, false);
  /* DESCRIPTION: Time while the load is to be increased linearly */
  addDoubleOption("RAMP_TIME", Ramp_Time, 1.0);
  /* DESCRIPTION: Transfer method used for multiphysics problems */
  addEnumOption("DYNAMIC_LOAD_TRANSFER", Dynamic_LoadTransfer, Dyn_Transfer_Method_Map, POL_ORDER_1);

  /* DESCRIPTION: Newmark - Generalized alpha - coefficients */
  addDoubleListOption("TIME_INT_STRUCT_COEFFS", nIntCoeffs, Int_Coeffs);

  /*  DESCRIPTION: Apply dead loads. Options: NO, YES \ingroup Config */
  addBoolOption("INCREMENTAL_LOAD", IncrementalLoad, false);
  /* DESCRIPTION: Maximum number of increments of the  */
  addUnsignedLongOption("NUMBER_INCREMENTS", IncLoad_Nincrements, 10);

  default_inc_crit[0] = 0.0; default_inc_crit[1] = 0.0; default_inc_crit[2] = 0.0;
  /* DESCRIPTION: Definition of the  UTOL RTOL ETOL*/
  addDoubleArrayOption("INCREMENTAL_CRITERIA", 3, IncLoad_Criteria, default_inc_crit);

  /* DESCRIPTION: Order of the predictor */
  addUnsignedShortOption("PREDICTOR_ORDER", Pred_Order, 0);

  /* DESCRIPTION: Transfer method used for multiphysics problems */
  addEnumOption("MULTIPHYSICS_TRANSFER_METHOD", Kind_TransferMethod, Transfer_Method_Map, BROADCAST_DATA);


  /* CONFIG_CATEGORY: FSI solver */
  /*--- Options related to the FSI solver ---*/

  /*!\brief PHYSICAL_PROBLEM_FLUID_FSI
   *  DESCRIPTION: Physical governing equations \n
   *  Options: NONE (default),EULER, NAVIER_STOKES, RANS,
   *  \ingroup Config*/
  addEnumOption("FSI_FLUID_PROBLEM", Kind_Solver_Fluid_FSI, FSI_Fluid_Solver_Map, NO_SOLVER_FFSI);

  /*!\brief PHYSICAL_PROBLEM_STRUCTURAL_FSI
   *  DESCRIPTION: Physical governing equations \n
   *  Options: NONE (default), FEM_ELASTICITY
   *  \ingroup Config*/
  addEnumOption("FSI_STRUCTURAL_PROBLEM", Kind_Solver_Struc_FSI, FSI_Struc_Solver_Map, NO_SOLVER_SFSI);

  /* DESCRIPTION: Linear solver for the structural side on FSI problems */
  addEnumOption("FSI_LINEAR_SOLVER_STRUC", Kind_Linear_Solver_FSI_Struc, Linear_Solver_Map, FGMRES);
  /* DESCRIPTION: Preconditioner for the Krylov linear solvers */
  addEnumOption("FSI_LINEAR_SOLVER_PREC_STRUC", Kind_Linear_Solver_Prec_FSI_Struc, Linear_Solver_Prec_Map, ILU);
  /* DESCRIPTION: Maximum number of iterations of the linear solver for the implicit formulation */
  addUnsignedLongOption("FSI_LINEAR_SOLVER_ITER_STRUC", Linear_Solver_Iter_FSI_Struc, 500);
  /* DESCRIPTION: Minimum error threshold for the linear solver for the implicit formulation */
  addDoubleOption("FSI_LINEAR_SOLVER_ERROR_STRUC", Linear_Solver_Error_FSI_Struc, 1E-6);

  /* DESCRIPTION: ID of the region we want to compute the sensitivities using direct differentiation */
  addUnsignedShortOption("FEA_ID_DIRECTDIFF", nID_DV, 0);

  /* DESCRIPTION: Restart from a steady state (sets grid velocities to 0 when loading the restart). */
  addBoolOption("RESTART_STEADY_STATE", SteadyRestart, false);

  /*  DESCRIPTION: Apply dead loads
  *  Options: NO, YES \ingroup Config */
  addBoolOption("MATCHING_MESH", MatchingMesh, true);

  /*!\par KIND_INTERPOLATION \n
   * DESCRIPTION: Type of interpolation to use for multi-zone problems. \n OPTIONS: see \link Interpolator_Map \endlink
   * Sets Kind_Interpolation \ingroup Config
   */
  addEnumOption("KIND_INTERPOLATION", Kind_Interpolation, Interpolator_Map, NEAREST_NEIGHBOR);

  /* DESCRIPTION: Maximum number of FSI iterations */
  addUnsignedShortOption("FSI_ITER", nIterFSI, 1);
  /* DESCRIPTION: Number of FSI iterations during which a ramp is applied */
  addUnsignedShortOption("RAMP_FSI_ITER", nIterFSI_Ramp, 2);
  /* DESCRIPTION: Aitken's static relaxation factor */
  addDoubleOption("STAT_RELAX_PARAMETER", AitkenStatRelax, 0.4);
  /* DESCRIPTION: Aitken's dynamic maximum relaxation factor for the first iteration */
  addDoubleOption("AITKEN_DYN_MAX_INITIAL", AitkenDynMaxInit, 0.5);
  /* DESCRIPTION: Aitken's dynamic minimum relaxation factor for the first iteration */
  addDoubleOption("AITKEN_DYN_MIN_INITIAL", AitkenDynMinInit, 0.5);
  /* DESCRIPTION: Type of gust */
  addEnumOption("BGS_RELAXATION", Kind_BGS_RelaxMethod, AitkenForm_Map, NO_RELAXATION);


  /*!\par CONFIG_CATEGORY: Wave solver \ingroup Config*/
  /*--- options related to the wave solver ---*/

  /* DESCRIPTION: Constant wave speed */
  addDoubleOption("WAVE_SPEED", Wave_Speed, 331.79);

  /*!\par CONFIG_CATEGORY: Heat solver \ingroup Config*/
  /*--- options related to the heat solver ---*/

  /* DESCRIPTION: Thermal diffusivity constant */
  addDoubleOption("THERMAL_DIFFUSIVITY", Thermal_Diffusivity, 1.172E-5);

  /* DESCRIPTION: Thermal diffusivity constant */
  addDoubleOption("THERMAL_DIFFUSIVITY_SOLID", Thermal_Diffusivity_Solid, 1.172E-5);

  /*!\par CONFIG_CATEGORY: Visualize Control Volumes \ingroup Config*/
  /*--- options related to visualizing control volumes ---*/

  /* DESCRIPTION: Node number for the CV to be visualized */
  addLongOption("VISUALIZE_CV", Visualize_CV, -1);

  /*!\par CONFIG_CATEGORY: Inverse design problem \ingroup Config*/
  /*--- options related to inverse design problem ---*/

  /* DESCRIPTION: Evaluate inverse design on the surface  */
  addBoolOption("INV_DESIGN_CP", InvDesign_Cp, false);

  /* DESCRIPTION: Evaluate inverse design on the surface  */
  addBoolOption("INV_DESIGN_HEATFLUX", InvDesign_HeatFlux, false);

  /*!\par CONFIG_CATEGORY: Unsupported options \ingroup Config*/
  /*--- Options that are experimental and not intended for general use ---*/

  /* DESCRIPTION: Write extra output */
  addBoolOption("EXTRA_OUTPUT", ExtraOutput, false);

  /* DESCRIPTION: Write extra heat output for a given zone heat solver zone */
  addLongOption("EXTRA_HEAT_ZONE_OUTPUT", ExtraHeatOutputZone, -1);

  /*--- options related to the FFD problem ---*/
  /*!\par CONFIG_CATEGORY:FFD point inversion \ingroup Config*/

  /* DESCRIPTION: Fix I plane */
  addShortListOption("FFD_FIX_I", nFFD_Fix_IDir, FFD_Fix_IDir);

  /* DESCRIPTION: Fix J plane */
  addShortListOption("FFD_FIX_J", nFFD_Fix_JDir, FFD_Fix_JDir);

  /* DESCRIPTION: Fix K plane */
  addShortListOption("FFD_FIX_K", nFFD_Fix_KDir, FFD_Fix_KDir);

  /* DESCRIPTION: FFD symmetry plane (j=0) */
  addBoolOption("FFD_SYMMETRY_PLANE", FFD_Symmetry_Plane, false);

  /* DESCRIPTION: Define different coordinates systems for the FFD */
  addEnumOption("FFD_COORD_SYSTEM", FFD_CoordSystem, CoordSystem_Map, CARTESIAN);

  /* DESCRIPTION: Axis information for the spherical and cylindrical coord system */
  default_ffd_axis[0] = 0.0; default_ffd_axis[1] = 0.0; default_ffd_axis[2] =0.0;
  addDoubleArrayOption("FFD_AXIS", 3, FFD_Axis, default_ffd_axis);

  /* DESCRIPTION: Number of total iterations in the FFD point inversion */
  addUnsignedShortOption("FFD_ITERATIONS", nFFD_Iter, 500);

  /* DESCRIPTION: Free surface damping coefficient */
	addDoubleOption("FFD_TOLERANCE", FFD_Tol, 1E-10);

  /* DESCRIPTION: Definition of the FFD boxes */
  addFFDDefOption("FFD_DEFINITION", nFFDBox, CoordFFDBox, TagFFDBox);

  /* DESCRIPTION: Definition of the FFD boxes */
  addFFDDegreeOption("FFD_DEGREE", nFFDBox, DegreeFFDBox);

  /* DESCRIPTION: Surface continuity at the intersection with the FFD */
  addEnumOption("FFD_CONTINUITY", FFD_Continuity, Continuity_Map, DERIVATIVE_2ND);

  /* DESCRIPTION: Kind of blending for the FFD definition */
  addEnumOption("FFD_BLENDING", FFD_Blending, Blending_Map, BEZIER );

  /* DESCRIPTION: Order of the BSplines for BSpline Blending function */
  default_ffd_coeff[0] = 2; default_ffd_coeff[1] = 2; default_ffd_coeff[2] = 2;
  addDoubleArrayOption("FFD_BSPLINE_ORDER", 3, FFD_BSpline_Order, default_ffd_coeff);

  /*--- Options for the automatic differentiation methods ---*/
  /*!\par CONFIG_CATEGORY: Automatic Differentation options\ingroup Config*/

  /* DESCRIPTION: Direct differentiation mode (forward) */
  addEnumOption("DIRECT_DIFF", DirectDiff, DirectDiff_Var_Map, NO_DERIVATIVE);

  /* DESCRIPTION: Automatic differentiation mode (reverse) */
  addBoolOption("AUTO_DIFF", AD_Mode, NO);

  /* DESCRIPTION: Preaccumulation in the AD mode. */
  addBoolOption("PREACC", AD_Preaccumulation, YES);

  /*--- options that are used in the python optimization scripts. These have no effect on the c++ toolsuite ---*/
  /*!\par CONFIG_CATEGORY:Python Options\ingroup Config*/

  /* DESCRIPTION: Gradient method */
  addPythonOption("GRADIENT_METHOD");

  /* DESCRIPTION: Geometrical Parameter */
  addPythonOption("GEO_PARAM");

  /* DESCRIPTION: Setup for design variables */
  addPythonOption("DEFINITION_DV");

  /* DESCRIPTION: Maximum number of iterations */
  addPythonOption("OPT_ITERATIONS");

  /* DESCRIPTION: Requested accuracy */
  addPythonOption("OPT_ACCURACY");

  /*!\brief OPT_COMBINE_OBJECTIVE
   *  \n DESCRIPTION: Flag specifying whether to internally combine a multi-objective function or treat separately */
  addPythonOption("OPT_COMBINE_OBJECTIVE");

  /* DESCRIPTION: Current value of the design variables */
  addPythonOption("DV_VALUE_NEW");

  /* DESCRIPTION: Previous value of the design variables */
  addPythonOption("DV_VALUE_OLD");

  /* DESCRIPTION: Number of partitions of the mesh */
  addPythonOption("NUMBER_PART");

  /* DESCRIPTION: Optimization objective function with optional scaling factor*/
  addPythonOption("OPT_OBJECTIVE");

  /* DESCRIPTION: Optimization constraint functions with optional scaling factor */
  addPythonOption("OPT_CONSTRAINT");

  /* DESCRIPTION: Finite different step for gradient estimation */
  addPythonOption("FIN_DIFF_STEP");

  /* DESCRIPTION: Verbosity of the python scripts to Stdout */
  addPythonOption("CONSOLE");

  /* DESCRIPTION: Flag specifying if the mesh was decomposed */
  addPythonOption("DECOMPOSED");

  /* DESCRIPTION: Optimization gradient factor */
  addPythonOption("OPT_GRADIENT_FACTOR");
  
  /* DESCRIPTION: Upper bound for the optimizer */
  addPythonOption("OPT_BOUND_UPPER");
  
  /* DESCRIPTION: Lower bound for the optimizer */
  addPythonOption("OPT_BOUND_LOWER");

  /* DESCRIPTION: Number of zones of the problem */
  addPythonOption("NZONES");

  /* DESCRIPTION: Activate ParMETIS mode for testing */
  addBoolOption("PARMETIS", ParMETIS, false);
    
  /*--- options that are used in the Hybrid RANS/LES Simulations  ---*/
  /*!\par CONFIG_CATEGORY:Hybrid_RANSLES Options\ingroup Config*/
    
  /* DESCRIPTION: Writing surface solution file frequency for dual time */
  addUnsignedLongOption("WRT_SURF_FREQ_DUALTIME", Wrt_Surf_Freq_DualTime, 1);

  /* DESCRIPTION: DES Constant */
  addDoubleOption("DES_CONST", Const_DES, 0.65);

  /* DESCRIPTION: Specify Hybrid RANS/LES model */
  addEnumOption("HYBRID_RANSLES", Kind_HybridRANSLES, HybridRANSLES_Map, NO_HYBRIDRANSLES);
    
  /* DESCRIPTION:  Roe with low dissipation for unsteady flows */
  addEnumOption("ROE_LOW_DISSIPATION", Kind_RoeLowDiss, RoeLowDiss_Map, NO_ROELOWDISS);

  /* DESCRIPTION: Activate SA Quadratic Constitutive Relation, 2000 version */
  addBoolOption("SA_QCR", QCR, false);
  
  /* DESCRIPTION: Multipoint design Mach number*/
  addPythonOption("MULTIPOINT_MACH_NUMBER");

  /* DESCRIPTION: Multipoint design Weight */
  addPythonOption("MULTIPOINT_WEIGHT");

  /* DESCRIPTION: Multipoint design Angle of Attack */
  addPythonOption("MULTIPOINT_AOA");

  /* DESCRIPTION: Multipoint design Sideslip angle */
  addPythonOption("MULTIPOINT_SIDESLIP_ANGLE");

  /* DESCRIPTION: Multipoint design target CL*/
  addPythonOption("MULTIPOINT_TARGET_CL");

  /* DESCRIPTION: Multipoint design Reynolds number */
  addPythonOption("MULTIPOINT_REYNOLDS_NUMBER");

  /* DESCRIPTION: Multipoint design freestream temperature */
  addPythonOption("MULTIPOINT_FREESTREAM_TEMPERATURE");

  /* DESCRIPTION: Multipoint design freestream pressure */
  addPythonOption("MULTIPOINT_FREESTREAM_PRESSURE");

  /* END_CONFIG_OPTIONS */

}

void CConfig::SetConfig_Parsing(char case_filename[MAX_STRING_SIZE]) {
  string text_line, option_name;
  ifstream case_file;
  vector<string> option_value;
  
  /*--- Read the configuration file ---*/

  case_file.open(case_filename, ios::in);

  if (case_file.fail()) {
    SU2_MPI::Error("The configuration file (.cfg) is missing!!", CURRENT_FUNCTION);
  }

  string errorString;

  int  err_count = 0;  // How many errors have we found in the config file
  int max_err_count = 30; // Maximum number of errors to print before stopping

  map<string, bool> included_options;

  /*--- Parse the configuration file and set the options ---*/

  while (getline (case_file, text_line)) {

    if (err_count >= max_err_count) {
      errorString.append("too many errors. Stopping parse");

      cout << errorString << endl;
      throw(1);
    }

    if (TokenizeString(text_line, option_name, option_value)) {

      /*--- See if it's a python option ---*/

      if (option_map.find(option_name) == option_map.end()) {
          string newString;
          newString.append(option_name);
          newString.append(": invalid option name");
          newString.append(". Check current SU2 options in config_template.cfg.");
          newString.append("\n");
          if (!option_name.compare("AD_COEFF_FLOW")) newString.append("AD_COEFF_FLOW= (1st, 2nd, 4th) is now JST_SENSOR_COEFF= (2nd, 4th).\n");
          if (!option_name.compare("AD_COEFF_ADJFLOW")) newString.append("AD_COEFF_ADJFLOW= (1st, 2nd, 4th) is now ADJ_JST_SENSOR_COEFF= (2nd, 4th).\n");
          if (!option_name.compare("SPATIAL_ORDER_FLOW")) newString.append("SPATIAL_ORDER_FLOW is now the boolean MUSCL_FLOW and the appropriate SLOPE_LIMITER_FLOW.\n");
          if (!option_name.compare("SPATIAL_ORDER_ADJFLOW")) newString.append("SPATIAL_ORDER_ADJFLOW is now the boolean MUSCL_ADJFLOW and the appropriate SLOPE_LIMITER_ADJFLOW.\n");
          if (!option_name.compare("SPATIAL_ORDER_TURB")) newString.append("SPATIAL_ORDER_TURB is now the boolean MUSCL_TURB and the appropriate SLOPE_LIMITER_TURB.\n");
          if (!option_name.compare("SPATIAL_ORDER_ADJTURB")) newString.append("SPATIAL_ORDER_ADJTURB is now the boolean MUSCL_ADJTURB and the appropriate SLOPE_LIMITER_ADJTURB.\n");
          if (!option_name.compare("LIMITER_COEFF")) newString.append("LIMITER_COEFF is now VENKAT_LIMITER_COEFF.\n");
          if (!option_name.compare("SHARP_EDGES_COEFF")) newString.append("SHARP_EDGES_COEFF is now ADJ_SHARP_LIMITER_COEFF.\n");
          errorString.append(newString);
          err_count++;
        continue;
      }

      /*--- Option exists, check if the option has already been in the config file ---*/

      if (included_options.find(option_name) != included_options.end()) {
        string newString;
        newString.append(option_name);
        newString.append(": option appears twice");
        newString.append("\n");
        errorString.append(newString);
        err_count++;
        continue;
      }


      /*--- New found option. Add it to the map, and delete from all options ---*/

      included_options.insert(pair<string, bool>(option_name, true));
      all_options.erase(option_name);

      /*--- Set the value and check error ---*/

      string out = option_map[option_name]->SetValue(option_value);
      if (out.compare("") != 0) {
        errorString.append(out);
        errorString.append("\n");
        err_count++;
      }
    }
  }

  /*--- See if there were any errors parsing the config file ---*/

  if (errorString.size() != 0) {
    SU2_MPI::Error(errorString, CURRENT_FUNCTION);
  }

  /*--- Set the default values for all of the options that weren't set ---*/

  for (map<string, bool>::iterator iter = all_options.begin(); iter != all_options.end(); ++iter) {
    option_map[iter->first]->SetDefault();
  }

  case_file.close();

}

bool CConfig::SetRunTime_Parsing(char case_filename[MAX_STRING_SIZE]) {
  string text_line, option_name;
  ifstream case_file;
  vector<string> option_value;
  
  /*--- Read the configuration file ---*/

  case_file.open(case_filename, ios::in);

  if (case_file.fail()) { return false; }

  string errorString;

  int err_count = 0;  // How many errors have we found in the config file
  int max_err_count = 30; // Maximum number of errors to print before stopping

  map<string, bool> included_options;

  /*--- Parse the configuration file and set the options ---*/

  while (getline (case_file, text_line)) {

    if (err_count >= max_err_count) {
      errorString.append("too many errors. Stopping parse");

      cout << errorString << endl;
      throw(1);
    }

    if (TokenizeString(text_line, option_name, option_value)) {

      if (option_map.find(option_name) == option_map.end()) {

        /*--- See if it's a python option ---*/

        string newString;
        newString.append(option_name);
        newString.append(": invalid option name");
        newString.append("\n");
        errorString.append(newString);
        err_count++;
        continue;
      }

      /*--- Option exists, check if the option has already been in the config file ---*/

      if (included_options.find(option_name) != included_options.end()) {
        string newString;
        newString.append(option_name);
        newString.append(": option appears twice");
        newString.append("\n");
        errorString.append(newString);
        err_count++;
        continue;
      }

      /*--- New found option. Add it to the map, and delete from all options ---*/

      included_options.insert(pair<string, bool>(option_name, true));
      all_options.erase(option_name);

      /*--- Set the value and check error ---*/

      string out = option_map[option_name]->SetValue(option_value);
      if (out.compare("") != 0) {
        errorString.append(out);
        errorString.append("\n");
        err_count++;
      }

    }
  }

  /*--- See if there were any errors parsing the runtime file ---*/

  if (errorString.size() != 0) {
    SU2_MPI::Error(errorString, CURRENT_FUNCTION);
  }

  case_file.close();

  return true;

}

void CConfig::SetPostprocessing(unsigned short val_software, unsigned short val_izone, unsigned short val_nDim) {

  unsigned short iZone, iCFL, iMarker;
  bool ideal_gas       = (Kind_FluidModel == STANDARD_AIR || Kind_FluidModel == IDEAL_GAS );
  bool standard_air       = (Kind_FluidModel == STANDARD_AIR);
  
#ifndef HAVE_TECIO
  if (Output_FileFormat == TECPLOT_BINARY) {
    cout << "Tecplot binary file requested but SU2 was built without TecIO support." << "\n";
    Output_FileFormat = TECPLOT;
  }
#endif

  /*--- Fixed CM mode requires a static movement of the grid ---*/

  if (Fixed_CM_Mode) {
    Grid_Movement= true;
  	 nGridMovement = 1;
  	 Kind_GridMovement = new unsigned short[nGridMovement];
  	 Kind_GridMovement[0] = MOVING_HTP;
  }

  /*--- By default, in 2D we should use TWOD_AIRFOIL (independenly from the input file) ---*/

  if (val_nDim == 2) Geo_Description = TWOD_AIRFOIL;

  /*--- Store the SU2 module that we are executing. ---*/

  Kind_SU2 = val_software;

  /*--- Set limiter for no MUSCL reconstructions ---*/
  
  if ((!MUSCL_Flow) || (Kind_ConvNumScheme_Flow == SPACE_CENTERED)) Kind_SlopeLimit_Flow = NO_LIMITER;
  if ((!MUSCL_Turb) || (Kind_ConvNumScheme_Turb == SPACE_CENTERED)) Kind_SlopeLimit_Turb = NO_LIMITER;
  if ((!MUSCL_AdjFlow) || (Kind_ConvNumScheme_AdjFlow == SPACE_CENTERED)) Kind_SlopeLimit_AdjFlow = NO_LIMITER;
  if ((!MUSCL_AdjTurb) || (Kind_ConvNumScheme_AdjTurb == SPACE_CENTERED)) Kind_SlopeLimit_AdjTurb = NO_LIMITER;

  /*--- Set the default for thrust in ActDisk ---*/

  if ((Kind_ActDisk == NET_THRUST) || (Kind_ActDisk == BC_THRUST)
      || (Kind_ActDisk == DRAG_MINUS_THRUST) || (Kind_ActDisk == MASSFLOW)
      || (Kind_ActDisk == POWER))
    ActDisk_Jump = RATIO;

  /*--- Error-catching and automatic array adjustments for objective, marker, and weights arrays --- */

  /*--- If Kind_Obj has not been specified, these arrays need to take a default --*/

  if (Weight_ObjFunc == NULL && Kind_ObjFunc == NULL) {
    Kind_ObjFunc = new unsigned short[1];
    Kind_ObjFunc[0] = DRAG_COEFFICIENT;
    Weight_ObjFunc = new su2double[1];
    Weight_ObjFunc[0] = 1.0;
    nObj=1;
    nObjW=1;
  }

  /*--- Maker sure that arrays are the same length ---*/

  if (nObj>0) {
    if (nMarker_Monitoring!=nObj && Marker_Monitoring!= NULL) {
      if (nMarker_Monitoring==1) {
        /*-- If only one marker was listed with multiple objectives, set that marker as the marker for each objective ---*/
        nMarker_Monitoring = nObj;
        string marker = Marker_Monitoring[0];
        delete[] Marker_Monitoring;
        Marker_Monitoring = new string[nMarker_Monitoring];
        for (iMarker=0; iMarker<nMarker_Monitoring; iMarker++)
          Marker_Monitoring[iMarker] = marker;
      }
      else if(nObj==1){
        /*--- If one objective and more than one marker: repeat objective over each marker, evenly weighted ---*/
        unsigned int obj = Kind_ObjFunc[0];
        su2double wt=1.0;
        delete[] Kind_ObjFunc;
        if (Weight_ObjFunc!=NULL){
         wt = Weight_ObjFunc[0];
         delete[] Weight_ObjFunc;
        }
        Kind_ObjFunc = new short unsigned int[nMarker_Monitoring];
        Weight_ObjFunc = new su2double[nMarker_Monitoring];
        for (unsigned short iObj=0; iObj<nMarker_Monitoring; iObj++){
          Kind_ObjFunc[iObj] = obj;
          Weight_ObjFunc[iObj] = wt;
        }
        nObjW = nObj;
      }
      else if(nObj>1) {
        SU2_MPI::Error(string("When using more than one OBJECTIVE_FUNCTION, MARKER_MONTIORING must be the same length or length 1.\n ") +
                       string("For multiple surfaces per objective, either use one objective or list the objective multiple times.\n") +
                       string("For multiple objectives per marker either use one marker or list the marker multiple times.\n")+
                       string("Similar rules apply for multi-objective optimization using OPT_OBJECTIVE rather than OBJECTIVE_FUNCTION."),
                       CURRENT_FUNCTION);
      }
    }
  }

  /*-- Correct for case where Weight_ObjFunc has not been provided or has length < kind_objfunc---*/
  
  if (nObjW<nObj) {
    if (Weight_ObjFunc!= NULL && nObjW>1) {
      SU2_MPI::Error(string("The option OBJECTIVE_WEIGHT must either have the same length as OBJECTIVE_FUNCTION,\n") +
                     string("be lenght 1, or be deleted from the config file (equal weights will be applied)."), CURRENT_FUNCTION);
    }
    Weight_ObjFunc = new su2double[nObj];
    for (unsigned short iObj=0; iObj<nObj; iObj++)
      Weight_ObjFunc[iObj] = 1.0;
  }

  /*--- Low memory only for ASCII Tecplot ---*/

  if (Output_FileFormat != TECPLOT) Low_MemoryOutput = NO;

  /*--- Deactivate the multigrid in the adjoint problem ---*/

  if ((ContinuousAdjoint && !MG_AdjointFlow) ||
      (Unsteady_Simulation == TIME_STEPPING)) { nMGLevels = 0; }

  /*--- If Fluid Structure Interaction, set the solver for each zone.
   *--- ZONE_0 is the zone of the fluid.
   *--- All the other zones are structure.
   *--- This will allow us to define multiple physics structural problems */

  if (Kind_Solver == FLUID_STRUCTURE_INTERACTION) {
    if (val_izone == 0) {Kind_Solver = Kind_Solver_Fluid_FSI; FSI_Problem = true;}

    else {Kind_Solver = Kind_Solver_Struc_FSI; FSI_Problem = true;
    Kind_Linear_Solver = Kind_Linear_Solver_FSI_Struc;
    Kind_Linear_Solver_Prec = Kind_Linear_Solver_Prec_FSI_Struc;
    Linear_Solver_Error = Linear_Solver_Error_FSI_Struc;
    Linear_Solver_Iter = Linear_Solver_Iter_FSI_Struc;
    // Discrete adjoint linear solver
    Kind_DiscAdj_Linear_Solver = Kind_DiscAdj_Linear_Solver_FSI_Struc;
    Kind_DiscAdj_Linear_Prec = Kind_DiscAdj_Linear_Prec_FSI_Struc;}
  }
  else { FSI_Problem = false; }

  if(Kind_Solver == HEAT_EQUATION_FVM) {
    Linear_Solver_Iter = Linear_Solver_Iter_Heat;
    Linear_Solver_Error = Linear_Solver_Error_Heat;
  }

  if ((rank == MASTER_NODE) && ContinuousAdjoint && (Ref_NonDim == DIMENSIONAL) && (Kind_SU2 == SU2_CFD)) {
    cout << "WARNING: The adjoint solver should use a non-dimensional flow solution." << endl;
  }
  
  /*--- Initialize non-physical points/reconstructions to zero ---*/

  Nonphys_Points   = 0;
  Nonphys_Reconstr = 0;

  if (Kind_Solver == POISSON_EQUATION) {
    Unsteady_Simulation = STEADY;
  }

  /*--- Set the number of external iterations to 1 for the steady state problem ---*/

  if ((Kind_Solver == HEAT_EQUATION) ||
      (Kind_Solver == WAVE_EQUATION) || (Kind_Solver == POISSON_EQUATION)) {
    nMGLevels = 0;
    if (Unsteady_Simulation == STEADY) nExtIter = 1;
    else Unst_nIntIter = 2;
  }

  if (Kind_Solver == FEM_ELASTICITY) {
    nMGLevels = 0;
    if (Dynamic_Analysis == STATIC)
	nExtIter = 1;
  }

  /*--- Initialize the ofstream ConvHistFile. ---*/
  ofstream ConvHistFile;

  /*--- Decide whether we should be writing unsteady solution files. ---*/

  if (Unsteady_Simulation == STEADY ||
      Unsteady_Simulation == HARMONIC_BALANCE)
 { Wrt_Unsteady = false; }
  else { Wrt_Unsteady = true; }

  if (Kind_Solver == FEM_ELASTICITY) {

	  if (Dynamic_Analysis == STATIC) { Wrt_Dynamic = false; }
	  else { Wrt_Dynamic = true; }

  } else {
    Wrt_Dynamic = false;
  }

  if (Kind_Solver == ZONE_SPECIFIC) {

    ZoneSpecific_Problem = true;
    Kind_Solver = Kind_Solver_PerZone[val_izone];
  }

  /*--- Check for unsupported features. ---*/

  if ((Kind_Regime == INCOMPRESSIBLE) && (Unsteady_Simulation == HARMONIC_BALANCE)){
    SU2_MPI::Error("Harmonic Balance not yet implemented for the incompressible solver.", CURRENT_FUNCTION);
  }

  /*--- Check for Fluid model consistency ---*/

  if (standard_air) {
    if (Gamma != 1.4 || Gas_Constant != 287.058) {
      Gamma = 1.4;
      Gas_Constant = 287.058;
    }
  }

  /*--- Overrule the default values for viscosity if the US measurement system is used. ---*/

  if (SystemMeasurements == US) {

    /* Correct the viscosities, if they contain the default SI values. */
    if(fabs(Mu_Constant-1.716E-5) < 1.0E-15) Mu_Constant /= 47.88025898;
    if(fabs(Mu_Ref-1.716E-5)      < 1.0E-15) Mu_Ref      /= 47.88025898;

    /* Correct the values with temperature dimension, if they contain the default SI values. */
    if(fabs(Mu_Temperature_Ref-273.15) < 1.0E-8) Mu_Temperature_Ref *= 1.8;
    if(fabs(Mu_S-110.4)                < 1.0E-8) Mu_S               *= 1.8;

    /* Correct the thermal conductivity, if it contains the default SI value. */
    if(fabs(Kt_Constant-0.0257) < 1.0E-10) Kt_Constant *= 0.577789317;
  }

  /*--- Check for Measurement System ---*/

  if (SystemMeasurements == US && !standard_air) {
    SU2_MPI::Error("Only STANDARD_AIR fluid model can be used with US Measurement System", CURRENT_FUNCTION);
  }

  /*--- Check for Convective scheme available for NICFD ---*/

  if (!ideal_gas) {
    if (Kind_Upwind_Flow != ROE && Kind_Upwind_Flow != HLLC && Kind_Centered_Flow != JST) {
      SU2_MPI::Error("Only ROE Upwind, HLLC Upwind scheme, and JST scheme can be used for Non-Ideal Compressible Fluids", CURRENT_FUNCTION);
    }

  }

  if(GetBoolTurbomachinery()){
    nBlades = new su2double[nZone];
    FreeStreamTurboNormal= new su2double[3];
  }

  /*--- Check if Giles are used with turbo markers ---*/

  if (nMarker_Giles > 0 && !GetBoolTurbomachinery()){
    SU2_MPI::Error("Giles Boundary conditions can only be used with turbomachinery markers", CURRENT_FUNCTION);
  }

  /*--- Check for Boundary condition available for NICFD ---*/

  if (!ideal_gas) {
    if (nMarker_Inlet != 0) {
      SU2_MPI::Error("Riemann Boundary conditions or Giles must be used for inlet and outlet with Not Ideal Compressible Fluids ", CURRENT_FUNCTION);
    }
    if (nMarker_Outlet != 0) {
      SU2_MPI::Error("Riemann Boundary conditions or Giles must be used outlet with Not Ideal Compressible Fluids ", CURRENT_FUNCTION);
    }

    if (nMarker_FarField != 0) {
      SU2_MPI::Error("Riemann Boundary conditions or Giles must be used outlet with Not Ideal Compressible Fluids ", CURRENT_FUNCTION);
    }

  }

  /*--- Check for Boundary condition available for NICF ---*/

  if (ideal_gas) {
    if (SystemMeasurements == US && standard_air) {
      if (Kind_ViscosityModel != SUTHERLAND) {
        SU2_MPI::Error("Only SUTHERLAND viscosity model can be used with US Measurement", CURRENT_FUNCTION);
      }
    }
    if (Kind_ConductivityModel != CONSTANT_PRANDTL ) {
      SU2_MPI::Error("Only CONSTANT_PRANDTL thermal conductivity model can be used with STANDARD_AIR and IDEAL_GAS", CURRENT_FUNCTION);
    }

  }

  /*--- Force number of span-wise section to 1 if 2D case ---*/
  if(val_nDim ==2){
    nSpanWiseSections_User=1;
    Kind_SpanWise= EQUISPACED;
  }

  /*--- Set number of TurboPerformance markers ---*/
  if(nMarker_Turbomachinery > 0){
    if(nMarker_Turbomachinery > 1){
      nMarker_TurboPerformance = nMarker_Turbomachinery + SU2_TYPE::Int(nMarker_Turbomachinery/2) + 1;
    }else{
      nMarker_TurboPerformance = nMarker_Turbomachinery;
    }
  } else {
    nMarker_TurboPerformance = 0;
    nSpanWiseSections =1;
  }

  /*--- Set number of TurboPerformance markers ---*/
  if(nMarker_Turbomachinery != 0){
    nSpan_iZones = new unsigned short[nZone];
  }

  /*--- Set number of TurboPerformance markers ---*/
  if(RampRotatingFrame && !DiscreteAdjoint){
    FinalRotation_Rate_Z = new su2double[nZone];
    for(iZone=0; iZone <nZone; iZone ++){
      FinalRotation_Rate_Z[iZone] = Rotation_Rate_Z[iZone];
      if(abs(FinalRotation_Rate_Z[iZone]) > 0.0){
        Rotation_Rate_Z[iZone] = RampRotatingFrame_Coeff[0];
      }
    }
  }

  if(RampOutletPressure && !DiscreteAdjoint){
    for (iMarker = 0; iMarker < nMarker_Giles; iMarker++){
      if (Kind_Data_Giles[iMarker] == STATIC_PRESSURE || Kind_Data_Giles[iMarker] == STATIC_PRESSURE_1D || Kind_Data_Giles[iMarker] == RADIAL_EQUILIBRIUM ){
        FinalOutletPressure   = Giles_Var1[iMarker];
        Giles_Var1[iMarker] = RampOutletPressure_Coeff[0];
      }
    }
    for (iMarker = 0; iMarker < nMarker_Riemann; iMarker++){
      if (Kind_Data_Riemann[iMarker] == STATIC_PRESSURE || Kind_Data_Riemann[iMarker] == RADIAL_EQUILIBRIUM){
        FinalOutletPressure      = Riemann_Var1[iMarker];
        Riemann_Var1[iMarker] = RampOutletPressure_Coeff[0];
      }
    }
  }

  /*--- Check on extra Relaxation factor for Giles---*/
  if(ExtraRelFacGiles[1] > 0.5){
    ExtraRelFacGiles[1] = 0.5;
  }


  /*--- Set grid movement kind to NO_MOVEMENT if not specified, which means
   that we also set the Grid_Movement flag to false. We initialize to the
   number of zones here, because we are guaranteed to at least have one. ---*/

  if (Kind_GridMovement == NULL) {
    Kind_GridMovement = new unsigned short[nZone];
    for (unsigned short iZone = 0; iZone < nZone; iZone++ )
      Kind_GridMovement[iZone] = NO_MOVEMENT;
    if (Grid_Movement == true) {
      SU2_MPI::Error("GRID_MOVEMENT = YES but no type provided in GRID_MOVEMENT_KIND!!", CURRENT_FUNCTION);
    }
  }

  /*--- If we're solving a purely steady problem with no prescribed grid
   movement (both rotating frame and moving walls can be steady), make sure that
   there is no grid motion ---*/

  if ((Kind_SU2 == SU2_CFD || Kind_SU2 == SU2_SOL) &&
      (Unsteady_Simulation == STEADY) &&
      ((Kind_GridMovement[ZONE_0] != MOVING_WALL) &&
       (Kind_GridMovement[ZONE_0] != ROTATING_FRAME) &&
       (Kind_GridMovement[ZONE_0] != STEADY_TRANSLATION) &&
       (Kind_GridMovement[ZONE_0] != FLUID_STRUCTURE)))
    Grid_Movement = false;

  if ((Kind_SU2 == SU2_CFD || Kind_SU2 == SU2_SOL) &&
      (Unsteady_Simulation == STEADY) &&
      ((Kind_GridMovement[ZONE_0] == MOVING_HTP)))
    Grid_Movement = true;

  /*--- The Line Search should be applied only in the deformation stage. ---*/

  if (Kind_SU2 != SU2_DEF) {
  	Opt_RelaxFactor = 1.0;
  }

  /*--- If it is not specified, set the mesh motion mach number
   equal to the freestream value. ---*/

  if (Grid_Movement && Mach_Motion == 0.0)
    Mach_Motion = Mach;

  /*--- Set the boolean flag if we are in a rotating frame (source term). ---*/

  if (Grid_Movement && Kind_GridMovement[ZONE_0] == ROTATING_FRAME)
    Rotating_Frame = true;
  else
    Rotating_Frame = false;

  /*--- Check the number of moving markers against the number of grid movement
   types provided (should be equal, except that rigid motion and rotating frame
   do not depend on surface specification). ---*/

  if (Grid_Movement &&
      (Kind_GridMovement[ZONE_0] != RIGID_MOTION) &&
      (Kind_GridMovement[ZONE_0] != ROTATING_FRAME) &&
      (Kind_GridMovement[ZONE_0] != MOVING_HTP) &&
      (Kind_GridMovement[ZONE_0] != STEADY_TRANSLATION) &&
      (Kind_GridMovement[ZONE_0] != FLUID_STRUCTURE) &&
      (Kind_GridMovement[ZONE_0] != GUST) &&
      (nGridMovement != nMarker_Moving)) {
    SU2_MPI::Error("Number of GRID_MOVEMENT_KIND must match number of MARKER_MOVING!!", CURRENT_FUNCTION);
  }

  /*--- In case the grid movement parameters have not been declared in the
   config file, set them equal to zero for safety. Also check to make sure
   that for each option, a value has been declared for each moving marker. ---*/

  unsigned short nMoving;
  if (nGridMovement > nZone) nMoving = nGridMovement;
  else nMoving = nZone;

  /*--- Motion Origin: ---*/

  if (Motion_Origin_X == NULL) {
    Motion_Origin_X = new su2double[nMoving];
    for (iZone = 0; iZone < nMoving; iZone++ )
      Motion_Origin_X[iZone] = 0.0;
  } else {
    if (Grid_Movement && (nMotion_Origin_X != nGridMovement)) {
      SU2_MPI::Error("Length of MOTION_ORIGIN_X must match GRID_MOVEMENT_KIND!!", CURRENT_FUNCTION);
    }
  }

  if (Motion_Origin_Y == NULL) {
    Motion_Origin_Y = new su2double[nMoving];
    for (iZone = 0; iZone < nMoving; iZone++ )
      Motion_Origin_Y[iZone] = 0.0;
  } else {
    if (Grid_Movement && (nMotion_Origin_Y != nGridMovement)) {
      SU2_MPI::Error("Length of MOTION_ORIGIN_Y must match GRID_MOVEMENT_KIND!!", CURRENT_FUNCTION);
    }
  }

  if (Motion_Origin_Z == NULL) {
    Motion_Origin_Z = new su2double[nMoving];
    for (iZone = 0; iZone < nMoving; iZone++ )
      Motion_Origin_Z[iZone] = 0.0;
  } else {
    if (Grid_Movement && (nMotion_Origin_Z != nGridMovement)) {
      SU2_MPI::Error("Length of MOTION_ORIGIN_Z must match GRID_MOVEMENT_KIND!!", CURRENT_FUNCTION);
    }
  }

  if (MoveMotion_Origin == NULL) {
    MoveMotion_Origin = new unsigned short[nMoving];
    for (iZone = 0; iZone < nMoving; iZone++ )
      MoveMotion_Origin[iZone] = 0;
  } else {
    if (Grid_Movement && (nMoveMotion_Origin != nGridMovement)) {
      SU2_MPI::Error("Length of MOVE_MOTION_ORIGIN must match GRID_MOVEMENT_KIND!!", CURRENT_FUNCTION);
    }
  }

  /*--- Translation: ---*/

  if (Translation_Rate_X == NULL) {
    Translation_Rate_X = new su2double[nMoving];
    for (iZone = 0; iZone < nMoving; iZone++ )
      Translation_Rate_X[iZone] = 0.0;
  } else {
    if (Grid_Movement && (nTranslation_Rate_X != nGridMovement)) {
      SU2_MPI::Error("Length of TRANSLATION_RATE_X must match GRID_MOVEMENT_KIND!!", CURRENT_FUNCTION);
    }
  }

  if (Translation_Rate_Y == NULL) {
    Translation_Rate_Y = new su2double[nMoving];
    for (iZone = 0; iZone < nMoving; iZone++ )
      Translation_Rate_Y[iZone] = 0.0;
  } else {
    if (Grid_Movement && (nTranslation_Rate_Y != nGridMovement)) {
      SU2_MPI::Error("Length of TRANSLATION_RATE_Y must match GRID_MOVEMENT_KIND!!", CURRENT_FUNCTION);
    }
  }

  if (Translation_Rate_Z == NULL) {
    Translation_Rate_Z = new su2double[nMoving];
    for (iZone = 0; iZone < nMoving; iZone++ )
      Translation_Rate_Z[iZone] = 0.0;
  } else {
    if (Grid_Movement && (nTranslation_Rate_Z != nGridMovement)) {
      SU2_MPI::Error("Length of TRANSLATION_RATE_Z must match GRID_MOVEMENT_KIND!!", CURRENT_FUNCTION);
    }
  }

  /*--- Rotation: ---*/

  if (Rotation_Rate_X == NULL) {
    Rotation_Rate_X = new su2double[nMoving];
    for (iZone = 0; iZone < nMoving; iZone++ )
      Rotation_Rate_X[iZone] = 0.0;
  } else {
    if (Grid_Movement && (nRotation_Rate_X != nGridMovement)) {
      SU2_MPI::Error("Length of ROTATION_RATE_X must match GRID_MOVEMENT_KIND!!", CURRENT_FUNCTION);
    }
  }

  if (Rotation_Rate_Y == NULL) {
    Rotation_Rate_Y = new su2double[nMoving];
    for (iZone = 0; iZone < nMoving; iZone++ )
      Rotation_Rate_Y[iZone] = 0.0;
  } else {
    if (Grid_Movement && (nRotation_Rate_Y != nGridMovement)) {
      SU2_MPI::Error("Length of ROTATION_RATE_Y must match GRID_MOVEMENT_KIND!!", CURRENT_FUNCTION);
    }
  }

  if (Rotation_Rate_Z == NULL) {
    Rotation_Rate_Z = new su2double[nMoving];
    for (iZone = 0; iZone < nMoving; iZone++ )
      Rotation_Rate_Z[iZone] = 0.0;
  } else {
    if (Grid_Movement && (nRotation_Rate_Z != nGridMovement)) {
      SU2_MPI::Error("Length of ROTATION_RATE_Z must match GRID_MOVEMENT_KIND!!", CURRENT_FUNCTION);
    }
  }

  /*--- Pitching: ---*/

  if (Pitching_Omega_X == NULL) {
    Pitching_Omega_X = new su2double[nMoving];
    for (iZone = 0; iZone < nMoving; iZone++ )
      Pitching_Omega_X[iZone] = 0.0;
  } else {
    if (Grid_Movement && (nPitching_Omega_X != nGridMovement)) {
      SU2_MPI::Error("Length of PITCHING_OMEGA_X must match GRID_MOVEMENT_KIND!!", CURRENT_FUNCTION);
    }
  }

  if (Pitching_Omega_Y == NULL) {
    Pitching_Omega_Y = new su2double[nMoving];
    for (iZone = 0; iZone < nMoving; iZone++ )
      Pitching_Omega_Y[iZone] = 0.0;
  } else {
    if (Grid_Movement && (nPitching_Omega_Y != nGridMovement)) {
      SU2_MPI::Error("Length of PITCHING_OMEGA_Y must match GRID_MOVEMENT_KIND!!", CURRENT_FUNCTION);
    }
  }

  if (Pitching_Omega_Z == NULL) {
    Pitching_Omega_Z = new su2double[nMoving];
    for (iZone = 0; iZone < nMoving; iZone++ )
      Pitching_Omega_Z[iZone] = 0.0;
  } else {
    if (Grid_Movement && (nPitching_Omega_Z != nGridMovement)) {
      SU2_MPI::Error("Length of PITCHING_OMEGA_Z must match GRID_MOVEMENT_KIND!!", CURRENT_FUNCTION);
    }
  }

  /*--- Pitching Amplitude: ---*/

  if (Pitching_Ampl_X == NULL) {
    Pitching_Ampl_X = new su2double[nMoving];
    for (iZone = 0; iZone < nMoving; iZone++ )
      Pitching_Ampl_X[iZone] = 0.0;
  } else {
    if (Grid_Movement && (nPitching_Ampl_X != nGridMovement)) {
      SU2_MPI::Error("Length of PITCHING_AMPL_X must match GRID_MOVEMENT_KIND!!", CURRENT_FUNCTION);
    }
  }

  if (Pitching_Ampl_Y == NULL) {
    Pitching_Ampl_Y = new su2double[nMoving];
    for (iZone = 0; iZone < nMoving; iZone++ )
      Pitching_Ampl_Y[iZone] = 0.0;
  } else {
    if (Grid_Movement && (nPitching_Ampl_Y != nGridMovement)) {
      SU2_MPI::Error("Length of PITCHING_AMPL_Y must match GRID_MOVEMENT_KIND!!", CURRENT_FUNCTION);
    }
  }

  if (Pitching_Ampl_Z == NULL) {
    Pitching_Ampl_Z = new su2double[nMoving];
    for (iZone = 0; iZone < nMoving; iZone++ )
      Pitching_Ampl_Z[iZone] = 0.0;
  } else {
    if (Grid_Movement && (nPitching_Ampl_Z != nGridMovement)) {
      SU2_MPI::Error("Length of PITCHING_AMPL_Z must match GRID_MOVEMENT_KIND!!", CURRENT_FUNCTION);
    }
  }

  /*--- Pitching Phase: ---*/

  if (Pitching_Phase_X == NULL) {
    Pitching_Phase_X = new su2double[nMoving];
    for (iZone = 0; iZone < nMoving; iZone++ )
      Pitching_Phase_X[iZone] = 0.0;
  } else {
    if (Grid_Movement && (nPitching_Phase_X != nGridMovement)) {
      SU2_MPI::Error("Length of PITCHING_PHASE_X must match GRID_MOVEMENT_KIND!!", CURRENT_FUNCTION);
    }
  }

  if (Pitching_Phase_Y == NULL) {
    Pitching_Phase_Y = new su2double[nMoving];
    for (iZone = 0; iZone < nMoving; iZone++ )
      Pitching_Phase_Y[iZone] = 0.0;
  } else {
    if (Grid_Movement && (nPitching_Phase_Y != nGridMovement)) {
      SU2_MPI::Error("Length of PITCHING_PHASE_Y must match GRID_MOVEMENT_KIND!!", CURRENT_FUNCTION);
    }
  }

  if (Pitching_Phase_Z == NULL) {
    Pitching_Phase_Z = new su2double[nMoving];
    for (iZone = 0; iZone < nMoving; iZone++ )
      Pitching_Phase_Z[iZone] = 0.0;
  } else {
    if (Grid_Movement && (nPitching_Phase_Z != nGridMovement)) {
      SU2_MPI::Error("Length of PITCHING_PHASE_Z must match GRID_MOVEMENT_KIND!!", CURRENT_FUNCTION);
    }
  }

  /*--- Plunging: ---*/

  if (Plunging_Omega_X == NULL) {
    Plunging_Omega_X = new su2double[nMoving];
    for (iZone = 0; iZone < nMoving; iZone++ )
      Plunging_Omega_X[iZone] = 0.0;
  } else {
    if (Grid_Movement && (nPlunging_Omega_X != nGridMovement)) {
      SU2_MPI::Error("Length of PLUNGING_PHASE_X must match GRID_MOVEMENT_KIND!!", CURRENT_FUNCTION);
    }
  }

  if (Plunging_Omega_Y == NULL) {
    Plunging_Omega_Y = new su2double[nMoving];
    for (iZone = 0; iZone < nMoving; iZone++ )
      Plunging_Omega_Y[iZone] = 0.0;
  } else {
    if (Grid_Movement && (nPlunging_Omega_Y != nGridMovement)) {
      SU2_MPI::Error("Length of PLUNGING_PHASE_Y must match GRID_MOVEMENT_KIND!!", CURRENT_FUNCTION);
    }
  }

  if (Plunging_Omega_Z == NULL) {
    Plunging_Omega_Z = new su2double[nMoving];
    for (iZone = 0; iZone < nMoving; iZone++ )
      Plunging_Omega_Z[iZone] = 0.0;
  } else {
    if (Grid_Movement && (nPlunging_Omega_Z != nGridMovement)) {
      SU2_MPI::Error("Length of PLUNGING_PHASE_Z must match GRID_MOVEMENT_KIND!!", CURRENT_FUNCTION);
    }
  }

  /*--- Plunging Amplitude: ---*/

  if (Plunging_Ampl_X == NULL) {
    Plunging_Ampl_X = new su2double[nMoving];
    for (iZone = 0; iZone < nMoving; iZone++ )
      Plunging_Ampl_X[iZone] = 0.0;
  } else {
    if (Grid_Movement && (nPlunging_Ampl_X != nGridMovement)) {
      SU2_MPI::Error("Length of PLUNGING_AMPL_X must match GRID_MOVEMENT_KIND!!", CURRENT_FUNCTION);
    }
  }

  if (Plunging_Ampl_Y == NULL) {
    Plunging_Ampl_Y = new su2double[nMoving];
    for (iZone = 0; iZone < nMoving; iZone++ )
      Plunging_Ampl_Y[iZone] = 0.0;
  } else {
    if (Grid_Movement && (nPlunging_Ampl_Y != nGridMovement)) {
      SU2_MPI::Error("Length of PLUNGING_AMPL_Y must match GRID_MOVEMENT_KIND!!", CURRENT_FUNCTION);
    }
  }

  if (Plunging_Ampl_Z == NULL) {
    Plunging_Ampl_Z = new su2double[nMoving];
    for (iZone = 0; iZone < nMoving; iZone++ )
      Plunging_Ampl_Z[iZone] = 0.0;
  } else {
    if (Grid_Movement && (nPlunging_Ampl_Z != nGridMovement)) {
      SU2_MPI::Error("Length of PLUNGING_AMPL_Z must match GRID_MOVEMENT_KIND!!", CURRENT_FUNCTION);
    }
  }

  /*-- Setting Harmonic Balance period from the config file */

  if (Unsteady_Simulation == HARMONIC_BALANCE) {
  	HarmonicBalance_Period = GetHarmonicBalance_Period();
  	if (HarmonicBalance_Period < 0)  {
      SU2_MPI::Error("Not a valid value for time period!!", CURRENT_FUNCTION);
  	}
  	/* Initialize the Harmonic balance Frequency pointer */
  	if (Omega_HB == NULL) {
  		Omega_HB = new su2double[nOmega_HB];
  		for (iZone = 0; iZone < nOmega_HB; iZone++ )
  			Omega_HB[iZone] = 0.0;
  	}else {
  		if (nOmega_HB != nTimeInstances) {
        SU2_MPI::Error("Length of omega_HB  must match the number TIME_INSTANCES!!" , CURRENT_FUNCTION);
      }
  	}
  }

    /*--- Use the various rigid-motion input frequencies to determine the period to be used with harmonic balance cases.
     There are THREE types of motion to consider, namely: rotation, pitching, and plunging.
     The largest period of motion is the one to be used for harmonic balance  calculations. ---*/

  /*if (Unsteady_Simulation == HARMONIC_BALANCE) {
      if (!(GetGrid_Movement())) {
          // No grid movement - Time period from config file //
          HarmonicBalance_Period = GetHarmonicBalance_Period();
      }

      else {
          unsigned short N_MOTION_TYPES = 3;
          su2double *periods;
          periods = new su2double[N_MOTION_TYPES];

          //--- rotation: ---//

          su2double Omega_mag_rot = sqrt(pow(Rotation_Rate_X[ZONE_0],2)+pow(Rotation_Rate_Y[ZONE_0],2)+pow(Rotation_Rate_Z[ZONE_0],2));
          if (Omega_mag_rot > 0)
              periods[0] = 2*PI_NUMBER/Omega_mag_rot;
          else
              periods[0] = 0.0;

          //--- pitching: ---//

          su2double Omega_mag_pitch = sqrt(pow(Pitching_Omega_X[ZONE_0],2)+pow(Pitching_Omega_Y[ZONE_0],2)+pow(Pitching_Omega_Z[ZONE_0],2));
          if (Omega_mag_pitch > 0)
              periods[1] = 2*PI_NUMBER/Omega_mag_pitch;
          else
              periods[1] = 0.0;

          //--- plunging: ---//

          su2double Omega_mag_plunge = sqrt(pow(Plunging_Omega_X[ZONE_0],2)+pow(Plunging_Omega_Y[ZONE_0],2)+pow(Plunging_Omega_Z[ZONE_0],2));
          if (Omega_mag_plunge > 0)
              periods[2] = 2*PI_NUMBER/Omega_mag_plunge;
          else
              periods[2] = 0.0;

          //--- determine which period is largest ---//

          unsigned short iVar;
          HarmonicBalance_Period = 0.0;
          for (iVar = 0; iVar < N_MOTION_TYPES; iVar++) {
              if (periods[iVar] > HarmonicBalance_Period)
                  HarmonicBalance_Period = periods[iVar];
          }

          delete periods;
      }

  }*/




  /*--- Initialize the RefOriginMoment Pointer ---*/

  RefOriginMoment = NULL;
  RefOriginMoment = new su2double[3];
  RefOriginMoment[0] = 0.0; RefOriginMoment[1] = 0.0; RefOriginMoment[2] = 0.0;

  /*--- In case the moment origin coordinates have not been declared in the
   config file, set them equal to zero for safety. Also check to make sure
   that for each marker, a value has been declared for the moment origin.
   Unless only one value was specified, then set this value for all the markers
   being monitored. ---*/


  if ((nRefOriginMoment_X != nRefOriginMoment_Y) || (nRefOriginMoment_X != nRefOriginMoment_Z) ) {
    SU2_MPI::Error("ERROR: Length of REF_ORIGIN_MOMENT_X, REF_ORIGIN_MOMENT_Y and REF_ORIGIN_MOMENT_Z must be the same!!", CURRENT_FUNCTION);
  }

  if (RefOriginMoment_X == NULL) {
    RefOriginMoment_X = new su2double[nMarker_Monitoring];
    for (iMarker = 0; iMarker < nMarker_Monitoring; iMarker++ )
      RefOriginMoment_X[iMarker] = 0.0;
  } else {
    if (nRefOriginMoment_X == 1) {

      su2double aux_RefOriginMoment_X = RefOriginMoment_X[0];
      delete [] RefOriginMoment_X;
      RefOriginMoment_X = new su2double[nMarker_Monitoring];
      nRefOriginMoment_X = nMarker_Monitoring;

      for (iMarker = 0; iMarker < nMarker_Monitoring; iMarker++ )
        RefOriginMoment_X[iMarker] = aux_RefOriginMoment_X;
    }
    else if (nRefOriginMoment_X != nMarker_Monitoring) {
      SU2_MPI::Error("ERROR: Length of REF_ORIGIN_MOMENT_X must match number of Monitoring Markers!!", CURRENT_FUNCTION);
    }
  }

  if (RefOriginMoment_Y == NULL) {
    RefOriginMoment_Y = new su2double[nMarker_Monitoring];
    for (iMarker = 0; iMarker < nMarker_Monitoring; iMarker++ )
      RefOriginMoment_Y[iMarker] = 0.0;
  } else {
    if (nRefOriginMoment_Y == 1) {

      su2double aux_RefOriginMoment_Y = RefOriginMoment_Y[0];
      delete [] RefOriginMoment_Y;
      RefOriginMoment_Y = new su2double[nMarker_Monitoring];
      nRefOriginMoment_Y = nMarker_Monitoring;

      for (iMarker = 0; iMarker < nMarker_Monitoring; iMarker++ )
        RefOriginMoment_Y[iMarker] = aux_RefOriginMoment_Y;
    }
    else if (nRefOriginMoment_Y != nMarker_Monitoring) {
      SU2_MPI::Error("ERROR: Length of REF_ORIGIN_MOMENT_Y must match number of Monitoring Markers!!", CURRENT_FUNCTION);
    }
  }

  if (RefOriginMoment_Z == NULL) {
    RefOriginMoment_Z = new su2double[nMarker_Monitoring];
    for (iMarker = 0; iMarker < nMarker_Monitoring; iMarker++ )
      RefOriginMoment_Z[iMarker] = 0.0;
  } else {
    if (nRefOriginMoment_Z == 1) {

      su2double aux_RefOriginMoment_Z = RefOriginMoment_Z[0];
      delete [] RefOriginMoment_Z;
      RefOriginMoment_Z = new su2double[nMarker_Monitoring];
      nRefOriginMoment_Z = nMarker_Monitoring;

      for (iMarker = 0; iMarker < nMarker_Monitoring; iMarker++ )
        RefOriginMoment_Z[iMarker] = aux_RefOriginMoment_Z;
    }
    else if (nRefOriginMoment_Z != nMarker_Monitoring) {
      SU2_MPI::Error("ERROR: Length of REF_ORIGIN_MOMENT_Z must match number of Monitoring Markers!!", CURRENT_FUNCTION);
    }
  }

  /*--- Set the boolean flag if we are carrying out an aeroelastic simulation. ---*/

  if (Grid_Movement && (Kind_GridMovement[ZONE_0] == AEROELASTIC || Kind_GridMovement[ZONE_0] == AEROELASTIC_RIGID_MOTION)) Aeroelastic_Simulation = true;
  else Aeroelastic_Simulation = false;

  /*--- Initializing the size for the solutions of the Aeroelastic problem. ---*/


  if (Grid_Movement && Aeroelastic_Simulation) {
    Aeroelastic_np1.resize(nMarker_Monitoring);
    Aeroelastic_n.resize(nMarker_Monitoring);
    Aeroelastic_n1.resize(nMarker_Monitoring);
    for (iMarker = 0; iMarker < nMarker_Monitoring; iMarker++) {
      Aeroelastic_np1[iMarker].resize(2);
      Aeroelastic_n[iMarker].resize(2);
      Aeroelastic_n1[iMarker].resize(2);
      for (int i =0; i<2; i++) {
        Aeroelastic_np1[iMarker][i].resize(2);
        Aeroelastic_n[iMarker][i].resize(2);
        Aeroelastic_n1[iMarker][i].resize(2);
        for (int j=0; j<2; j++) {
          Aeroelastic_np1[iMarker][i][j] = 0.0;
          Aeroelastic_n[iMarker][i][j] = 0.0;
          Aeroelastic_n1[iMarker][i][j] = 0.0;
        }
      }
    }
  }

  /*--- Allocate memory for the plunge and pitch and initialized them to zero ---*/

  if (Grid_Movement && Aeroelastic_Simulation) {
    Aeroelastic_pitch = new su2double[nMarker_Monitoring];
    Aeroelastic_plunge = new su2double[nMarker_Monitoring];
    for (iMarker = 0; iMarker < nMarker_Monitoring; iMarker++ ) {
      Aeroelastic_pitch[iMarker] = 0.0;
      Aeroelastic_plunge[iMarker] = 0.0;
    }
  }

  /*--- Fluid-Structure Interaction problems ---*/

  if (FSI_Problem) {
    if ((Dynamic_Analysis == STATIC) && (Unsteady_Simulation == STEADY)) {
      Kind_GridMovement[val_izone] = FLUID_STRUCTURE_STATIC;
      Grid_Movement = false;
    }
    else{
      Kind_GridMovement[val_izone] = FLUID_STRUCTURE;
      Grid_Movement = true;
    }
  }

  if (MGCycle == FULLMG_CYCLE) FinestMesh = nMGLevels;
  else FinestMesh = MESH_0;

  if ((Kind_Solver == NAVIER_STOKES) &&
      (Kind_Turb_Model != NONE))
    Kind_Solver = RANS;
  
  if (Kind_Solver == EULER) Kind_Turb_Model = NONE;

  Kappa_2nd_Flow    = Kappa_Flow[0];
  Kappa_4th_Flow    = Kappa_Flow[1];
  Kappa_2nd_AdjFlow = Kappa_AdjFlow[0];
  Kappa_4th_AdjFlow = Kappa_AdjFlow[1];
  Kappa_2nd_Heat = Kappa_Heat[0];
  Kappa_4th_Heat = Kappa_Heat[1];
  
  /*--- Make the MG_PreSmooth, MG_PostSmooth, and MG_CorrecSmooth
   arrays consistent with nMGLevels ---*/

  unsigned short * tmp_smooth = new unsigned short[nMGLevels+1];

  if ((nMG_PreSmooth != nMGLevels+1) && (nMG_PreSmooth != 0)) {
    if (nMG_PreSmooth > nMGLevels+1) {

      /*--- Truncate by removing unnecessary elements at the end ---*/

      for (unsigned int i = 0; i <= nMGLevels; i++)
        tmp_smooth[i] = MG_PreSmooth[i];
      delete [] MG_PreSmooth;
      MG_PreSmooth=NULL;
    } else {

      /*--- Add additional elements equal to last element ---*/

      for (unsigned int i = 0; i < nMG_PreSmooth; i++)
        tmp_smooth[i] = MG_PreSmooth[i];
      for (unsigned int i = nMG_PreSmooth; i <= nMGLevels; i++)
        tmp_smooth[i] = MG_PreSmooth[nMG_PreSmooth-1];
      delete [] MG_PreSmooth;
      MG_PreSmooth=NULL;
    }

    nMG_PreSmooth = nMGLevels+1;
    MG_PreSmooth = new unsigned short[nMG_PreSmooth];
    for (unsigned int i = 0; i < nMG_PreSmooth; i++)
      MG_PreSmooth[i] = tmp_smooth[i];
  }
  if ((nMGLevels != 0) && (nMG_PreSmooth == 0)) {
    delete [] MG_PreSmooth;
    nMG_PreSmooth = nMGLevels+1;
    MG_PreSmooth = new unsigned short[nMG_PreSmooth];
    for (unsigned int i = 0; i < nMG_PreSmooth; i++)
      MG_PreSmooth[i] = i+1;
  }

  if ((nMG_PostSmooth != nMGLevels+1) && (nMG_PostSmooth != 0)) {
    if (nMG_PostSmooth > nMGLevels+1) {

      /*--- Truncate by removing unnecessary elements at the end ---*/

      for (unsigned int i = 0; i <= nMGLevels; i++)
        tmp_smooth[i] = MG_PostSmooth[i];
      delete [] MG_PostSmooth;
      MG_PostSmooth=NULL;
    } else {

      /*--- Add additional elements equal to last element ---*/

      for (unsigned int i = 0; i < nMG_PostSmooth; i++)
        tmp_smooth[i] = MG_PostSmooth[i];
      for (unsigned int i = nMG_PostSmooth; i <= nMGLevels; i++)
        tmp_smooth[i] = MG_PostSmooth[nMG_PostSmooth-1];
      delete [] MG_PostSmooth;
      MG_PostSmooth=NULL;
    }

    nMG_PostSmooth = nMGLevels+1;
    MG_PostSmooth = new unsigned short[nMG_PostSmooth];
    for (unsigned int i = 0; i < nMG_PostSmooth; i++)
      MG_PostSmooth[i] = tmp_smooth[i];

  }

  if ((nMGLevels != 0) && (nMG_PostSmooth == 0)) {
    delete [] MG_PostSmooth;
    nMG_PostSmooth = nMGLevels+1;
    MG_PostSmooth = new unsigned short[nMG_PostSmooth];
    for (unsigned int i = 0; i < nMG_PostSmooth; i++)
      MG_PostSmooth[i] = 0;
  }

  if ((nMG_CorrecSmooth != nMGLevels+1) && (nMG_CorrecSmooth != 0)) {
    if (nMG_CorrecSmooth > nMGLevels+1) {

      /*--- Truncate by removing unnecessary elements at the end ---*/

      for (unsigned int i = 0; i <= nMGLevels; i++)
        tmp_smooth[i] = MG_CorrecSmooth[i];
      delete [] MG_CorrecSmooth;
      MG_CorrecSmooth = NULL;
    } else {

      /*--- Add additional elements equal to last element ---*/

      for (unsigned int i = 0; i < nMG_CorrecSmooth; i++)
        tmp_smooth[i] = MG_CorrecSmooth[i];
      for (unsigned int i = nMG_CorrecSmooth; i <= nMGLevels; i++)
        tmp_smooth[i] = MG_CorrecSmooth[nMG_CorrecSmooth-1];
      delete [] MG_CorrecSmooth;
      MG_CorrecSmooth = NULL;
    }
    nMG_CorrecSmooth = nMGLevels+1;
    MG_CorrecSmooth = new unsigned short[nMG_CorrecSmooth];
    for (unsigned int i = 0; i < nMG_CorrecSmooth; i++)
      MG_CorrecSmooth[i] = tmp_smooth[i];
  }

  if ((nMGLevels != 0) && (nMG_CorrecSmooth == 0)) {
    delete [] MG_CorrecSmooth;
    nMG_CorrecSmooth = nMGLevels+1;
    MG_CorrecSmooth = new unsigned short[nMG_CorrecSmooth];
    for (unsigned int i = 0; i < nMG_CorrecSmooth; i++)
      MG_CorrecSmooth[i] = 0;
  }

  /*--- Override MG Smooth parameters ---*/

  if (nMG_PreSmooth != 0) MG_PreSmooth[MESH_0] = 1;
  if (nMG_PostSmooth != 0) {
    MG_PostSmooth[MESH_0] = 0;
    MG_PostSmooth[nMGLevels] = 0;
  }
  if (nMG_CorrecSmooth != 0) MG_CorrecSmooth[nMGLevels] = 0;

  if (Restart) MGCycle = V_CYCLE;

  if (ContinuousAdjoint) {
    if (Kind_Solver == EULER) Kind_Solver = ADJ_EULER;
    if (Kind_Solver == NAVIER_STOKES) Kind_Solver = ADJ_NAVIER_STOKES;
    if (Kind_Solver == RANS) Kind_Solver = ADJ_RANS;
  }

  nCFL = nMGLevels+1;
  CFL = new su2double[nCFL];
  CFL[0] = CFLFineGrid;

  /*--- Evaluate when the Cl should be evaluated ---*/

  Iter_Fixed_CL        = SU2_TYPE::Int(nExtIter / (su2double(Update_Alpha)+1));
  Iter_Fixed_CM        = SU2_TYPE::Int(nExtIter / (su2double(Update_iH)+1));
  Iter_Fixed_NetThrust = SU2_TYPE::Int(nExtIter / (su2double(Update_BCThrust)+1));

  /*--- Setting relaxation factor and CFL for the adjoint runs ---*/

  if (ContinuousAdjoint) {
    Relaxation_Factor_Flow = Relaxation_Factor_AdjFlow;
    CFL[0] = CFL[0] * CFLRedCoeff_AdjFlow;
    CFL_AdaptParam[2] *= CFLRedCoeff_AdjFlow;
    CFL_AdaptParam[3] *= CFLRedCoeff_AdjFlow;
    Iter_Fixed_CL = SU2_TYPE::Int(su2double (Iter_Fixed_CL) / CFLRedCoeff_AdjFlow);
    Iter_Fixed_CM = SU2_TYPE::Int(su2double (Iter_Fixed_CM) / CFLRedCoeff_AdjFlow);
    Iter_Fixed_NetThrust = SU2_TYPE::Int(su2double (Iter_Fixed_NetThrust) / CFLRedCoeff_AdjFlow);
  }

  if ((DiscreteAdjoint) && (Inconsistent_Disc)) {
    Kind_ConvNumScheme_Flow = Kind_ConvNumScheme_AdjFlow;
    Kind_Centered_Flow = Kind_Centered_AdjFlow;
    Kind_Upwind_Flow = Kind_Upwind_AdjFlow;
    Kappa_Flow[0] = Kappa_AdjFlow[0];
    Kappa_Flow[1] = Kappa_AdjFlow[1];
  }
  
  if (Iter_Fixed_CL == 0) { Iter_Fixed_CL = nExtIter+1; Update_Alpha = 0; }
  if (Iter_Fixed_CM == 0) { Iter_Fixed_CM = nExtIter+1; Update_iH = 0; }
  if (Iter_Fixed_NetThrust == 0) { Iter_Fixed_NetThrust = nExtIter+1; Update_BCThrust = 0; }

  for (iCFL = 1; iCFL < nCFL; iCFL++)
    CFL[iCFL] = CFL[iCFL-1];

  if (nRKStep == 0) {
    nRKStep = 1;
    RK_Alpha_Step = new su2double[1]; RK_Alpha_Step[0] = 1.0;
  }

  /* Correct the number of time levels for time accurate local time
     stepping, if needed.  */
  if (nLevels_TimeAccurateLTS == 0)  nLevels_TimeAccurateLTS =  1;
  if (nLevels_TimeAccurateLTS  > 15) nLevels_TimeAccurateLTS = 15;

  /* Check that no time accurate local time stepping is specified for time
     integration schemes other than ADER. */
  if (Kind_TimeIntScheme_FEM_Flow != ADER_DG && nLevels_TimeAccurateLTS != 1) {

    if (rank==MASTER_NODE) {
      cout << endl << "WARNING: "
           << nLevels_TimeAccurateLTS << " levels specified for time accurate local time stepping." << endl
           << "Time accurate local time stepping is only possible for ADER, hence this option is not used." << endl
           << endl;
    }

    nLevels_TimeAccurateLTS = 1;
  }

  if (Kind_TimeIntScheme_FEM_Flow == ADER_DG) {

    Unsteady_Simulation = TIME_STEPPING;  // Only time stepping for ADER.

    /* If time accurate local time stepping is used, make sure that an unsteady
       CFL is specified. If not, terminate. */
    if (nLevels_TimeAccurateLTS != 1) {
      if(Unst_CFL == 0.0)
        SU2_MPI::Error("ERROR: Unsteady CFL not specified for time accurate local time stepping.",
                       CURRENT_FUNCTION);
    }

    /* Determine the location of the ADER time DOFs, which are the Gauss-Legendre
       integration points corresponding to the number of time DOFs. */
    vector<su2double> GLPoints(nTimeDOFsADER_DG), GLWeights(nTimeDOFsADER_DG);
    CGaussJacobiQuadrature GaussJacobi;
    GaussJacobi.GetQuadraturePoints(0.0, 0.0, -1.0, 1.0, GLPoints, GLWeights);

    TimeDOFsADER_DG = new su2double[nTimeDOFsADER_DG];
    for(unsigned short i=0; i<nTimeDOFsADER_DG; ++i)
      TimeDOFsADER_DG[i] = GLPoints[i];

    /* Determine the number of integration points in time, their locations
       on the interval [-1..1] and their integration weights. */
    unsigned short orderExact = ceil(Quadrature_Factor_Time_ADER_DG*(nTimeDOFsADER_DG-1));
    nTimeIntegrationADER_DG = orderExact/2 + 1;
    nTimeIntegrationADER_DG = max(nTimeIntegrationADER_DG, nTimeDOFsADER_DG);
    GLPoints.resize(nTimeIntegrationADER_DG);
    GLWeights.resize(nTimeIntegrationADER_DG);
    GaussJacobi.GetQuadraturePoints(0.0, 0.0, -1.0, 1.0, GLPoints, GLWeights);

    TimeIntegrationADER_DG    = new su2double[nTimeIntegrationADER_DG];
    WeightsIntegrationADER_DG = new su2double[nTimeIntegrationADER_DG];
    for(unsigned short i=0; i<nTimeIntegrationADER_DG; ++i) {
      TimeIntegrationADER_DG[i]    = GLPoints[i];
      WeightsIntegrationADER_DG[i] = GLWeights[i];
    }
  }

  if (nIntCoeffs == 0) {
    nIntCoeffs = 2;
    Int_Coeffs = new su2double[2]; Int_Coeffs[0] = 0.25; Int_Coeffs[1] = 0.5;
  }
  
  if (nElasticityMod == 0) {
  nElasticityMod = 1;
  ElasticityMod = new su2double[1]; ElasticityMod[0] = 2E11;
  }

  if (nPoissonRatio == 0) {
  nPoissonRatio = 1;
  PoissonRatio = new su2double[1]; PoissonRatio[0] = 0.30;
  }

  if (nMaterialDensity == 0) {
  nMaterialDensity = 1;
  MaterialDensity = new su2double[1]; MaterialDensity[0] = 7854;
  }

  if (nElectric_Constant == 0) {
  nElectric_Constant = 1;
  Electric_Constant = new su2double[1]; Electric_Constant[0] = 0.0;
  }

  if (nElectric_Field == 0) {
	nElectric_Field = 1;
	Electric_Field_Mod = new su2double[1]; Electric_Field_Mod[0] = 0.0;
  }

  if (nDim_RefNode == 0) {
  nDim_RefNode = 3;
  RefNode_Displacement = new su2double[3];
  RefNode_Displacement[0] = 0.0; RefNode_Displacement[1] = 0.0; RefNode_Displacement[2] = 0.0;
  }

  if (nDim_Electric_Field == 0) {
	nDim_Electric_Field = 2;
	Electric_Field_Dir = new su2double[2]; Electric_Field_Dir[0] = 0.0;  Electric_Field_Dir[1] = 1.0;
  }

  if ((Kind_SU2 == SU2_CFD) && (Kind_Solver == NO_SOLVER)) {
    SU2_MPI::Error("PHYSICAL_PROBLEM must be set in the configuration file", CURRENT_FUNCTION);
  }

  /*--- Set a flag for viscous simulations ---*/

  Viscous = (( Kind_Solver == NAVIER_STOKES          ) ||
             ( Kind_Solver == ADJ_NAVIER_STOKES      ) ||
             ( Kind_Solver == RANS                   ) ||
             ( Kind_Solver == ADJ_RANS               ) ||
             ( Kind_Solver == FEM_NAVIER_STOKES      ) ||
             ( Kind_Solver == FEM_RANS               ) ||
             ( Kind_Solver == FEM_LES                ));

  /*--- To avoid boundary intersections, let's add a small constant to the planes. ---*/

  Stations_Bounds[0] += EPS;
  Stations_Bounds[1] += EPS;

  for (unsigned short iSections = 0; iSections < nLocationStations; iSections++) {
    LocationStations[iSections] += EPS;
  }

  /*--- Length based parameter for slope limiters uses a default value of
   0.1m ---*/
  
  RefElemLength = 1.0;
  if (SystemMeasurements == US) RefElemLength /= 0.3048;

  /*--- Re-scale the length based parameters. The US system uses feet,
   but SU2 assumes that the grid is in inches ---*/

  if ((SystemMeasurements == US) && (Kind_SU2 == SU2_CFD)) {

    for (iMarker = 0; iMarker < nMarker_Monitoring; iMarker++) {
      RefOriginMoment_X[iMarker] = RefOriginMoment_X[iMarker]/12.0;
      RefOriginMoment_Y[iMarker] = RefOriginMoment_Y[iMarker]/12.0;
      RefOriginMoment_Z[iMarker] = RefOriginMoment_Z[iMarker]/12.0;
    }

    for (iMarker = 0; iMarker < nGridMovement; iMarker++) {
      Motion_Origin_X[iMarker] = Motion_Origin_X[iMarker]/12.0;
      Motion_Origin_Y[iMarker] = Motion_Origin_Y[iMarker]/12.0;
      Motion_Origin_Z[iMarker] = Motion_Origin_Z[iMarker]/12.0;
    }

    RefLength = RefLength/12.0;

    if ((val_nDim == 2) && (!Axisymmetric)) RefArea = RefArea/12.0;
    else RefArea = RefArea/144.0;
    Length_Reynolds = Length_Reynolds/12.0;
    Highlite_Area = Highlite_Area/144.0;
    SemiSpan = SemiSpan/12.0;

    EA_IntLimit[0] = EA_IntLimit[0]/12.0;
    EA_IntLimit[1] = EA_IntLimit[1]/12.0;
    EA_IntLimit[2] = EA_IntLimit[2]/12.0;
    
    if (Geo_Description != NACELLE) {
      for (unsigned short iSections = 0; iSections < nLocationStations; iSections++) {
        LocationStations[iSections] = LocationStations[iSections]/12.0;
      }
    }

    Stations_Bounds[0] = Stations_Bounds[0]/12.0;
    Stations_Bounds[1] = Stations_Bounds[1]/12.0;

    SubsonicEngine_Cyl[0] = SubsonicEngine_Cyl[0]/12.0;
    SubsonicEngine_Cyl[1] = SubsonicEngine_Cyl[1]/12.0;
    SubsonicEngine_Cyl[2] = SubsonicEngine_Cyl[2]/12.0;
    SubsonicEngine_Cyl[3] = SubsonicEngine_Cyl[3]/12.0;
    SubsonicEngine_Cyl[4] = SubsonicEngine_Cyl[4]/12.0;
    SubsonicEngine_Cyl[5] = SubsonicEngine_Cyl[5]/12.0;
    SubsonicEngine_Cyl[6] = SubsonicEngine_Cyl[6]/12.0;

  }

  if ((Kind_Turb_Model != SA) && (Kind_Trans_Model == BC)){
    SU2_MPI::Error("BC transition model currently only available in combination with SA turbulence model!", CURRENT_FUNCTION);
  }

  /*--- Check for constant lift mode. Initialize the update flag for
   the AoA with each iteration to false  ---*/

  if (Fixed_CL_Mode) Update_AoA = false;
  if (Fixed_CM_Mode) Update_HTPIncidence = false;

  if (DirectDiff != NO_DERIVATIVE) {
#if !defined COMPLEX_TYPE && !defined ADOLC_FORWARD_TYPE && !defined CODI_FORWARD_TYPE
      if (Kind_SU2 == SU2_CFD) {
        SU2_MPI::Error(string("SU2_CFD: Config option DIRECT_DIFF= YES requires AD or complex support!\n") +
                       string("Please use SU2_CFD_DIRECTDIFF (configuration/compilation is done using the preconfigure.py script)."),
                       CURRENT_FUNCTION);
      }
#endif
    /*--- Initialize the derivative values ---*/
    switch (DirectDiff) {
      case D_MACH:
        SU2_TYPE::SetDerivative(Mach, 1.0);
        break;
      case D_AOA:
        SU2_TYPE::SetDerivative(AoA, 1.0);
        break;
      case D_SIDESLIP:
        SU2_TYPE::SetDerivative(AoS, 1.0);
        break;
      case D_REYNOLDS:
        SU2_TYPE::SetDerivative(Reynolds, 1.0);
        break;
      case D_TURB2LAM:
       SU2_TYPE::SetDerivative(Turb2LamViscRatio_FreeStream, 1.0);
        break;
      default:
        /*--- All other cases are handled in the specific solver ---*/
        break;
      }
  }

#if defined CODI_REVERSE_TYPE
  AD_Mode = YES;

  AD::PreaccEnabled = AD_Preaccumulation;

#else
  if (AD_Mode == YES) {
    SU2_MPI::Error(string("AUTO_DIFF=YES requires Automatic Differentiation support.\n") +
                   string("Please use correct executables (configuration/compilation is done using the preconfigure.py script)."),
                   CURRENT_FUNCTION);
  }
#endif

  if (DiscreteAdjoint) {
#if !defined CODI_REVERSE_TYPE
    if (Kind_SU2 == SU2_CFD) {
      SU2_MPI::Error(string("SU2_CFD: Config option MATH_PROBLEM= DISCRETE_ADJOINT requires AD support!\n") +
                     string("Please use SU2_CFD_AD (configuration/compilation is done using the preconfigure.py script)."),
                     CURRENT_FUNCTION);
    }
#endif

    /*--- Disable writing of limiters if enabled ---*/
    Wrt_Limiters = false;

    if (Unsteady_Simulation) {

      Restart_Flow = false;

      if (Grid_Movement) {
        SU2_MPI::Error("Dynamic mesh movement currently not supported for the discrete adjoint solver.", CURRENT_FUNCTION);
      }

      if (Unst_AdjointIter- long(nExtIter) < 0){
        SU2_MPI::Error(string("Invalid iteration number requested for unsteady adjoint.\n" ) +
                       string("Make sure EXT_ITER is larger or equal than UNST_ADJ_ITER."),
                       CURRENT_FUNCTION);
      }

      /*--- If the averaging interval is not set, we average over all time-steps ---*/

      if (Iter_Avg_Objective == 0.0) {
        Iter_Avg_Objective = nExtIter;
      }

    }

    switch(Kind_Solver) {
      case EULER:
        Kind_Solver = DISC_ADJ_EULER;
        break;
      case RANS:
        Kind_Solver = DISC_ADJ_RANS;
        break;
      case NAVIER_STOKES:
        Kind_Solver = DISC_ADJ_NAVIER_STOKES;
        break;
      case FEM_EULER :
        Kind_Solver = DISC_ADJ_DG_EULER;
        break;
      case FEM_RANS :
        Kind_Solver = DISC_ADJ_DG_RANS;
        break;
      case FEM_NAVIER_STOKES : 
        Kind_Solver = DISC_ADJ_DG_NS;
        break;
      case FEM_ELASTICITY:
        Kind_Solver = DISC_ADJ_FEM;
        break;
      default:
        break;
    }

    RampOutletPressure = false;
    RampRotatingFrame = false;
  }
  
  delete [] tmp_smooth;

  /*--- Make sure that implicit time integration is disabled
        for the FEM fluid solver (numerics). ---*/
  if ((Kind_Solver == FEM_EULER) ||
      (Kind_Solver == FEM_NAVIER_STOKES) ||
      (Kind_Solver == FEM_RANS)) {
     Kind_TimeIntScheme_Flow = Kind_TimeIntScheme_FEM_Flow;
  }

  /*--- Set up the time stepping / unsteady CFL options. ---*/
  if ((Unsteady_Simulation == TIME_STEPPING) && (Unst_CFL != 0.0)) {
    for (iCFL = 0; iCFL < nCFL; iCFL++)
      CFL[iCFL] = Unst_CFL;
  }


  /*--- If it is a fixed mode problem, then we will add 100 iterations to
    evaluate the derivatives with respect to a change in the AoA and CL ---*/

  if (!ContinuousAdjoint & !DiscreteAdjoint) {
  	if ((Fixed_CL_Mode) || (Fixed_CM_Mode)) {
    ConvCriteria = RESIDUAL;
  		nExtIter += Iter_dCL_dAlpha;
  		OrderMagResidual = 24;
  		MinLogResidual = -24;
  	}
  }

  /*--- If there are not design variables defined in the file ---*/

  if (nDV == 0) {
    nDV = 1;
    Design_Variable = new unsigned short [nDV];
    Design_Variable[0] = NO_DEFORMATION;
  }

}

void CConfig::SetMarkers(unsigned short val_software) {

  unsigned short iMarker_All, iMarker_CfgFile, iMarker_Euler, iMarker_Custom,
  iMarker_FarField, iMarker_SymWall, iMarker_PerBound,
  iMarker_NearFieldBound, iMarker_InterfaceBound, iMarker_Fluid_InterfaceBound, iMarker_Dirichlet,
  iMarker_Inlet, iMarker_Riemann, iMarker_Giles, iMarker_Outlet, iMarker_Isothermal,
  iMarker_HeatFlux, iMarker_EngineInflow, iMarker_EngineExhaust, iMarker_Damper,
  iMarker_Displacement, iMarker_Load, iMarker_FlowLoad, iMarker_Neumann, iMarker_Internal,
  iMarker_Monitoring, iMarker_Designing, iMarker_GeoEval, iMarker_Plotting, iMarker_Analyze,
  iMarker_DV, iMarker_Moving, iMarker_PyCustom, iMarker_Supersonic_Inlet, iMarker_Supersonic_Outlet,
  iMarker_Clamped, iMarker_ZoneInterface, iMarker_CHTInterface, iMarker_Load_Dir, iMarker_Disp_Dir, iMarker_Load_Sine,
  iMarker_ActDiskInlet, iMarker_ActDiskOutlet,
  iMarker_Turbomachinery, iMarker_MixingPlaneInterface;

  int size = SINGLE_NODE;

#ifdef HAVE_MPI
  if (val_software != SU2_MSH)
    SU2_MPI::Comm_size(MPI_COMM_WORLD, &size);
#endif

  /*--- Compute the total number of markers in the config file ---*/

  nMarker_CfgFile = nMarker_Euler + nMarker_FarField + nMarker_SymWall +
  nMarker_PerBound + nMarker_NearFieldBound + nMarker_Fluid_InterfaceBound +
  nMarker_InterfaceBound + nMarker_CHTInterface + nMarker_Dirichlet + nMarker_Neumann + nMarker_Inlet + nMarker_Riemann +
  nMarker_Giles + nMarker_Outlet + nMarker_Isothermal + nMarker_HeatFlux +
  nMarker_EngineInflow + nMarker_EngineExhaust + nMarker_Internal +
  nMarker_Supersonic_Inlet + nMarker_Supersonic_Outlet + nMarker_Displacement + nMarker_Load +
  nMarker_FlowLoad + nMarker_Custom + nMarker_Damper +
  nMarker_Clamped + nMarker_Load_Sine + nMarker_Load_Dir + nMarker_Disp_Dir +
  nMarker_ActDiskInlet + nMarker_ActDiskOutlet;
  
  /*--- Add the possible send/receive domains ---*/

  nMarker_Max = nMarker_CfgFile + OVERHEAD*size;

  /*--- Basic dimensionalization of the markers (worst scenario) ---*/

  nMarker_All = nMarker_Max;

  /*--- Allocate the memory (markers in each domain) ---*/

  Marker_All_TagBound             = new string[nMarker_All];			// Store the tag that correspond with each marker.
  Marker_All_SendRecv             = new short[nMarker_All];				// +#domain (send), -#domain (receive).
  Marker_All_KindBC               = new unsigned short[nMarker_All];	// Store the kind of boundary condition.
  Marker_All_Monitoring           = new unsigned short[nMarker_All];	// Store whether the boundary should be monitored.
  Marker_All_Designing            = new unsigned short[nMarker_All];    // Store whether the boundary should be designed.
  Marker_All_Plotting             = new unsigned short[nMarker_All];	// Store whether the boundary should be plotted.
  Marker_All_Analyze              = new unsigned short[nMarker_All];	// Store whether the boundary should be plotted.
  Marker_All_ZoneInterface        = new unsigned short[nMarker_All];	// Store whether the boundary is in the FSI interface.
  Marker_All_GeoEval              = new unsigned short[nMarker_All];	// Store whether the boundary should be geometry evaluation.
  Marker_All_DV                   = new unsigned short[nMarker_All];	// Store whether the boundary should be affected by design variables.
  Marker_All_Moving               = new unsigned short[nMarker_All];	// Store whether the boundary should be in motion.
  Marker_All_PyCustom             = new unsigned short[nMarker_All];    // Store whether the boundary is Python customizable.
  Marker_All_PerBound             = new short[nMarker_All];		// Store whether the boundary belongs to a periodic boundary.
  Marker_All_Turbomachinery       = new unsigned short[nMarker_All];	// Store whether the boundary is in needed for Turbomachinery computations.
  Marker_All_TurbomachineryFlag   = new unsigned short[nMarker_All];	// Store whether the boundary has a flag for Turbomachinery computations.
  Marker_All_MixingPlaneInterface = new unsigned short[nMarker_All];	// Store whether the boundary has a in the MixingPlane interface.


  for (iMarker_All = 0; iMarker_All < nMarker_All; iMarker_All++) {
    Marker_All_TagBound[iMarker_All]             = "SEND_RECEIVE";
    Marker_All_SendRecv[iMarker_All]             = 0;
    Marker_All_KindBC[iMarker_All]               = 0;
    Marker_All_Monitoring[iMarker_All]           = 0;
    Marker_All_GeoEval[iMarker_All]              = 0;
    Marker_All_Designing[iMarker_All]            = 0;
    Marker_All_Plotting[iMarker_All]             = 0;
    Marker_All_Analyze[iMarker_All]              = 0;
    Marker_All_ZoneInterface[iMarker_All]        = 0;
    Marker_All_DV[iMarker_All]                   = 0;
    Marker_All_Moving[iMarker_All]               = 0;
    Marker_All_PerBound[iMarker_All]             = 0;
    Marker_All_Turbomachinery[iMarker_All]       = 0;
    Marker_All_TurbomachineryFlag[iMarker_All]   = 0;
    Marker_All_MixingPlaneInterface[iMarker_All] = 0;
    Marker_All_PyCustom[iMarker_All]             = 0;
  }

  /*--- Allocate the memory (markers in the config file) ---*/

  Marker_CfgFile_TagBound             = new string[nMarker_CfgFile];
  Marker_CfgFile_KindBC               = new unsigned short[nMarker_CfgFile];
  Marker_CfgFile_Monitoring           = new unsigned short[nMarker_CfgFile];
  Marker_CfgFile_Designing            = new unsigned short[nMarker_CfgFile];
  Marker_CfgFile_Plotting             = new unsigned short[nMarker_CfgFile];
  Marker_CfgFile_Analyze              = new unsigned short[nMarker_CfgFile];
  Marker_CfgFile_GeoEval              = new unsigned short[nMarker_CfgFile];
  Marker_CfgFile_ZoneInterface        = new unsigned short[nMarker_CfgFile];
  Marker_CfgFile_DV                   = new unsigned short[nMarker_CfgFile];
  Marker_CfgFile_Moving               = new unsigned short[nMarker_CfgFile];
  Marker_CfgFile_PerBound             = new unsigned short[nMarker_CfgFile];
  Marker_CfgFile_Turbomachinery       = new unsigned short[nMarker_CfgFile];
  Marker_CfgFile_TurbomachineryFlag   = new unsigned short[nMarker_CfgFile];
  Marker_CfgFile_MixingPlaneInterface = new unsigned short[nMarker_CfgFile];
  Marker_CfgFile_PyCustom             = new unsigned short[nMarker_CfgFile];

  for (iMarker_CfgFile = 0; iMarker_CfgFile < nMarker_CfgFile; iMarker_CfgFile++) {
    Marker_CfgFile_TagBound[iMarker_CfgFile]             = "SEND_RECEIVE";
    Marker_CfgFile_KindBC[iMarker_CfgFile]               = 0;
    Marker_CfgFile_Monitoring[iMarker_CfgFile]           = 0;
    Marker_CfgFile_GeoEval[iMarker_CfgFile]              = 0;
    Marker_CfgFile_Designing[iMarker_CfgFile]            = 0;
    Marker_CfgFile_Plotting[iMarker_CfgFile]             = 0;
    Marker_CfgFile_Analyze[iMarker_CfgFile]              = 0;
    Marker_CfgFile_ZoneInterface[iMarker_CfgFile]        = 0;
    Marker_CfgFile_DV[iMarker_CfgFile]                   = 0;
    Marker_CfgFile_Moving[iMarker_CfgFile]               = 0;
    Marker_CfgFile_PerBound[iMarker_CfgFile]             = 0;
    Marker_CfgFile_Turbomachinery[iMarker_CfgFile]       = 0;
    Marker_CfgFile_TurbomachineryFlag[iMarker_CfgFile]   = 0;
    Marker_CfgFile_MixingPlaneInterface[iMarker_CfgFile] = 0;
    Marker_CfgFile_PyCustom[iMarker_CfgFile]             = 0;
  }

  /*--- Allocate memory to store surface information (Analyze BC) ---*/

  Surface_MassFlow = new su2double[nMarker_Analyze];
  Surface_Mach = new su2double[nMarker_Analyze];
  Surface_Temperature = new su2double[nMarker_Analyze];
  Surface_Pressure = new su2double[nMarker_Analyze];
  Surface_Density = new su2double[nMarker_Analyze];
  Surface_Enthalpy = new su2double[nMarker_Analyze];
  Surface_NormalVelocity = new su2double[nMarker_Analyze];
  Surface_TotalTemperature = new su2double[nMarker_Analyze];
  Surface_TotalPressure = new su2double[nMarker_Analyze];
  Surface_DC60 = new su2double[nMarker_Analyze];
  Surface_IDC = new su2double[nMarker_Analyze];
  Surface_IDC_Mach = new su2double[nMarker_Analyze];
  Surface_IDR = new su2double[nMarker_Analyze];
  for (iMarker_Analyze = 0; iMarker_Analyze < nMarker_Analyze; iMarker_Analyze++) {
    Surface_MassFlow[iMarker_Analyze] = 0.0;
    Surface_Mach[iMarker_Analyze] = 0.0;
    Surface_Temperature[iMarker_Analyze] = 0.0;
    Surface_Pressure[iMarker_Analyze] = 0.0;
    Surface_Density[iMarker_Analyze] = 0.0;
    Surface_Enthalpy[iMarker_Analyze] = 0.0;
    Surface_NormalVelocity[iMarker_Analyze] = 0.0;
    Surface_TotalTemperature[iMarker_Analyze] = 0.0;
    Surface_TotalPressure[iMarker_Analyze] = 0.0;
    Surface_DC60[iMarker_Analyze] = 0.0;
    Surface_IDC[iMarker_Analyze] = 0.0;
    Surface_IDC_Mach[iMarker_Analyze] = 0.0;
    Surface_IDR[iMarker_Analyze] = 0.0;
  }

  /*--- Populate the marker information in the config file (all domains) ---*/

  iMarker_CfgFile = 0;
  for (iMarker_Euler = 0; iMarker_Euler < nMarker_Euler; iMarker_Euler++) {
    Marker_CfgFile_TagBound[iMarker_CfgFile] = Marker_Euler[iMarker_Euler];
    Marker_CfgFile_KindBC[iMarker_CfgFile] = EULER_WALL;
    iMarker_CfgFile++;
  }

  for (iMarker_FarField = 0; iMarker_FarField < nMarker_FarField; iMarker_FarField++) {
    Marker_CfgFile_TagBound[iMarker_CfgFile] = Marker_FarField[iMarker_FarField];
    Marker_CfgFile_KindBC[iMarker_CfgFile] = FAR_FIELD;
    iMarker_CfgFile++;
  }

  for (iMarker_SymWall = 0; iMarker_SymWall < nMarker_SymWall; iMarker_SymWall++) {
    Marker_CfgFile_TagBound[iMarker_CfgFile] = Marker_SymWall[iMarker_SymWall];
    Marker_CfgFile_KindBC[iMarker_CfgFile] = SYMMETRY_PLANE;
    iMarker_CfgFile++;
  }

  for (iMarker_PerBound = 0; iMarker_PerBound < nMarker_PerBound; iMarker_PerBound++) {
    Marker_CfgFile_TagBound[iMarker_CfgFile] = Marker_PerBound[iMarker_PerBound];
    Marker_CfgFile_KindBC[iMarker_CfgFile] = PERIODIC_BOUNDARY;
    Marker_CfgFile_PerBound[iMarker_CfgFile] = iMarker_PerBound + 1;
    iMarker_CfgFile++;
  }

  ActDisk_DeltaPress = new su2double[nMarker_ActDiskInlet];
  ActDisk_DeltaTemp = new su2double[nMarker_ActDiskInlet];
  ActDisk_TotalPressRatio = new su2double[nMarker_ActDiskInlet];
  ActDisk_TotalTempRatio = new su2double[nMarker_ActDiskInlet];
  ActDisk_StaticPressRatio = new su2double[nMarker_ActDiskInlet];
  ActDisk_StaticTempRatio = new su2double[nMarker_ActDiskInlet];
  ActDisk_Power = new su2double[nMarker_ActDiskInlet];
  ActDisk_MassFlow = new su2double[nMarker_ActDiskInlet];
  ActDisk_Mach = new su2double[nMarker_ActDiskInlet];
  ActDisk_Force = new su2double[nMarker_ActDiskInlet];
  ActDisk_NetThrust = new su2double[nMarker_ActDiskInlet];
  ActDisk_BCThrust = new su2double[nMarker_ActDiskInlet];
  ActDisk_BCThrust_Old = new su2double[nMarker_ActDiskInlet];
  ActDisk_GrossThrust = new su2double[nMarker_ActDiskInlet];
  ActDisk_Area = new su2double[nMarker_ActDiskInlet];
  ActDisk_ReverseMassFlow = new su2double[nMarker_ActDiskInlet];

  for (iMarker_ActDiskInlet = 0; iMarker_ActDiskInlet < nMarker_ActDiskInlet; iMarker_ActDiskInlet++) {
    ActDisk_DeltaPress[iMarker_ActDiskInlet] = 0.0;
    ActDisk_DeltaTemp[iMarker_ActDiskInlet] = 0.0;
    ActDisk_TotalPressRatio[iMarker_ActDiskInlet] = 0.0;
    ActDisk_TotalTempRatio[iMarker_ActDiskInlet] = 0.0;
    ActDisk_StaticPressRatio[iMarker_ActDiskInlet] = 0.0;
    ActDisk_StaticTempRatio[iMarker_ActDiskInlet] = 0.0;
    ActDisk_Power[iMarker_ActDiskInlet] = 0.0;
    ActDisk_MassFlow[iMarker_ActDiskInlet] = 0.0;
    ActDisk_Mach[iMarker_ActDiskInlet] = 0.0;
    ActDisk_Force[iMarker_ActDiskInlet] = 0.0;
    ActDisk_NetThrust[iMarker_ActDiskInlet] = 0.0;
    ActDisk_BCThrust[iMarker_ActDiskInlet] = 0.0;
    ActDisk_BCThrust_Old[iMarker_ActDiskInlet] = 0.0;
    ActDisk_GrossThrust[iMarker_ActDiskInlet] = 0.0;
    ActDisk_Area[iMarker_ActDiskInlet] = 0.0;
    ActDisk_ReverseMassFlow[iMarker_ActDiskInlet] = 0.0;
  }


  ActDiskInlet_MassFlow = new su2double[nMarker_ActDiskInlet];
  ActDiskInlet_Temperature = new su2double[nMarker_ActDiskInlet];
  ActDiskInlet_TotalTemperature = new su2double[nMarker_ActDiskInlet];
  ActDiskInlet_Pressure = new su2double[nMarker_ActDiskInlet];
  ActDiskInlet_TotalPressure = new su2double[nMarker_ActDiskInlet];
  ActDiskInlet_RamDrag = new su2double[nMarker_ActDiskInlet];
  ActDiskInlet_Force = new su2double[nMarker_ActDiskInlet];
  ActDiskInlet_Power = new su2double[nMarker_ActDiskInlet];

  for (iMarker_ActDiskInlet = 0; iMarker_ActDiskInlet < nMarker_ActDiskInlet; iMarker_ActDiskInlet++) {
    Marker_CfgFile_TagBound[iMarker_CfgFile] = Marker_ActDiskInlet[iMarker_ActDiskInlet];
    Marker_CfgFile_KindBC[iMarker_CfgFile] = ACTDISK_INLET;
    ActDiskInlet_MassFlow[iMarker_ActDiskInlet] = 0.0;
    ActDiskInlet_Temperature[iMarker_ActDiskInlet] = 0.0;
    ActDiskInlet_TotalTemperature[iMarker_ActDiskInlet] = 0.0;
    ActDiskInlet_Pressure[iMarker_ActDiskInlet] = 0.0;
    ActDiskInlet_TotalPressure[iMarker_ActDiskInlet] = 0.0;
    ActDiskInlet_RamDrag[iMarker_ActDiskInlet] = 0.0;
    ActDiskInlet_Force[iMarker_ActDiskInlet] = 0.0;
    ActDiskInlet_Power[iMarker_ActDiskInlet] = 0.0;
    iMarker_CfgFile++;
  }

  ActDiskOutlet_MassFlow = new su2double[nMarker_ActDiskOutlet];
  ActDiskOutlet_Temperature = new su2double[nMarker_ActDiskOutlet];
  ActDiskOutlet_TotalTemperature = new su2double[nMarker_ActDiskOutlet];
  ActDiskOutlet_Pressure = new su2double[nMarker_ActDiskOutlet];
  ActDiskOutlet_TotalPressure = new su2double[nMarker_ActDiskOutlet];
  ActDiskOutlet_GrossThrust = new su2double[nMarker_ActDiskOutlet];
  ActDiskOutlet_Force = new su2double[nMarker_ActDiskOutlet];
  ActDiskOutlet_Power = new su2double[nMarker_ActDiskOutlet];

  for (iMarker_ActDiskOutlet = 0; iMarker_ActDiskOutlet < nMarker_ActDiskOutlet; iMarker_ActDiskOutlet++) {
    Marker_CfgFile_TagBound[iMarker_CfgFile] = Marker_ActDiskOutlet[iMarker_ActDiskOutlet];
    Marker_CfgFile_KindBC[iMarker_CfgFile] = ACTDISK_OUTLET;
    ActDiskOutlet_MassFlow[iMarker_ActDiskOutlet] = 0.0;
    ActDiskOutlet_Temperature[iMarker_ActDiskOutlet] = 0.0;
    ActDiskOutlet_TotalTemperature[iMarker_ActDiskOutlet] = 0.0;
    ActDiskOutlet_Pressure[iMarker_ActDiskOutlet] = 0.0;
    ActDiskOutlet_TotalPressure[iMarker_ActDiskOutlet] = 0.0;
    ActDiskOutlet_GrossThrust[iMarker_ActDiskOutlet] = 0.0;
    ActDiskOutlet_Force[iMarker_ActDiskOutlet] = 0.0;
    ActDiskOutlet_Power[iMarker_ActDiskOutlet] = 0.0;
    iMarker_CfgFile++;
  }

  for (iMarker_NearFieldBound = 0; iMarker_NearFieldBound < nMarker_NearFieldBound; iMarker_NearFieldBound++) {
    Marker_CfgFile_TagBound[iMarker_CfgFile] = Marker_NearFieldBound[iMarker_NearFieldBound];
    Marker_CfgFile_KindBC[iMarker_CfgFile] = NEARFIELD_BOUNDARY;
    iMarker_CfgFile++;
  }

  for (iMarker_InterfaceBound = 0; iMarker_InterfaceBound < nMarker_InterfaceBound; iMarker_InterfaceBound++) {
    Marker_CfgFile_TagBound[iMarker_CfgFile] = Marker_InterfaceBound[iMarker_InterfaceBound];
    Marker_CfgFile_KindBC[iMarker_CfgFile] = INTERFACE_BOUNDARY;
    iMarker_CfgFile++;
  }

  for (iMarker_Fluid_InterfaceBound = 0; iMarker_Fluid_InterfaceBound < nMarker_Fluid_InterfaceBound; iMarker_Fluid_InterfaceBound++) {
    Marker_CfgFile_TagBound[iMarker_CfgFile] = Marker_Fluid_InterfaceBound[iMarker_Fluid_InterfaceBound];
    Marker_CfgFile_KindBC[iMarker_CfgFile] = FLUID_INTERFACE;
    iMarker_CfgFile++;
  }

  for (iMarker_CHTInterface = 0; iMarker_CHTInterface < nMarker_CHTInterface; iMarker_CHTInterface++) {
    Marker_CfgFile_TagBound[iMarker_CfgFile] = Marker_CHTInterface[iMarker_CHTInterface];
    Marker_CfgFile_KindBC[iMarker_CfgFile] = CHT_WALL_INTERFACE;
    iMarker_CfgFile++;
  }

  for (iMarker_Dirichlet = 0; iMarker_Dirichlet < nMarker_Dirichlet; iMarker_Dirichlet++) {
    Marker_CfgFile_TagBound[iMarker_CfgFile] = Marker_Dirichlet[iMarker_Dirichlet];
    Marker_CfgFile_KindBC[iMarker_CfgFile] = DIRICHLET;
    iMarker_CfgFile++;
  }

  for (iMarker_Inlet = 0; iMarker_Inlet < nMarker_Inlet; iMarker_Inlet++) {
    Marker_CfgFile_TagBound[iMarker_CfgFile] = Marker_Inlet[iMarker_Inlet];
    Marker_CfgFile_KindBC[iMarker_CfgFile] = INLET_FLOW;
    iMarker_CfgFile++;
  }

  for (iMarker_Riemann = 0; iMarker_Riemann < nMarker_Riemann; iMarker_Riemann++) {
    Marker_CfgFile_TagBound[iMarker_CfgFile] = Marker_Riemann[iMarker_Riemann];
    Marker_CfgFile_KindBC[iMarker_CfgFile] = RIEMANN_BOUNDARY;
    iMarker_CfgFile++;
  }

  for (iMarker_Giles = 0; iMarker_Giles < nMarker_Giles; iMarker_Giles++) {
    Marker_CfgFile_TagBound[iMarker_CfgFile] = Marker_Giles[iMarker_Giles];
    Marker_CfgFile_KindBC[iMarker_CfgFile] = GILES_BOUNDARY;
    iMarker_CfgFile++;
  }

  Engine_Power       = new su2double[nMarker_EngineInflow];
  Engine_Mach        = new su2double[nMarker_EngineInflow];
  Engine_Force       = new su2double[nMarker_EngineInflow];
  Engine_NetThrust   = new su2double[nMarker_EngineInflow];
  Engine_GrossThrust = new su2double[nMarker_EngineInflow];
  Engine_Area        = new su2double[nMarker_EngineInflow];

  for (iMarker_EngineInflow = 0; iMarker_EngineInflow < nMarker_EngineInflow; iMarker_EngineInflow++) {
    Engine_Power[iMarker_EngineInflow] = 0.0;
    Engine_Mach[iMarker_EngineInflow] = 0.0;
    Engine_Force[iMarker_EngineInflow] = 0.0;
    Engine_NetThrust[iMarker_EngineInflow] = 0.0;
    Engine_GrossThrust[iMarker_EngineInflow] = 0.0;
    Engine_Area[iMarker_EngineInflow] = 0.0;
  }

  Inflow_Mach = new su2double[nMarker_EngineInflow];
  Inflow_Pressure = new su2double[nMarker_EngineInflow];
  Inflow_MassFlow = new su2double[nMarker_EngineInflow];
  Inflow_ReverseMassFlow = new su2double[nMarker_EngineInflow];
  Inflow_TotalPressure = new su2double[nMarker_EngineInflow];
  Inflow_Temperature = new su2double[nMarker_EngineInflow];
  Inflow_TotalTemperature = new su2double[nMarker_EngineInflow];
  Inflow_RamDrag = new su2double[nMarker_EngineInflow];
  Inflow_Force = new su2double[nMarker_EngineInflow];
  Inflow_Power = new su2double[nMarker_EngineInflow];

  for (iMarker_EngineInflow = 0; iMarker_EngineInflow < nMarker_EngineInflow; iMarker_EngineInflow++) {
    Marker_CfgFile_TagBound[iMarker_CfgFile] = Marker_EngineInflow[iMarker_EngineInflow];
    Marker_CfgFile_KindBC[iMarker_CfgFile] = ENGINE_INFLOW;
    Inflow_Mach[iMarker_EngineInflow] = 0.0;
    Inflow_Pressure[iMarker_EngineInflow] = 0.0;
    Inflow_MassFlow[iMarker_EngineInflow] = 0.0;
    Inflow_ReverseMassFlow[iMarker_EngineInflow] = 0.0;
    Inflow_TotalPressure[iMarker_EngineInflow] = 0.0;
    Inflow_Temperature[iMarker_EngineInflow] = 0.0;
    Inflow_TotalTemperature[iMarker_EngineInflow] = 0.0;
    Inflow_RamDrag[iMarker_EngineInflow] = 0.0;
    Inflow_Force[iMarker_EngineInflow] = 0.0;
    Inflow_Power[iMarker_EngineInflow] = 0.0;
    iMarker_CfgFile++;
  }

  Exhaust_Pressure = new su2double[nMarker_EngineExhaust];
  Exhaust_Temperature = new su2double[nMarker_EngineExhaust];
  Exhaust_MassFlow = new su2double[nMarker_EngineExhaust];
  Exhaust_TotalPressure = new su2double[nMarker_EngineExhaust];
  Exhaust_TotalTemperature = new su2double[nMarker_EngineExhaust];
  Exhaust_GrossThrust = new su2double[nMarker_EngineExhaust];
  Exhaust_Force = new su2double[nMarker_EngineExhaust];
  Exhaust_Power = new su2double[nMarker_EngineExhaust];

  for (iMarker_EngineExhaust = 0; iMarker_EngineExhaust < nMarker_EngineExhaust; iMarker_EngineExhaust++) {
    Marker_CfgFile_TagBound[iMarker_CfgFile] = Marker_EngineExhaust[iMarker_EngineExhaust];
    Marker_CfgFile_KindBC[iMarker_CfgFile] = ENGINE_EXHAUST;
    Exhaust_Pressure[iMarker_EngineExhaust] = 0.0;
    Exhaust_Temperature[iMarker_EngineExhaust] = 0.0;
    Exhaust_MassFlow[iMarker_EngineExhaust] = 0.0;
    Exhaust_TotalPressure[iMarker_EngineExhaust] = 0.0;
    Exhaust_TotalTemperature[iMarker_EngineExhaust] = 0.0;
    Exhaust_GrossThrust[iMarker_EngineExhaust] = 0.0;
    Exhaust_Force[iMarker_EngineExhaust] = 0.0;
    Exhaust_Power[iMarker_EngineExhaust] = 0.0;
    iMarker_CfgFile++;
  }

  for (iMarker_Supersonic_Inlet = 0; iMarker_Supersonic_Inlet < nMarker_Supersonic_Inlet; iMarker_Supersonic_Inlet++) {
    Marker_CfgFile_TagBound[iMarker_CfgFile] = Marker_Supersonic_Inlet[iMarker_Supersonic_Inlet];
    Marker_CfgFile_KindBC[iMarker_CfgFile] = SUPERSONIC_INLET;
    iMarker_CfgFile++;
  }

  for (iMarker_Supersonic_Outlet = 0; iMarker_Supersonic_Outlet < nMarker_Supersonic_Outlet; iMarker_Supersonic_Outlet++) {
    Marker_CfgFile_TagBound[iMarker_CfgFile] = Marker_Supersonic_Outlet[iMarker_Supersonic_Outlet];
    Marker_CfgFile_KindBC[iMarker_CfgFile] = SUPERSONIC_OUTLET;
    iMarker_CfgFile++;
  }

  for (iMarker_Neumann = 0; iMarker_Neumann < nMarker_Neumann; iMarker_Neumann++) {
    Marker_CfgFile_TagBound[iMarker_CfgFile] = Marker_Neumann[iMarker_Neumann];
    Marker_CfgFile_KindBC[iMarker_CfgFile] = NEUMANN;
    iMarker_CfgFile++;
  }

  for (iMarker_Internal = 0; iMarker_Internal < nMarker_Internal; iMarker_Internal++) {
    Marker_CfgFile_TagBound[iMarker_CfgFile] = Marker_Internal[iMarker_Internal];
    Marker_CfgFile_KindBC[iMarker_CfgFile] = INTERNAL_BOUNDARY;
    iMarker_CfgFile++;
  }

  for (iMarker_Custom = 0; iMarker_Custom < nMarker_Custom; iMarker_Custom++) {
    Marker_CfgFile_TagBound[iMarker_CfgFile] = Marker_Custom[iMarker_Custom];
    Marker_CfgFile_KindBC[iMarker_CfgFile] = CUSTOM_BOUNDARY;
    iMarker_CfgFile++;
  }

  for (iMarker_Outlet = 0; iMarker_Outlet < nMarker_Outlet; iMarker_Outlet++) {
    Marker_CfgFile_TagBound[iMarker_CfgFile] = Marker_Outlet[iMarker_Outlet];
    Marker_CfgFile_KindBC[iMarker_CfgFile] = OUTLET_FLOW;
    iMarker_CfgFile++;
  }

  for (iMarker_Isothermal = 0; iMarker_Isothermal < nMarker_Isothermal; iMarker_Isothermal++) {
    Marker_CfgFile_TagBound[iMarker_CfgFile] = Marker_Isothermal[iMarker_Isothermal];
    Marker_CfgFile_KindBC[iMarker_CfgFile] = ISOTHERMAL;
    iMarker_CfgFile++;
  }

  for (iMarker_HeatFlux = 0; iMarker_HeatFlux < nMarker_HeatFlux; iMarker_HeatFlux++) {
    Marker_CfgFile_TagBound[iMarker_CfgFile] = Marker_HeatFlux[iMarker_HeatFlux];
    Marker_CfgFile_KindBC[iMarker_CfgFile] = HEAT_FLUX;
    iMarker_CfgFile++;
  }

  for (iMarker_Clamped = 0; iMarker_Clamped < nMarker_Clamped; iMarker_Clamped++) {
    Marker_CfgFile_TagBound[iMarker_CfgFile] = Marker_Clamped[iMarker_Clamped];
    Marker_CfgFile_KindBC[iMarker_CfgFile] = CLAMPED_BOUNDARY;
    iMarker_CfgFile++;
  }

  for (iMarker_Displacement = 0; iMarker_Displacement < nMarker_Displacement; iMarker_Displacement++) {
    Marker_CfgFile_TagBound[iMarker_CfgFile] = Marker_Displacement[iMarker_Displacement];
    Marker_CfgFile_KindBC[iMarker_CfgFile] = DISPLACEMENT_BOUNDARY;
    iMarker_CfgFile++;
  }

  for (iMarker_Load = 0; iMarker_Load < nMarker_Load; iMarker_Load++) {
    Marker_CfgFile_TagBound[iMarker_CfgFile] = Marker_Load[iMarker_Load];
    Marker_CfgFile_KindBC[iMarker_CfgFile] = LOAD_BOUNDARY;
    iMarker_CfgFile++;
  }

  for (iMarker_Damper = 0; iMarker_Damper < nMarker_Damper; iMarker_Damper++) {
    Marker_CfgFile_TagBound[iMarker_CfgFile] = Marker_Damper[iMarker_Damper];
    Marker_CfgFile_KindBC[iMarker_CfgFile] = DAMPER_BOUNDARY;
    iMarker_CfgFile++;
  }

  for (iMarker_Load_Dir = 0; iMarker_Load_Dir < nMarker_Load_Dir; iMarker_Load_Dir++) {
    Marker_CfgFile_TagBound[iMarker_CfgFile] = Marker_Load_Dir[iMarker_Load_Dir];
    Marker_CfgFile_KindBC[iMarker_CfgFile] = LOAD_DIR_BOUNDARY;
    iMarker_CfgFile++;
  }

  for (iMarker_Disp_Dir = 0; iMarker_Disp_Dir < nMarker_Disp_Dir; iMarker_Disp_Dir++) {
    Marker_CfgFile_TagBound[iMarker_CfgFile] = Marker_Disp_Dir[iMarker_Disp_Dir];
    Marker_CfgFile_KindBC[iMarker_CfgFile] = DISP_DIR_BOUNDARY;
    iMarker_CfgFile++;
  }

  for (iMarker_Load_Sine = 0; iMarker_Load_Sine < nMarker_Load_Sine; iMarker_Load_Sine++) {
    Marker_CfgFile_TagBound[iMarker_CfgFile] = Marker_Load_Sine[iMarker_Load_Sine];
    Marker_CfgFile_KindBC[iMarker_CfgFile] = LOAD_SINE_BOUNDARY;
    iMarker_CfgFile++;
  }


  for (iMarker_FlowLoad = 0; iMarker_FlowLoad < nMarker_FlowLoad; iMarker_FlowLoad++) {
    Marker_CfgFile_TagBound[iMarker_CfgFile] = Marker_FlowLoad[iMarker_FlowLoad];
    Marker_CfgFile_KindBC[iMarker_CfgFile] = FLOWLOAD_BOUNDARY;
    iMarker_CfgFile++;
  }

  for (iMarker_CfgFile = 0; iMarker_CfgFile < nMarker_CfgFile; iMarker_CfgFile++) {
    Marker_CfgFile_Monitoring[iMarker_CfgFile] = NO;
    for (iMarker_Monitoring = 0; iMarker_Monitoring < nMarker_Monitoring; iMarker_Monitoring++)
      if (Marker_CfgFile_TagBound[iMarker_CfgFile] == Marker_Monitoring[iMarker_Monitoring])
        Marker_CfgFile_Monitoring[iMarker_CfgFile] = YES;
  }

  for (iMarker_CfgFile = 0; iMarker_CfgFile < nMarker_CfgFile; iMarker_CfgFile++) {
    Marker_CfgFile_GeoEval[iMarker_CfgFile] = NO;
    for (iMarker_GeoEval = 0; iMarker_GeoEval < nMarker_GeoEval; iMarker_GeoEval++)
      if (Marker_CfgFile_TagBound[iMarker_CfgFile] == Marker_GeoEval[iMarker_GeoEval])
        Marker_CfgFile_GeoEval[iMarker_CfgFile] = YES;
  }

  for (iMarker_CfgFile = 0; iMarker_CfgFile < nMarker_CfgFile; iMarker_CfgFile++) {
    Marker_CfgFile_Designing[iMarker_CfgFile] = NO;
    for (iMarker_Designing = 0; iMarker_Designing < nMarker_Designing; iMarker_Designing++)
      if (Marker_CfgFile_TagBound[iMarker_CfgFile] == Marker_Designing[iMarker_Designing])
        Marker_CfgFile_Designing[iMarker_CfgFile] = YES;
  }

  for (iMarker_CfgFile = 0; iMarker_CfgFile < nMarker_CfgFile; iMarker_CfgFile++) {
    Marker_CfgFile_Plotting[iMarker_CfgFile] = NO;
    for (iMarker_Plotting = 0; iMarker_Plotting < nMarker_Plotting; iMarker_Plotting++)
      if (Marker_CfgFile_TagBound[iMarker_CfgFile] == Marker_Plotting[iMarker_Plotting])
        Marker_CfgFile_Plotting[iMarker_CfgFile] = YES;
  }

  for (iMarker_CfgFile = 0; iMarker_CfgFile < nMarker_CfgFile; iMarker_CfgFile++) {
    Marker_CfgFile_Analyze[iMarker_CfgFile] = NO;
    for (iMarker_Analyze = 0; iMarker_Analyze < nMarker_Analyze; iMarker_Analyze++)
      if (Marker_CfgFile_TagBound[iMarker_CfgFile] == Marker_Analyze[iMarker_Analyze])
        Marker_CfgFile_Analyze[iMarker_CfgFile] = YES;
  }

  /*--- Identification of Fluid-Structure interface markers ---*/

  for (iMarker_CfgFile = 0; iMarker_CfgFile < nMarker_CfgFile; iMarker_CfgFile++) {
    unsigned short indexMarker = 0;
    Marker_CfgFile_ZoneInterface[iMarker_CfgFile] = NO;
    for (iMarker_ZoneInterface = 0; iMarker_ZoneInterface < nMarker_ZoneInterface; iMarker_ZoneInterface++)
      if (Marker_CfgFile_TagBound[iMarker_CfgFile] == Marker_ZoneInterface[iMarker_ZoneInterface])
            indexMarker = (int)(iMarker_ZoneInterface/2+1);
    Marker_CfgFile_ZoneInterface[iMarker_CfgFile] = indexMarker;
  }

/*--- Identification of Turbomachinery markers and flag them---*/

  for (iMarker_CfgFile = 0; iMarker_CfgFile < nMarker_CfgFile; iMarker_CfgFile++) {
    unsigned short indexMarker=0;
    Marker_CfgFile_Turbomachinery[iMarker_CfgFile] = NO;
    Marker_CfgFile_TurbomachineryFlag[iMarker_CfgFile] = NO;
    for (iMarker_Turbomachinery = 0; iMarker_Turbomachinery < nMarker_Turbomachinery; iMarker_Turbomachinery++){
      if (Marker_CfgFile_TagBound[iMarker_CfgFile] == Marker_TurboBoundIn[iMarker_Turbomachinery]){
        indexMarker=(iMarker_Turbomachinery+1);
        Marker_CfgFile_Turbomachinery[iMarker_CfgFile] = indexMarker;
        Marker_CfgFile_TurbomachineryFlag[iMarker_CfgFile] = INFLOW;
      }
      if (Marker_CfgFile_TagBound[iMarker_CfgFile] == Marker_TurboBoundOut[iMarker_Turbomachinery]){
        indexMarker=(iMarker_Turbomachinery+1);
        Marker_CfgFile_Turbomachinery[iMarker_CfgFile] = indexMarker;
        Marker_CfgFile_TurbomachineryFlag[iMarker_CfgFile] = OUTFLOW;
      }
    }
  }

  /*--- Identification of MixingPlane interface markers ---*/

  for (iMarker_CfgFile = 0; iMarker_CfgFile < nMarker_CfgFile; iMarker_CfgFile++) {
  	unsigned short indexMarker=0;
    Marker_CfgFile_MixingPlaneInterface[iMarker_CfgFile] = NO;
    for (iMarker_MixingPlaneInterface = 0; iMarker_MixingPlaneInterface < nMarker_MixingPlaneInterface; iMarker_MixingPlaneInterface++)
      if (Marker_CfgFile_TagBound[iMarker_CfgFile] == Marker_MixingPlaneInterface[iMarker_MixingPlaneInterface])
      	indexMarker=(int)(iMarker_MixingPlaneInterface/2+1);
    Marker_CfgFile_MixingPlaneInterface[iMarker_CfgFile] = indexMarker;
  }

  for (iMarker_CfgFile = 0; iMarker_CfgFile < nMarker_CfgFile; iMarker_CfgFile++) {
    Marker_CfgFile_DV[iMarker_CfgFile] = NO;
    for (iMarker_DV = 0; iMarker_DV < nMarker_DV; iMarker_DV++)
      if (Marker_CfgFile_TagBound[iMarker_CfgFile] == Marker_DV[iMarker_DV])
        Marker_CfgFile_DV[iMarker_CfgFile] = YES;
  }

  for (iMarker_CfgFile = 0; iMarker_CfgFile < nMarker_CfgFile; iMarker_CfgFile++) {
    Marker_CfgFile_Moving[iMarker_CfgFile] = NO;
    for (iMarker_Moving = 0; iMarker_Moving < nMarker_Moving; iMarker_Moving++)
      if (Marker_CfgFile_TagBound[iMarker_CfgFile] == Marker_Moving[iMarker_Moving])
        Marker_CfgFile_Moving[iMarker_CfgFile] = YES;
  }

  for (iMarker_CfgFile=0; iMarker_CfgFile < nMarker_CfgFile; iMarker_CfgFile++) {
    Marker_CfgFile_PyCustom[iMarker_CfgFile] = NO;
    for(iMarker_PyCustom=0; iMarker_PyCustom < nMarker_PyCustom; iMarker_PyCustom++)
      if (Marker_CfgFile_TagBound[iMarker_CfgFile] == Marker_PyCustom[iMarker_PyCustom])
        Marker_CfgFile_PyCustom[iMarker_CfgFile] = YES;
  }

}

void CConfig::SetOutput(unsigned short val_software, unsigned short val_izone) {

  unsigned short iMarker_Euler, iMarker_Custom, iMarker_FarField,
  iMarker_SymWall, iMarker_PerBound, iMarker_NearFieldBound,
  iMarker_InterfaceBound, iMarker_Fluid_InterfaceBound, iMarker_Dirichlet, iMarker_Inlet, iMarker_Riemann,
  iMarker_Giles, iMarker_Outlet, iMarker_Isothermal, iMarker_HeatFlux,
  iMarker_EngineInflow, iMarker_EngineExhaust, iMarker_Displacement, iMarker_Damper,
  iMarker_Load, iMarker_FlowLoad,  iMarker_Neumann, iMarker_Internal, iMarker_Monitoring,
  iMarker_Designing, iMarker_GeoEval, iMarker_Plotting, iMarker_Analyze, iMarker_DV, iDV_Value,
  iMarker_ZoneInterface, iMarker_PyCustom, iMarker_Load_Dir, iMarker_Disp_Dir, iMarker_Load_Sine, iMarker_Clamped,
  iMarker_Moving, iMarker_Supersonic_Inlet, iMarker_Supersonic_Outlet, iMarker_ActDiskInlet,
  iMarker_ActDiskOutlet, iMarker_MixingPlaneInterface;
<<<<<<< HEAD


=======
  
  bool fea = ((Kind_Solver == FEM_ELASTICITY) || (Kind_Solver == DISC_ADJ_FEM));
  
>>>>>>> 5e170f46
  /*--- WARNING: when compiling on Windows, ctime() is not available. Comment out
   the two lines below that use the dt variable. ---*/
  //time_t now = time(0);
  //string dt = ctime(&now); dt[24] = '.';

  cout << endl << "-------------------------------------------------------------------------" << endl;
  cout << "|    ___ _   _ ___                                                      |" << endl;
  cout << "|   / __| | | |_  )   Release 6.0.1  \"Falcon\"                           |" << endl;
  cout << "|   \\__ \\ |_| |/ /                                                      |" << endl;
  switch (val_software) {
    case SU2_CFD: cout << "|   |___/\\___//___|   Suite (Computational Fluid Dynamics Code)         |" << endl; break;
    case SU2_DEF: cout << "|   |___/\\___//___|   Suite (Mesh Deformation Code)                     |" << endl; break;
    case SU2_DOT: cout << "|   |___/\\___//___|   Suite (Gradient Projection Code)                  |" << endl; break;
    case SU2_MSH: cout << "|   |___/\\___//___|   Suite (Mesh Adaptation Code)                      |" << endl; break;
    case SU2_GEO: cout << "|   |___/\\___//___|   Suite (Geometry Definition Code)                  |" << endl; break;
    case SU2_SOL: cout << "|   |___/\\___//___|   Suite (Solution Exporting Code)                   |" << endl; break;
  }

  cout << "|                                                                       |" << endl;
  //cout << "|   Local date and time: " << dt << "                      |" << endl;
  cout <<"-------------------------------------------------------------------------" << endl;
  cout << "| The current SU2 release has been coordinated by the                   |" << endl;
  cout << "| SU2 International Developers Society <www.su2devsociety.org>          |" << endl;
  cout << "| with selected contributions from the open-source community.           |" << endl;
  cout <<"-------------------------------------------------------------------------" << endl;
  cout << "| The main research teams contributing to the current release are:      |" << endl;
  cout << "| - Prof. Juan J. Alonso's group at Stanford University.                |" << endl;
  cout << "| - Prof. Piero Colonna's group at Delft University of Technology.      |" << endl;
  cout << "| - Prof. Nicolas R. Gauger's group at Kaiserslautern U. of Technology. |" << endl;
  cout << "| - Prof. Alberto Guardone's group at Polytechnic University of Milan.  |" << endl;
  cout << "| - Prof. Rafael Palacios' group at Imperial College London.            |" << endl;
  cout << "| - Prof. Vincent Terrapon's group at the University of Liege.          |" << endl;
  cout << "| - Prof. Edwin van der Weide's group at the University of Twente.      |" << endl;
  cout << "| - Lab. of New Concepts in Aeronautics at Tech. Inst. of Aeronautics.  |" << endl;
  cout <<"-------------------------------------------------------------------------" << endl;
  cout << "| Copyright 2012-2018, Francisco D. Palacios, Thomas D. Economon,       |" << endl;
  cout << "|                      Tim Albring, and the SU2 contributors.           |" << endl;
  cout << "|                                                                       |" << endl;
  cout << "| SU2 is free software; you can redistribute it and/or                  |" << endl;
  cout << "| modify it under the terms of the GNU Lesser General Public            |" << endl;
  cout << "| License as published by the Free Software Foundation; either          |" << endl;
  cout << "| version 2.1 of the License, or (at your option) any later version.    |" << endl;
  cout << "|                                                                       |" << endl;
  cout << "| SU2 is distributed in the hope that it will be useful,                |" << endl;
  cout << "| but WITHOUT ANY WARRANTY; without even the implied warranty of        |" << endl;
  cout << "| MERCHANTABILITY or FITNESS FOR A PARTICULAR PURPOSE. See the GNU      |" << endl;
  cout << "| Lesser General Public License for more details.                       |" << endl;
  cout << "|                                                                       |" << endl;
  cout << "| You should have received a copy of the GNU Lesser General Public      |" << endl;
  cout << "| License along with SU2. If not, see <http://www.gnu.org/licenses/>.   |" << endl;
  cout <<"-------------------------------------------------------------------------" << endl;

  cout << endl <<"------------------------ Physical Case Definition -----------------------" << endl;
  if (val_software == SU2_CFD) {
	if (FSI_Problem) {
	   cout << "Fluid-Structure Interaction." << endl;
	}

  if (DiscreteAdjoint) {
     cout <<"Discrete Adjoint equations using Algorithmic Differentiation " << endl;
     cout <<"based on the physical case: ";
  }
    switch (Kind_Solver) {
      case EULER: case DISC_ADJ_EULER: case FEM_EULER: case DISC_ADJ_DG_EULER:
        if (Kind_Regime == COMPRESSIBLE) cout << "Compressible Euler equations." << endl;
        if (Kind_Regime == INCOMPRESSIBLE) cout << "Incompressible Euler equations." << endl;
        break;
      case NAVIER_STOKES: case DISC_ADJ_NAVIER_STOKES: case FEM_NAVIER_STOKES: case DISC_ADJ_DG_NS:
        if (Kind_Regime == COMPRESSIBLE) cout << "Compressible Laminar Navier-Stokes' equations." << endl;
        if (Kind_Regime == INCOMPRESSIBLE) cout << "Incompressible Laminar Navier-Stokes' equations." << endl;
        break;
      case RANS: case DISC_ADJ_RANS: case FEM_RANS: case DISC_ADJ_DG_RANS:
        if (Kind_Regime == COMPRESSIBLE) cout << "Compressible RANS equations." << endl;
        if (Kind_Regime == INCOMPRESSIBLE) cout << "Incompressible RANS equations." << endl;
        cout << "Turbulence model: ";
        switch (Kind_Turb_Model) {
          case SA:     cout << "Spalart Allmaras" << endl; break;
          case SA_NEG: cout << "Negative Spalart Allmaras" << endl; break;
          case SST:    cout << "Menter's SST"     << endl; break;
          case SA_E:   cout << "Edwards Spalart Allmaras" << endl; break;
          case SA_COMP:   cout << "Compressibility Correction Spalart Allmaras" << endl; break;
          case SA_E_COMP:   cout << "Compressibility Correction Edwards Spalart Allmaras" << endl; break;
        }
        if (QCR) cout << "Using Quadratic Constitutive Relation, 2000 version (QCR2000)" << endl;
        cout << "Hybrid RANS/LES: ";
        switch (Kind_HybridRANSLES){
          case NO_HYBRIDRANSLES: cout <<  "No Hybrid RANS/LES" << endl; break;
          case SA_DES:  cout << "Detached Eddy Simulation (DES97) " << endl; break;
          case SA_DDES:  cout << "Delayed Detached Eddy Simulation (DDES) with Standard SGS" << endl; break;
          case SA_ZDES:  cout << "Delayed Detached Eddy Simulation (DDES) with Vorticity-based SGS" << endl; break;
          case SA_EDDES:  cout << "Delayed Detached Eddy Simulation (DDES) with Shear-layer Adapted SGS" << endl; break;
        }
        break;
      case FEM_LES:
        if (Kind_Regime == COMPRESSIBLE)   cout << "Compressible LES equations." << endl;
        if (Kind_Regime == INCOMPRESSIBLE) cout << "Incompressible LES equations." << endl;
        cout << "Subgrid Scale model: ";
        switch (Kind_SGS_Model) {
          case IMPLICIT_LES: cout << "Implicit LES" << endl; break;
          case SMAGORINSKY:  cout << "Smagorinsky " << endl; break;
          case WALE:         cout << "WALE"         << endl; break;
          default:
            SU2_MPI::Error("Subgrid Scale model not specified.", CURRENT_FUNCTION);

        }
        break;
      case POISSON_EQUATION: cout << "Poisson equation." << endl; break;
      case WAVE_EQUATION: cout << "Wave equation." << endl; break;
      case HEAT_EQUATION: cout << "Heat equation." << endl; break;
      case FEM_ELASTICITY: case DISC_ADJ_FEM:
    	  if (Kind_Struct_Solver == SMALL_DEFORMATIONS) cout << "Geometrically linear elasticity solver." << endl;
    	  if (Kind_Struct_Solver == LARGE_DEFORMATIONS) cout << "Geometrically non-linear elasticity solver." << endl;
    	  if (Kind_Material == LINEAR_ELASTIC) cout << "Linear elastic material." << endl;
    	  if (Kind_Material == NEO_HOOKEAN) {
    		  if (Kind_Material_Compress == COMPRESSIBLE_MAT) cout << "Compressible Neo-Hookean material model." << endl;
    		  if (Kind_Material_Compress == INCOMPRESSIBLE_MAT) cout << "Incompressible Neo-Hookean material model (mean dilatation method)." << endl;
    	  }
    	  break;
      case ADJ_EULER: cout << "Continuous Euler adjoint equations." << endl; break;
      case ADJ_NAVIER_STOKES:
        if (Frozen_Visc_Cont)
          cout << "Continuous Navier-Stokes adjoint equations with frozen (laminar) viscosity." << endl;
        else
          cout << "Continuous Navier-Stokes adjoint equations." << endl;
        break;
      case ADJ_RANS:
        if (Frozen_Visc_Cont)
          cout << "Continuous RANS adjoint equations with frozen (laminar and eddy) viscosity." << endl;
        else
          cout << "Continuous RANS adjoint equations." << endl;

        break;

    }

    if ((Kind_Regime == COMPRESSIBLE) && (Kind_Solver != FEM_ELASTICITY) &&
        (Kind_Solver != HEAT_EQUATION) && (Kind_Solver != WAVE_EQUATION)) {
      cout << "Mach number: " << Mach <<"."<< endl;
      cout << "Angle of attack (AoA): " << AoA <<" deg, and angle of sideslip (AoS): " << AoS <<" deg."<< endl;
      if ((Kind_Solver == NAVIER_STOKES) || (Kind_Solver == ADJ_NAVIER_STOKES) ||
          (Kind_Solver == RANS) || (Kind_Solver == ADJ_RANS))
        cout << "Reynolds number: " << Reynolds <<". Reference length "  << Length_Reynolds << "." << endl;
      if (Fixed_CL_Mode) {
      	cout << "Fixed CL mode, target value: " << Target_CL << "." << endl;
      }
      if (Fixed_CM_Mode) {
      		cout << "Fixed CM mode, target value:  " << Target_CM << "." << endl;
      		cout << "HTP rotation axis (X,Z): ("<< HTP_Axis[0] <<", "<< HTP_Axis[1] <<")."<< endl;
      }
    }

    if (EquivArea) {
      cout <<"The equivalent area is going to be evaluated on the near-field."<< endl;
      cout <<"The lower integration limit is "<<EA_IntLimit[0]<<", and the upper is "<<EA_IntLimit[1]<<"."<< endl;
      cout <<"The near-field is situated at "<<EA_IntLimit[2]<<"."<< endl;
    }

    if (Grid_Movement) {
      cout << "Performing a dynamic mesh simulation: ";
      switch (Kind_GridMovement[ZONE_0]) {
        case NO_MOVEMENT:     cout << "no movement." << endl; break;
        case DEFORMING:       cout << "deforming mesh motion." << endl; break;
        case RIGID_MOTION:    cout << "rigid mesh motion." << endl; break;
        case MOVING_WALL:     cout << "moving walls." << endl; break;
        case MOVING_HTP:      cout << "HTP moving." << endl; break;
        case ROTATING_FRAME:  cout << "rotating reference frame." << endl; break;
        case AEROELASTIC:     cout << "aeroelastic motion." << endl; break;
        case FLUID_STRUCTURE: cout << "fluid-structure motion." << endl; break;
        case EXTERNAL:        cout << "externally prescribed motion." << endl; break;
        case AEROELASTIC_RIGID_MOTION:  cout << "rigid mesh motion plus aeroelastic motion." << endl; break;
      }
    }

    if (Restart) {
      if (Read_Binary_Restart) cout << "Reading and writing binary SU2 native restart files." << endl;
      else cout << "Reading and writing ASCII SU2 native restart files." << endl;
      if (!ContinuousAdjoint && Kind_Solver != FEM_ELASTICITY) cout << "Read flow solution from: " << Solution_FlowFileName << "." << endl;
      if (ContinuousAdjoint) cout << "Read adjoint solution from: " << Solution_AdjFileName << "." << endl;
      if (Kind_Solver == FEM_ELASTICITY) cout << "Read structural solution from: " << Solution_FEMFileName << "." << endl;
      if (Kind_Solver == DISC_ADJ_FEM){
        cout << "Read structural adjoint solution from: " << Solution_AdjFEMFileName << "." << endl;
      }
    }
    else {
        if (fea) cout << "No restart solution, initialize from undeformed configuration." << endl;
        else cout << "No restart solution, use the values at infinity (freestream)." << endl;
    }

    if (ContinuousAdjoint)
      cout << "Read flow solution from: " << Solution_FlowFileName << "." << endl;

<<<<<<< HEAD

    if (Ref_NonDim == DIMENSIONAL) { cout << "Dimensional simulation." << endl; }
    else if (Ref_NonDim == FREESTREAM_PRESS_EQ_ONE) { cout << "Non-Dimensional simulation (P=1.0, Rho=1.0, T=1.0 at the farfield)." << endl; }
    else if (Ref_NonDim == FREESTREAM_VEL_EQ_MACH) { cout << "Non-Dimensional simulation (V=Mach, Rho=1.0, T=1.0 at the farfield)." << endl; }
    else if (Ref_NonDim == FREESTREAM_VEL_EQ_ONE) { cout << "Non-Dimensional simulation (V=1.0, Rho=1.0, T=1.0 at the farfield)." << endl; }
    
    if (RefArea == 0.0) cout << "The reference area will be computed using y(2D) or z(3D) projection." << endl;
    else { cout << "The reference area is " << RefArea;
      if (SystemMeasurements == US) cout << " in^2." << endl; else cout << " m^2." << endl;
    }
    
    if (SemiSpan == 0.0) cout << "The semi-span will be computed using the max y(3D) value." << endl;
    else { cout << "The semi-span length area is " << SemiSpan;
=======
    if (!fea){
      if (Ref_NonDim == DIMENSIONAL) { cout << "Dimensional simulation." << endl; }
      else if (Ref_NonDim == FREESTREAM_PRESS_EQ_ONE) { cout << "Non-Dimensional simulation (P=1.0, Rho=1.0, T=1.0 at the farfield)." << endl; }
      else if (Ref_NonDim == FREESTREAM_VEL_EQ_MACH) { cout << "Non-Dimensional simulation (V=Mach, Rho=1.0, T=1.0 at the farfield)." << endl; }
      else if (Ref_NonDim == FREESTREAM_VEL_EQ_ONE) { cout << "Non-Dimensional simulation (V=1.0, Rho=1.0, T=1.0 at the farfield)." << endl; }
      
      if (RefArea == 0.0) cout << "The reference area will be computed using y(2D) or z(3D) projection." << endl;
      else { cout << "The reference area is " << RefArea;
        if (SystemMeasurements == US) cout << " in^2." << endl; else cout << " m^2." << endl;
      }
      
      if (SemiSpan == 0.0) cout << "The semi-span will be computed using the max y(3D) value." << endl;
      else { cout << "The semi-span length area is " << SemiSpan;
        if (SystemMeasurements == US) cout << " in." << endl; else cout << " m." << endl;
      }
      
      cout << "The reference length is " << RefLength;
>>>>>>> 5e170f46
      if (SystemMeasurements == US) cout << " in." << endl; else cout << " m." << endl;

      if ((nRefOriginMoment_X > 1) || (nRefOriginMoment_Y > 1) || (nRefOriginMoment_Z > 1)) {
        cout << "Surface(s) where the force coefficients are evaluated and \n";
        cout << "their reference origin for moment computation: \n";

        for (iMarker_Monitoring = 0; iMarker_Monitoring < nMarker_Monitoring; iMarker_Monitoring++) {
          cout << "   - " << Marker_Monitoring[iMarker_Monitoring] << " (" << RefOriginMoment_X[iMarker_Monitoring] <<", "<<RefOriginMoment_Y[iMarker_Monitoring] <<", "<< RefOriginMoment_Z[iMarker_Monitoring] << ")";
          if (iMarker_Monitoring < nMarker_Monitoring-1) cout << ".\n";
          else {
          if (SystemMeasurements == US) cout <<" ft."<< endl;
          else cout <<" m."<< endl;
          }

        }
      }
      else {
        cout << "Reference origin for moment evaluation is (" << RefOriginMoment_X[0] << ", " << RefOriginMoment_Y[0] << ", " << RefOriginMoment_Z[0] << ")." << endl;
        cout << "Surface(s) where the force coefficients are evaluated: ";
        for (iMarker_Monitoring = 0; iMarker_Monitoring < nMarker_Monitoring; iMarker_Monitoring++) {
          cout << Marker_Monitoring[iMarker_Monitoring];
          if (iMarker_Monitoring < nMarker_Monitoring-1) cout << ", ";
          else cout <<"."<< endl;
        }
        cout<< endl;
      }
    }

    if (nMarker_Designing != 0) {
      cout << "Surface(s) where the objective function is evaluated: ";
      for (iMarker_Designing = 0; iMarker_Designing < nMarker_Designing; iMarker_Designing++) {
        cout << Marker_Designing[iMarker_Designing];
        if (iMarker_Designing < nMarker_Designing-1) cout << ", ";
        else cout <<".";
      }
      cout<< endl;
    }

    if (nMarker_Plotting != 0) {
      cout << "Surface(s) plotted in the output file: ";
      for (iMarker_Plotting = 0; iMarker_Plotting < nMarker_Plotting; iMarker_Plotting++) {
        cout << Marker_Plotting[iMarker_Plotting];
        if (iMarker_Plotting < nMarker_Plotting-1) cout << ", ";
        else cout <<".";
      }
      cout<< endl;
    }

    if (nMarker_Analyze != 0) {
      cout << "Surface(s) to be analyzed in detail: ";
      for (iMarker_Analyze = 0; iMarker_Analyze < nMarker_Analyze; iMarker_Analyze++) {
        cout << Marker_Analyze[iMarker_Analyze];
        if (iMarker_Analyze < nMarker_Analyze-1) cout << ", ";
        else cout <<".";
      }
      cout<< endl;
    }

    if (nMarker_ZoneInterface != 0) {
      cout << "Surface(s) acting as an interface among zones: ";
      for (iMarker_ZoneInterface = 0; iMarker_ZoneInterface < nMarker_ZoneInterface; iMarker_ZoneInterface++) {
        cout << Marker_ZoneInterface[iMarker_ZoneInterface];
        if (iMarker_ZoneInterface < nMarker_ZoneInterface-1) cout << ", ";
        else cout <<".";
      }
      cout<<endl;
    }

    if(nMarker_PyCustom != 0) {
      cout << "Surface(s) that are customizable in Python: ";
      for(iMarker_PyCustom=0; iMarker_PyCustom < nMarker_PyCustom; iMarker_PyCustom++){
        cout << Marker_PyCustom[iMarker_PyCustom];
        if (iMarker_PyCustom < nMarker_PyCustom-1) cout << ", ";
        else cout << ".";
      }
      cout << endl;
    }
    
    if (nMarker_DV != 0) {
      cout << "Surface(s) affected by the design variables: ";
      for (iMarker_DV = 0; iMarker_DV < nMarker_DV; iMarker_DV++) {
        cout << Marker_DV[iMarker_DV];
        if (iMarker_DV < nMarker_DV-1) cout << ", ";
        else cout <<".";
      }
      cout<< endl;
    }

    if ((Kind_GridMovement[ZONE_0] == DEFORMING) || (Kind_GridMovement[ZONE_0] == MOVING_WALL) || (Kind_GridMovement[ZONE_0] == FLUID_STRUCTURE)) {
      cout << "Surface(s) in motion: ";
      for (iMarker_Moving = 0; iMarker_Moving < nMarker_Moving; iMarker_Moving++) {
        cout << Marker_Moving[iMarker_Moving];
        if (iMarker_Moving < nMarker_Moving-1) cout << ", ";
        else cout <<".";
      }
      cout<< endl;
    }

  }

  if (val_software == SU2_GEO) {
    if (nMarker_GeoEval != 0) {
      cout << "Surface(s) where the geometrical based functions is evaluated: ";
      for (iMarker_GeoEval = 0; iMarker_GeoEval < nMarker_GeoEval; iMarker_GeoEval++) {
        cout << Marker_GeoEval[iMarker_GeoEval];
        if (iMarker_GeoEval < nMarker_GeoEval-1) cout << ", ";
        else cout <<".";
      }
      cout<< endl;
    }
  }

  cout << "Input mesh file name: " << Mesh_FileName << endl;

	if (val_software == SU2_DOT) {
    if (DiscreteAdjoint) {
      cout << "Input sensitivity file name: " << GetObjFunc_Extension(Solution_AdjFileName) << "." << endl;
    }else {
		cout << "Input sensitivity file name: " << SurfAdjCoeff_FileName << "." << endl;
	}
  }

	if (val_software == SU2_MSH) {
		switch (Kind_Adaptation) {
		case FULL: case WAKE: case FULL_FLOW: case FULL_ADJOINT: case SMOOTHING: case SUPERSONIC_SHOCK:
			break;
		case GRAD_FLOW:
			cout << "Read flow solution from: " << Solution_FlowFileName << "." << endl;
			break;
		case GRAD_ADJOINT:
			cout << "Read adjoint flow solution from: " << Solution_AdjFileName << "." << endl;
			break;
		case GRAD_FLOW_ADJ: case COMPUTABLE: case REMAINING:
			cout << "Read flow solution from: " << Solution_FlowFileName << "." << endl;
			cout << "Read adjoint flow solution from: " << Solution_AdjFileName << "." << endl;
			break;
		}
	}

	if (val_software == SU2_DEF) {
		cout << endl <<"---------------------- Grid deformation parameters ----------------------" << endl;
		cout << "Grid deformation using a linear elasticity method." << endl;

    if (Hold_GridFixed == YES) cout << "Hold some regions of the mesh fixed (hardcode implementation)." << endl;
  }

  if (val_software == SU2_DOT) {
  cout << endl <<"-------------------- Surface deformation parameters ---------------------" << endl;
  }

  if (((val_software == SU2_DEF) || (val_software == SU2_DOT)) && (Design_Variable[0] != NONE)) {

    for (unsigned short iDV = 0; iDV < nDV; iDV++) {

      if ((Design_Variable[iDV] != NO_DEFORMATION) &&
          (Design_Variable[iDV] != FFD_SETTING) &&
          (Design_Variable[iDV] != SURFACE_FILE)) {

        if (iDV == 0)
          cout << "Design variables definition (markers <-> value <-> param):" << endl;

        switch (Design_Variable[iDV]) {
          case FFD_CONTROL_POINT_2D:  cout << "FFD 2D (control point) <-> "; break;
          case FFD_CAMBER_2D:         cout << "FFD 2D (camber) <-> "; break;
          case FFD_THICKNESS_2D:      cout << "FFD 2D (thickness) <-> "; break;
          case FFD_TWIST_2D:          cout << "FFD 2D (twist) <-> "; break;
          case HICKS_HENNE:           cout << "Hicks Henne <-> " ; break;
          case SURFACE_BUMP:          cout << "Surface bump <-> " ; break;
          case ANGLE_OF_ATTACK:       cout << "Angle of attack <-> " ; break;
          case CST:           	      cout << "Kulfan parameter number (CST) <-> " ; break;
          case TRANSLATION:           cout << "Translation design variable."; break;
          case SCALE:                 cout << "Scale design variable."; break;
          case NACA_4DIGITS:          cout << "NACA four digits <-> "; break;
          case PARABOLIC:             cout << "Parabolic <-> "; break;
          case AIRFOIL:               cout << "Airfoil <-> "; break;
          case ROTATION:              cout << "Rotation <-> "; break;
          case FFD_CONTROL_POINT:     cout << "FFD (control point) <-> "; break;
          case FFD_NACELLE:           cout << "FFD (nacelle) <-> "; break;
          case FFD_GULL:              cout << "FFD (gull) <-> "; break;
          case FFD_TWIST:             cout << "FFD (twist) <-> "; break;
          case FFD_ROTATION:          cout << "FFD (rotation) <-> "; break;
          case FFD_CONTROL_SURFACE:   cout << "FFD (control surface) <-> "; break;
          case FFD_CAMBER:            cout << "FFD (camber) <-> "; break;
          case FFD_THICKNESS:         cout << "FFD (thickness) -> "; break;
          case FFD_ANGLE_OF_ATTACK:   cout << "FFD (angle of attack) <-> "; break;
        }

        for (iMarker_DV = 0; iMarker_DV < nMarker_DV; iMarker_DV++) {
          cout << Marker_DV[iMarker_DV];
          if (iMarker_DV < nMarker_DV-1) cout << ", ";
          else cout << " <-> ";
        }

        for (iDV_Value = 0; iDV_Value < nDV_Value[iDV]; iDV_Value++) {
          cout << DV_Value[iDV][iDV_Value];
          if (iDV_Value != nDV_Value[iDV]-1) cout << ", ";
        }
        cout << " <-> ";

        if ((Design_Variable[iDV] == NO_DEFORMATION) ||
            (Design_Variable[iDV] == FFD_SETTING) ||
            (Design_Variable[iDV] == SCALE) ) nParamDV = 0;
        if (Design_Variable[iDV] == ANGLE_OF_ATTACK) nParamDV = 1;
        if ((Design_Variable[iDV] == FFD_CAMBER_2D) ||
            (Design_Variable[iDV] == FFD_THICKNESS_2D) ||
            (Design_Variable[iDV] == HICKS_HENNE) ||
            (Design_Variable[iDV] == PARABOLIC) ||
            (Design_Variable[iDV] == AIRFOIL) ||
            (Design_Variable[iDV] == FFD_GULL) ||
            (Design_Variable[iDV] == FFD_ANGLE_OF_ATTACK) ) nParamDV = 2;
        if ((Design_Variable[iDV] ==  TRANSLATION) ||
            (Design_Variable[iDV] ==  NACA_4DIGITS) ||
            (Design_Variable[iDV] ==  CST) ||
            (Design_Variable[iDV] ==  SURFACE_BUMP) ||
            (Design_Variable[iDV] ==  FFD_CAMBER) ||
            (Design_Variable[iDV] ==  FFD_TWIST_2D) ||
            (Design_Variable[iDV] ==  FFD_THICKNESS) ) nParamDV = 3;
        if (Design_Variable[iDV] == FFD_CONTROL_POINT_2D) nParamDV = 5;
        if (Design_Variable[iDV] == ROTATION) nParamDV = 6;
        if ((Design_Variable[iDV] ==  FFD_CONTROL_POINT) ||
            (Design_Variable[iDV] ==  FFD_ROTATION) ||
            (Design_Variable[iDV] ==  FFD_CONTROL_SURFACE) ) nParamDV = 7;
        if (Design_Variable[iDV] == FFD_TWIST) nParamDV = 8;

        for (unsigned short iParamDV = 0; iParamDV < nParamDV; iParamDV++) {

          if (iParamDV == 0) cout << "( ";

          if ((iParamDV == 0) &&
              ((Design_Variable[iDV] == NO_DEFORMATION) ||
               (Design_Variable[iDV] == FFD_SETTING) ||
               (Design_Variable[iDV] == FFD_ANGLE_OF_ATTACK) ||
               (Design_Variable[iDV] == FFD_CONTROL_POINT_2D) ||
               (Design_Variable[iDV] == FFD_CAMBER_2D) ||
               (Design_Variable[iDV] == FFD_THICKNESS_2D) ||
               (Design_Variable[iDV] == FFD_TWIST_2D) ||
               (Design_Variable[iDV] == FFD_CONTROL_POINT) ||
               (Design_Variable[iDV] == FFD_NACELLE) ||
               (Design_Variable[iDV] == FFD_GULL) ||
               (Design_Variable[iDV] == FFD_TWIST) ||
               (Design_Variable[iDV] == FFD_ROTATION) ||
               (Design_Variable[iDV] == FFD_CONTROL_SURFACE) ||
               (Design_Variable[iDV] == FFD_CAMBER) ||
               (Design_Variable[iDV] == FFD_THICKNESS))) cout << FFDTag[iDV];
          else cout << ParamDV[iDV][iParamDV];

          if (iParamDV < nParamDV-1) cout << ", ";
          else cout <<" )"<< endl;

        }

      }

      else if (Design_Variable[iDV] == NO_DEFORMATION) {
        cout << "No deformation of the numerical grid. Just output .su2 file." << endl;
      }

      else if (Design_Variable[iDV] == FFD_SETTING) {

        cout << "Setting the FFD box structure." << endl;
        cout << "FFD boxes definition (FFD tag <-> degree <-> coord):" << endl;

        for (unsigned short iFFDBox = 0; iFFDBox < nFFDBox; iFFDBox++) {

          cout << TagFFDBox[iFFDBox] << " <-> ";

          for (unsigned short iDegreeFFD = 0; iDegreeFFD < 3; iDegreeFFD++) {
            if (iDegreeFFD == 0) cout << "( ";
            cout << DegreeFFDBox[iFFDBox][iDegreeFFD];
            if (iDegreeFFD < 2) cout << ", ";
            else cout <<" )";
          }

          cout << " <-> ";

          for (unsigned short iCoordFFD = 0; iCoordFFD < 24; iCoordFFD++) {
            if (iCoordFFD == 0) cout << "( ";
            cout << CoordFFDBox[iFFDBox][iCoordFFD];
            if (iCoordFFD < 23) cout << ", ";
            else cout <<" )"<< endl;
          }

        }

      }

      else cout << endl;

		}
	}

	if (((val_software == SU2_CFD) && ( ContinuousAdjoint || DiscreteAdjoint)) || (val_software == SU2_DOT)) {

		cout << endl <<"----------------------- Design problem definition -----------------------" << endl;
		if (nObj==1) {
      switch (Kind_ObjFunc[0]) {
        case DRAG_COEFFICIENT:           cout << "CD objective function";
          if (Fixed_CL_Mode) {           cout << " using fixed CL mode, dCD/dCL = " << dCD_dCL << "." << endl; }
          else if (Fixed_CM_Mode) {      cout << " using fixed CMy mode, dCD/dCMy = " << dCD_dCMy << "." << endl; }
          else {                         cout << "." << endl; }
          break;
        case LIFT_COEFFICIENT:           cout << "CL objective function." << endl; break;
        case MOMENT_X_COEFFICIENT:       cout << "CMx objective function" << endl;
          if (Fixed_CL_Mode) {           cout << " using fixed CL mode, dCMx/dCL = " << dCMx_dCL << "." << endl; }
          else {                         cout << "." << endl; }
          break;
        case MOMENT_Y_COEFFICIENT:       cout << "CMy objective function" << endl;
          if (Fixed_CL_Mode) {           cout << " using fixed CL mode, dCMy/dCL = " << dCMy_dCL << "." << endl; }
          else {                         cout << "." << endl; }
          break;
        case MOMENT_Z_COEFFICIENT:       cout << "CMz objective function" << endl;
          if (Fixed_CL_Mode) {           cout << " using fixed CL mode, dCMz/dCL = " << dCMz_dCL << "." << endl; }
          else {                         cout << "." << endl; }
          break;
        case INVERSE_DESIGN_PRESSURE:    cout << "Inverse design (Cp) objective function." << endl; break;
        case INVERSE_DESIGN_HEATFLUX:    cout << "Inverse design (Heat Flux) objective function." << endl; break;
        case SIDEFORCE_COEFFICIENT:      cout << "Side force objective function." << endl; break;
        case EFFICIENCY:                 cout << "CL/CD objective function." << endl; break;
        case EQUIVALENT_AREA:            cout << "Equivalent area objective function. CD weight: " << WeightCd <<"."<< endl;  break;
        case NEARFIELD_PRESSURE:         cout << "Nearfield pressure objective function. CD weight: " << WeightCd <<"."<< endl;  break;
        case FORCE_X_COEFFICIENT:        cout << "X-force objective function." << endl; break;
        case FORCE_Y_COEFFICIENT:        cout << "Y-force objective function." << endl; break;
        case FORCE_Z_COEFFICIENT:        cout << "Z-force objective function." << endl; break;
        case THRUST_COEFFICIENT:         cout << "Thrust objective function." << endl; break;
        case TORQUE_COEFFICIENT:         cout << "Torque efficiency objective function." << endl; break;
        case TOTAL_HEATFLUX:             cout << "Total heat flux objective function." << endl; break;
        case MAXIMUM_HEATFLUX:           cout << "Maximum heat flux objective function." << endl; break;
        case FIGURE_OF_MERIT:            cout << "Rotor Figure of Merit objective function." << endl; break;
        case SURFACE_TOTAL_PRESSURE:         cout << "Average total pressure objective function." << endl; break;
        case SURFACE_STATIC_PRESSURE:        cout << "Average static pressure objective function." << endl; break;
        case SURFACE_MASSFLOW:             cout << "Mass flow rate objective function." << endl; break;
        case SURFACE_MACH:             cout << "Mach number objective function." << endl; break;
        case CUSTOM_OBJFUNC:        		cout << "Custom objective function." << endl; break;
        case REFERENCE_GEOMETRY:        cout << "Target geometry objective function." << endl; break;
        case REFERENCE_NODE:            cout << "Target node displacement objective function." << endl; break;
      }
		}
		else {
		  cout << "Weighted sum objective function." << endl;
		}

	}

	if (val_software == SU2_CFD) {
		cout << endl <<"---------------------- Space Numerical Integration ----------------------" << endl;

		if (SmoothNumGrid) cout << "There are some smoothing iterations on the grid coordinates." << endl;

    if ((Kind_Solver == EULER) || (Kind_Solver == NAVIER_STOKES) || (Kind_Solver == RANS) ||
         (Kind_Solver == DISC_ADJ_EULER) || (Kind_Solver == DISC_ADJ_NAVIER_STOKES) || (Kind_Solver == DISC_ADJ_RANS) ) {

      if (Kind_ConvNumScheme_Flow == SPACE_CENTERED) {
        if (Kind_Centered_Flow == JST) {
          cout << "Jameson-Schmidt-Turkel scheme (2nd order in space) for the flow inviscid terms."<< endl;
          cout << "JST viscous coefficients (2nd & 4th): " << Kappa_2nd_Flow << ", " << Kappa_4th_Flow <<"." << endl;
          cout << "The method includes a grid stretching correction (p = 0.3)."<< endl;
        }
        if (Kind_Centered_Flow == JST_KE) {
          cout << "Jameson-Schmidt-Turkel scheme (2nd order in space) for the flow inviscid terms."<< endl;
          cout << "JST viscous coefficients (2nd & 4th): " << Kappa_2nd_Flow << ", " << Kappa_4th_Flow << "." << endl;
          cout << "The method includes a grid stretching correction (p = 0.3)."<< endl;
        }
        if (Kind_Centered_Flow == LAX) {
          cout << "Lax-Friedrich scheme (1st order in space) for the flow inviscid terms."<< endl;
          cout << "Lax viscous coefficients (1st): " << Kappa_1st_Flow << "." << endl;
          cout << "First order integration." << endl;
        }
      }

      if (Kind_ConvNumScheme_Flow == SPACE_UPWIND) {
        if (Kind_Upwind_Flow == ROE) cout << "Roe (with entropy fix = "<< EntropyFix_Coeff <<") solver for the flow inviscid terms."<< endl;
        if (Kind_Upwind_Flow == TURKEL) cout << "Roe-Turkel solver for the flow inviscid terms."<< endl;
        if (Kind_Upwind_Flow == AUSM)  cout << "AUSM solver for the flow inviscid terms."<< endl;
        if (Kind_Upwind_Flow == HLLC)  cout << "HLLC solver for the flow inviscid terms."<< endl;
        if (Kind_Upwind_Flow == SW)  cout << "Steger-Warming solver for the flow inviscid terms."<< endl;
        if (Kind_Upwind_Flow == MSW)  cout << "Modified Steger-Warming solver for the flow inviscid terms."<< endl;
        if (Kind_Upwind_Flow == CUSP)  cout << "CUSP solver for the flow inviscid terms."<< endl;
        if (Kind_Upwind_Flow == L2ROE) cout << "L2ROE Low Mach ROE solver for the flow inviscid terms."<< endl;
        if (Kind_Upwind_Flow == LMROE) cout << "Rieper Low Mach ROE solver for the flow inviscid terms."<< endl;
        if (Kind_Upwind_Flow == SLAU) cout << "Simple Low-Dissipation AUSM solver for the flow inviscid terms."<< endl;
        if (Kind_Upwind_Flow == SLAU2) cout << "Simple Low-Dissipation AUSM 2 solver for the flow inviscid terms."<< endl;

        switch (Kind_RoeLowDiss) {
          case NO_ROELOWDISS: cout << "Standard Roe without low-dissipation function."<< endl; break;
          case NTS: cout << "Roe with NTS low-dissipation function."<< endl; break;
          case FD: cout << "Roe with DDES's FD low-dissipation function."<< endl; break;
          case NTS_DUCROS: cout << "Roe with NTS low-dissipation function + Ducros shock sensor."<< endl; break;
          case FD_DUCROS: cout << "Roe with DDES's FD low-dissipation function + Ducros shock sensor."<< endl; break;
        }
        
        if (MUSCL_Flow) {
          cout << "Second order integration in space, with slope limiter." << endl;
            switch (Kind_SlopeLimit_Flow) {
              case NO_LIMITER:
                cout << "No slope-limiting method. "<< endl;
                break;
              case VENKATAKRISHNAN:
                cout << "Venkatakrishnan slope-limiting method, with constant: " << Venkat_LimiterCoeff <<". "<< endl;
                cout << "The reference element size is: " << RefElemLength <<". "<< endl;
                break;
              case VENKATAKRISHNAN_WANG:
                cout << "Venkatakrishnan-Wang slope-limiting method, with constant: " << Venkat_LimiterCoeff <<". "<< endl;
                break;
              case BARTH_JESPERSEN:
                cout << "Barth-Jespersen slope-limiting method." << endl;
                break;
              case VAN_ALBADA_EDGE:
                cout << "Van Albada slope-limiting method implemented by edges." << endl;
                break;
            }
        }
        else {
          cout << "First order integration in space." << endl;
        }
        
      }

    }

    if ((Kind_Solver == RANS) || (Kind_Solver == DISC_ADJ_RANS)) {
      if (Kind_ConvNumScheme_Turb == SPACE_UPWIND) {
        if (Kind_Upwind_Turb == SCALAR_UPWIND) cout << "Scalar upwind solver for the turbulence model."<< endl;
        if (MUSCL_Turb) {
          cout << "Second order integration in space with slope limiter." << endl;
            switch (Kind_SlopeLimit_Turb) {
              case NO_LIMITER:
                cout << "No slope-limiting method. "<< endl;
                break;
              case VENKATAKRISHNAN:
                cout << "Venkatakrishnan slope-limiting method, with constant: " << Venkat_LimiterCoeff <<". "<< endl;
                cout << "The reference element size is: " << RefElemLength <<". "<< endl;
                break;
              case VENKATAKRISHNAN_WANG:
                cout << "Venkatakrishnan-Wang slope-limiting method, with constant: " << Venkat_LimiterCoeff <<". "<< endl;
                break;
              case BARTH_JESPERSEN:
                cout << "Barth-Jespersen slope-limiting method." << endl;
                break;
              case VAN_ALBADA_EDGE:
                cout << "Van Albada slope-limiting method implemented by edges." << endl;
                break;
            }
        }
        else {
          cout << "First order integration in space." << endl;
        }
      }
    }

    if ((Kind_Solver == ADJ_EULER) || (Kind_Solver == ADJ_NAVIER_STOKES) || (Kind_Solver == ADJ_RANS)) {

      if (Kind_ConvNumScheme_AdjFlow == SPACE_CENTERED) {
        if (Kind_Centered_AdjFlow == JST) {
          cout << "Jameson-Schmidt-Turkel scheme for the adjoint inviscid terms."<< endl;
          cout << "JST viscous coefficients (1st, 2nd, & 4th): " << Kappa_1st_AdjFlow
          << ", " << Kappa_2nd_AdjFlow << ", " << Kappa_4th_AdjFlow <<"."<< endl;
          cout << "The method includes a grid stretching correction (p = 0.3)."<< endl;
          cout << "Second order integration." << endl;
        }
        if (Kind_Centered_AdjFlow == LAX) {
          cout << "Lax-Friedrich scheme for the adjoint inviscid terms."<< endl;
          cout << "First order integration." << endl;
        }
      }

      if (Kind_ConvNumScheme_AdjFlow == SPACE_UPWIND) {
        if (Kind_Upwind_AdjFlow == ROE) cout << "Roe (with entropy fix = "<< EntropyFix_Coeff <<") solver for the adjoint inviscid terms."<< endl;
        if (MUSCL_AdjFlow) {
          cout << "Second order integration with slope limiter." << endl;
            switch (Kind_SlopeLimit_AdjFlow) {
              case NO_LIMITER:
                cout << "No slope-limiting method. "<< endl;
                break;
              case VENKATAKRISHNAN:
                cout << "Venkatakrishnan slope-limiting method, with constant: " << Venkat_LimiterCoeff <<". "<< endl;
                cout << "The reference element size is: " << RefElemLength <<". "<< endl;
                break;
              case VENKATAKRISHNAN_WANG:
                cout << "Venkatakrishnan-Wang slope-limiting method, with constant: " << Venkat_LimiterCoeff <<". "<< endl;
                break;
              case BARTH_JESPERSEN:
                cout << "Barth-Jespersen slope-limiting method." << endl;
                break;
              case VAN_ALBADA_EDGE:
                cout << "Van Albada slope-limiting method implemented by edges." << endl;
                break;
              case SHARP_EDGES:
                cout << "Sharp edges slope-limiting method, with constant: " << Venkat_LimiterCoeff <<". "<< endl;
                cout << "The reference element size is: " << RefElemLength <<". "<< endl;
                cout << "The reference sharp edge distance is: " << AdjSharp_LimiterCoeff*RefElemLength*Venkat_LimiterCoeff <<". "<< endl;
                break;
              case WALL_DISTANCE:
                cout << "Wall distance slope-limiting method, with constant: " << Venkat_LimiterCoeff <<". "<< endl;
                cout << "The reference element size is: " << RefElemLength <<". "<< endl;
                cout << "The reference wall distance is: " << AdjSharp_LimiterCoeff*RefElemLength*Venkat_LimiterCoeff <<". "<< endl;
                break;
            }
        }
        else {
          cout << "First order integration." << endl;
        }
      }
      
      cout << "The reference sharp edge distance is: " << AdjSharp_LimiterCoeff*RefElemLength*Venkat_LimiterCoeff <<". "<< endl;

    }

    if ((Kind_Solver == ADJ_RANS) && (!Frozen_Visc_Cont)) {
      if (Kind_ConvNumScheme_AdjTurb == SPACE_UPWIND) {
        if (Kind_Upwind_Turb == SCALAR_UPWIND) cout << "Scalar upwind solver (first order) for the adjoint turbulence model."<< endl;
        if (MUSCL_AdjTurb) {
          cout << "Second order integration with slope limiter." << endl;
            switch (Kind_SlopeLimit_AdjTurb) {
              case NO_LIMITER:
                cout << "No slope-limiting method. "<< endl;
                break;
              case VENKATAKRISHNAN:
                cout << "Venkatakrishnan slope-limiting method, with constant: " << Venkat_LimiterCoeff <<". "<< endl;
                cout << "The reference element size is: " << RefElemLength <<". "<< endl;
                break;
              case VENKATAKRISHNAN_WANG:
                cout << "Venkatakrishnan-Wang slope-limiting method, with constant: " << Venkat_LimiterCoeff <<". "<< endl;
                break;
              case BARTH_JESPERSEN:
                cout << "Barth-Jespersen slope-limiting method." << endl;
                break;
              case VAN_ALBADA_EDGE:
                cout << "Van Albada slope-limiting method implemented by edges." << endl;
                break;
              case SHARP_EDGES:
                cout << "Sharp edges slope-limiting method, with constant: " << Venkat_LimiterCoeff <<". "<< endl;
                cout << "The reference element size is: " << RefElemLength <<". "<< endl;
                cout << "The reference sharp edge distance is: " << AdjSharp_LimiterCoeff*RefElemLength*Venkat_LimiterCoeff <<". "<< endl;
                break;
              case WALL_DISTANCE:
                cout << "Wall distance slope-limiting method, with constant: " << Venkat_LimiterCoeff <<". "<< endl;
                cout << "The reference element size is: " << RefElemLength <<". "<< endl;
                cout << "The reference wall distance is: " << AdjSharp_LimiterCoeff*RefElemLength*Venkat_LimiterCoeff <<". "<< endl;
                break;
            }
        }
        else {
          cout << "First order integration." << endl;
        }
      }
    }

    if ((Kind_Solver == NAVIER_STOKES) || (Kind_Solver == RANS) ||
        (Kind_Solver == DISC_ADJ_NAVIER_STOKES) || (Kind_Solver == DISC_ADJ_RANS)) {
        cout << "Average of gradients with correction (viscous flow terms)." << endl;
    }

    if ((Kind_Solver == ADJ_NAVIER_STOKES) || (Kind_Solver == ADJ_RANS)) {
      cout << "Average of gradients with correction (viscous adjoint terms)." << endl;
    }

    if ((Kind_Solver == RANS) || (Kind_Solver == DISC_ADJ_RANS)) {
      cout << "Average of gradients with correction (viscous turbulence terms)." << endl;
    }

    if (Kind_Solver == POISSON_EQUATION) {
      cout << "Galerkin method for viscous terms computation of the poisson potential equation." << endl;
    }

    if ((Kind_Solver == ADJ_RANS) && (!Frozen_Visc_Cont)) {
      cout << "Average of gradients with correction (2nd order) for computation of adjoint viscous turbulence terms." << endl;
      if (Kind_TimeIntScheme_AdjTurb == EULER_IMPLICIT) cout << "Euler implicit method for the turbulent adjoint equation." << endl;
    }

<<<<<<< HEAD
    if(Kind_Solver != FEM_EULER && Kind_Solver != FEM_NAVIER_STOKES &&
       Kind_Solver != FEM_RANS  && Kind_Solver != FEM_LES &&
       Kind_Solver != DISC_ADJ_DG_EULER && Kind_Solver != DISC_ADJ_DG_NS && 
       Kind_Solver != DISC_ADJ_DG_RANS) {
=======
    if (!fea){
>>>>>>> 5e170f46
      switch (Kind_Gradient_Method) {
        case GREEN_GAUSS: cout << "Gradient computation using Green-Gauss theorem." << endl; break;
        case WEIGHTED_LEAST_SQUARES: cout << "Gradient Computation using weighted Least-Squares method." << endl; break;
      }
<<<<<<< HEAD
    }
=======
>>>>>>> 5e170f46

      if (Kind_Regime == INCOMPRESSIBLE) {
        cout << "Artificial compressibility factor: " << ArtComp_Factor << "." << endl;
      }
    }
    else{
      cout << "Spatial discretization using the Finite Element Method." << endl;
    }

    if(Kind_Solver == FEM_EULER || Kind_Solver == FEM_NAVIER_STOKES ||
       Kind_Solver == FEM_RANS  || Kind_Solver == FEM_LES ||
       Kind_Solver == DISC_ADJ_DG_EULER || Kind_Solver == DISC_ADJ_DG_NS ||
       Kind_Solver == DISC_ADJ_DG_RANS) {
      if(Kind_FEM_Flow == DG) {
        cout << "Discontinuous Galerkin Finite element solver" << endl;

        switch( Riemann_Solver_FEM ) {
          case ROE:           cout << "Roe (with entropy fix) solver for inviscid fluxes over the faces" << endl; break;
          case LAX_FRIEDRICH: cout << "Lax-Friedrich solver for inviscid fluxes over the faces" << endl; break;
          case AUSM:          cout << "AUSM solver inviscid fluxes over the faces" << endl; break;
          case AUSMPWPLUS:    cout << "AUSMPW+ solver inviscid fluxes over the faces" << endl; break;
          case HLLC:          cout << "HLLC solver inviscid fluxes over the faces" << endl; break;
          case VAN_LEER:      cout << "Van Leer solver inviscid fluxes over the faces" << endl; break;
        }

        if(Kind_Solver != FEM_EULER && Kind_Solver != DISC_ADJ_DG_EULER) {
          cout << "Theta symmetrizing terms interior penalty: " << Theta_Interior_Penalty_DGFEM << endl;
        }
      }

      cout << "Quadrature factor for straight elements:   " << Quadrature_Factor_Straight << endl;
      cout << "Quadrature factor for curved elements:     "   << Quadrature_Factor_Curved << endl;
    }

    cout << endl <<"---------------------- Time Numerical Integration -----------------------" << endl;

    if (!fea) {
		switch (Unsteady_Simulation) {
		  case NO:
			cout << "Local time stepping (steady state simulation)." << endl; break;
		  case TIME_STEPPING:
			cout << "Unsteady simulation using a time stepping strategy."<< endl;
			if (Unst_CFL != 0.0) {
                          cout << "Time step computed by the code. Unsteady CFL number: " << Unst_CFL <<"."<< endl;
                          if (Delta_UnstTime != 0.0) {
                            cout << "Synchronization time provided by the user (s): "<< Delta_UnstTime << "." << endl;
                          }
                        }
			else cout << "Unsteady time step provided by the user (s): "<< Delta_UnstTime << "." << endl;
			break;
		  case DT_STEPPING_1ST: case DT_STEPPING_2ND:
			if (Unsteady_Simulation == DT_STEPPING_1ST) cout << "Unsteady simulation, dual time stepping strategy (first order in time)."<< endl;
			if (Unsteady_Simulation == DT_STEPPING_2ND) cout << "Unsteady simulation, dual time stepping strategy (second order in time)."<< endl;
			if (Unst_CFL != 0.0) cout << "Time step computed by the code. Unsteady CFL number: " << Unst_CFL <<"."<< endl;
			else cout << "Unsteady time step provided by the user (s): "<< Delta_UnstTime << "." << endl;
			cout << "Total number of internal Dual Time iterations: "<< Unst_nIntIter <<"." << endl;
			break;
		}
  }
	else {
		switch (Dynamic_Analysis) {
		  case NO:
			cout << "Static structural analysis." << endl; break;
		  case YES:
			cout << "Dynamic structural analysis."<< endl;
			cout << "Time step provided by the user for the dynamic analysis(s): "<< Delta_DynTime << "." << endl;
			break;
		}
	}

    if ((Kind_Solver == EULER) || (Kind_Solver == NAVIER_STOKES) || (Kind_Solver == RANS) ||
        (Kind_Solver == DISC_ADJ_EULER) || (Kind_Solver == DISC_ADJ_NAVIER_STOKES) || (Kind_Solver == DISC_ADJ_RANS) ||
        (Kind_Solver == DISC_ADJ_DG_EULER) || (Kind_Solver == DISC_ADJ_DG_NS) || (Kind_Solver == DISC_ADJ_DG_RANS)) {
      switch (Kind_TimeIntScheme_Flow) {
        case RUNGE_KUTTA_EXPLICIT:
          cout << "Runge-Kutta explicit method for the flow equations." << endl;
          cout << "Number of steps: " << nRKStep << endl;
          cout << "Alpha coefficients: ";
          for (unsigned short iRKStep = 0; iRKStep < nRKStep; iRKStep++) {
            cout << "\t" << RK_Alpha_Step[iRKStep];
          }
          cout << endl;
          break;
        case EULER_EXPLICIT:
          cout << "Euler explicit method for the flow equations." << endl;
          break;
        case EULER_IMPLICIT:
          cout << "Euler implicit method for the flow equations." << endl;
          switch (Kind_Linear_Solver) {
            case BCGSTAB:
              cout << "BCGSTAB is used for solving the linear system." << endl;
              switch (Kind_Linear_Solver_Prec) {
                case ILU: cout << "Using a ILU("<< Linear_Solver_ILU_n <<") preconditioning."<< endl; break;
                case LINELET: cout << "Using a linelet preconditioning."<< endl; break;
                case LU_SGS: cout << "Using a LU-SGS preconditioning."<< endl; break;
                case JACOBI: cout << "Using a Jacobi preconditioning."<< endl; break;
              }
              cout << "Convergence criteria of the linear solver: "<< Linear_Solver_Error <<"."<< endl;
              cout << "Max number of linear iterations: "<< Linear_Solver_Iter <<"."<< endl;
              break;
            case FGMRES:
            case RESTARTED_FGMRES:
              cout << "FGMRES is used for solving the linear system." << endl;
              switch (Kind_Linear_Solver_Prec) {
                case ILU: cout << "Using a ILU("<< Linear_Solver_ILU_n <<") preconditioning."<< endl; break;
                case LINELET: cout << "Using a linelet preconditioning."<< endl; break;
                case LU_SGS: cout << "Using a LU-SGS preconditioning."<< endl; break;
                case JACOBI: cout << "Using a Jacobi preconditioning."<< endl; break;
              }
              cout << "Convergence criteria of the linear solver: "<< Linear_Solver_Error <<"."<< endl;
              cout << "Max number of linear iterations: "<< Linear_Solver_Iter <<"."<< endl;
               break;
            case SMOOTHER_JACOBI:
              cout << "A Jacobi method is used for smoothing the linear system." << endl;
              break;
            case SMOOTHER_ILU:
              cout << "A ILU("<< Linear_Solver_ILU_n <<") method is used for smoothing the linear system." << endl;
              break;
            case SMOOTHER_LUSGS:
              cout << "A LU-SGS method is used for smoothing the linear system." << endl;
              break;
            case SMOOTHER_LINELET:
              cout << "A Linelet method is used for smoothing the linear system." << endl;
              break;
          }
          break;
        case CLASSICAL_RK4_EXPLICIT:
          cout << "Classical RK4 explicit method for the flow equations." << endl;
          cout << "Number of steps: " << 4 << endl;
          cout << "Time coefficients: {0.5, 0.5, 1, 1}" << endl;
          cout << "Function coefficients: {1/6, 1/3, 1/3, 1/6}" << endl;
          break;
      }
    }

    if (fea) {
      switch (Kind_TimeIntScheme_FEA) {
        case CD_EXPLICIT:
          cout << "Explicit time integration (NOT IMPLEMENTED YET)." << endl;
          break;
        case GENERALIZED_ALPHA:
          cout << "Generalized-alpha method." << endl;
          break;
        case NEWMARK_IMPLICIT:
          if (Dynamic_Analysis) cout << "Newmark implicit method for the structural time integration." << endl;
          switch (Kind_Linear_Solver) {
            case BCGSTAB:
              cout << "BCGSTAB is used for solving the linear system." << endl;
              cout << "Convergence criteria of the linear solver: "<< Linear_Solver_Error <<"."<< endl;
              cout << "Max number of iterations: "<< Linear_Solver_Iter <<"."<< endl;
              break;
            case FGMRES:
            case RESTARTED_FGMRES:
              cout << "FGMRES is used for solving the linear system." << endl;
              cout << "Convergence criteria of the linear solver: "<< Linear_Solver_Error <<"."<< endl;
              cout << "Max number of iterations: "<< Linear_Solver_Iter <<"."<< endl;
              break;
            case CONJUGATE_GRADIENT:
              cout << "A Conjugate Gradient method is used for solving the linear system." << endl;
              cout << "Convergence criteria of the linear solver: "<< Linear_Solver_Error <<"."<< endl;
              cout << "Max number of iterations: "<< Linear_Solver_Iter <<"."<< endl;
              break;
          }
          break;
      }
    }

    if ((Kind_Solver == ADJ_EULER) || (Kind_Solver == ADJ_NAVIER_STOKES) || (Kind_Solver == ADJ_RANS)) {
      switch (Kind_TimeIntScheme_AdjFlow) {
        case RUNGE_KUTTA_EXPLICIT:
          cout << "Runge-Kutta explicit method for the adjoint equations." << endl;
          cout << "Number of steps: " << nRKStep << endl;
          cout << "Alpha coefficients: ";
          for (unsigned short iRKStep = 0; iRKStep < nRKStep; iRKStep++) {
            cout << "\t" << RK_Alpha_Step[iRKStep];
          }
          cout << endl;
          break;
        case EULER_EXPLICIT: cout << "Euler explicit method for the adjoint equations." << endl; break;
        case EULER_IMPLICIT: cout << "Euler implicit method for the adjoint equations." << endl; break;
      }
    }

    if(Kind_Solver == FEM_EULER || Kind_Solver == FEM_NAVIER_STOKES ||
       Kind_Solver == FEM_RANS  || Kind_Solver == FEM_LES) {
      switch (Kind_TimeIntScheme_FEM_Flow) {
        case RUNGE_KUTTA_EXPLICIT:
          cout << "Runge-Kutta explicit method for the flow equations." << endl;
          cout << "Number of steps: " << nRKStep << endl;
          cout << "Alpha coefficients: ";
          for (unsigned short iRKStep = 0; iRKStep < nRKStep; iRKStep++) {
            cout << "\t" << RK_Alpha_Step[iRKStep];
          }
          cout << endl;
          break;
        case CLASSICAL_RK4_EXPLICIT:
          cout << "Classical RK4 explicit method for the flow equations." << endl;
          cout << "Number of steps: " << 4 << endl;
          cout << "Time coefficients: {0.5, 0.5, 1, 1}" << endl;
          cout << "Function coefficients: {1/6, 1/3, 1/3, 1/6}" << endl;
          break;

        case ADER_DG:
          if(nLevels_TimeAccurateLTS == 1)
            cout << "ADER-DG for the flow equations with global time stepping." << endl;
          else
            cout << "ADER-DG for the flow equations with " << nLevels_TimeAccurateLTS
                 << " levels for time accurate local time stepping." << endl;

          switch( Kind_ADER_Predictor ) {
            case ADER_ALIASED_PREDICTOR:
              cout << "An aliased approach is used in the predictor step. " << endl;
              break;
            case ADER_NON_ALIASED_PREDICTOR:
              cout << "A non-aliased approach is used in the predictor step. " << endl;
              break;
          }
          cout << "Number of time DOFs ADER-DG predictor step: " << nTimeDOFsADER_DG << endl;
          cout << "Location of time DOFs ADER-DG on the interval [-1,1]: ";
          for (unsigned short iDOF=0; iDOF<nTimeDOFsADER_DG; iDOF++) {
            cout << "\t" << TimeDOFsADER_DG[iDOF];
          }
          cout << endl;
          cout << "Time quadrature factor for ADER-DG: " << Quadrature_Factor_Time_ADER_DG << endl;
          cout << "Number of time integration points ADER-DG: " << nTimeIntegrationADER_DG << endl;
          cout << "Location of time integration points ADER-DG on the interval [-1,1]: ";
          for (unsigned short iDOF=0; iDOF<nTimeIntegrationADER_DG; iDOF++) {
            cout << "\t" << TimeIntegrationADER_DG[iDOF];
          }
          cout << endl;
          cout << "Weights of time integration points ADER-DG on the interval [-1,1]: ";
          for (unsigned short iDOF=0; iDOF<nTimeIntegrationADER_DG; iDOF++) {
            cout << "\t" << WeightsIntegrationADER_DG[iDOF];
          }
          cout << endl;
          break;
      }
    }

    if (nMGLevels !=0) {

      if (nStartUpIter != 0) cout << "A total of " << nStartUpIter << " start up iterations on the fine grid."<< endl;
      if (MGCycle == V_CYCLE) cout << "V Multigrid Cycle, with " << nMGLevels << " multigrid levels."<< endl;
      if (MGCycle == W_CYCLE) cout << "W Multigrid Cycle, with " << nMGLevels << " multigrid levels."<< endl;
      if (MGCycle == FULLMG_CYCLE) cout << "Full Multigrid Cycle, with " << nMGLevels << " multigrid levels."<< endl;

      cout << "Damping factor for the residual restriction: " << Damp_Res_Restric <<"."<< endl;
      cout << "Damping factor for the correction prolongation: " << Damp_Correc_Prolong <<"."<< endl;
    }

    if ((Kind_Solver != FEM_ELASTICITY) && (Kind_Solver != DISC_ADJ_FEM)
        && (Kind_Solver != HEAT_EQUATION) && (Kind_Solver != WAVE_EQUATION)) {

      if (!CFL_Adapt) cout << "No CFL adaptation." << endl;
      else cout << "CFL adaptation. Factor down: "<< CFL_AdaptParam[0] <<", factor up: "<< CFL_AdaptParam[1]
        <<",\n                lower limit: "<< CFL_AdaptParam[2] <<", upper limit: " << CFL_AdaptParam[3] <<"."<< endl;

      if (nMGLevels !=0) {
        cout << "Multigrid Level:                  ";
        for (unsigned short iLevel = 0; iLevel < nMGLevels+1; iLevel++) {
          cout.width(6); cout << iLevel;
        }
        cout << endl;
      }

			if (Unsteady_Simulation != TIME_STEPPING) {
				cout << "Courant-Friedrichs-Lewy number:   ";
				cout.precision(3);
				cout.width(6); cout << CFL[0];
				cout << endl;
			}


      if (nMGLevels !=0) {
        cout.precision(3);
        cout << "MG PreSmooth coefficients:        ";
        for (unsigned short iMG_PreSmooth = 0; iMG_PreSmooth < nMGLevels+1; iMG_PreSmooth++) {
          cout.width(6); cout << MG_PreSmooth[iMG_PreSmooth];
        }
        cout << endl;
      }

      if (nMGLevels !=0) {
        cout.precision(3);
        cout << "MG PostSmooth coefficients:       ";
        for (unsigned short iMG_PostSmooth = 0; iMG_PostSmooth < nMGLevels+1; iMG_PostSmooth++) {
          cout.width(6); cout << MG_PostSmooth[iMG_PostSmooth];
        }
        cout << endl;
      }

      if (nMGLevels !=0) {
        cout.precision(3);
        cout << "MG CorrecSmooth coefficients:     ";
        for (unsigned short iMG_CorrecSmooth = 0; iMG_CorrecSmooth < nMGLevels+1; iMG_CorrecSmooth++) {
          cout.width(6); cout << MG_CorrecSmooth[iMG_CorrecSmooth];
        }
        cout << endl;
      }

    }

    if ((Kind_Solver == RANS) || (Kind_Solver == DISC_ADJ_RANS))
      if (Kind_TimeIntScheme_Turb == EULER_IMPLICIT)
        cout << "Euler implicit time integration for the turbulence model." << endl;
  }

  if (val_software == SU2_CFD) {

    cout << endl <<"------------------------- Convergence Criteria --------------------------" << endl;

    cout << "Maximum number of iterations: " << nExtIter <<"."<< endl;

    if (!fea){

<<<<<<< HEAD
      cout << "Start convergence criteria at iteration " << StartConv_Iter<< "."<< endl;

    }
=======
      if (ConvCriteria == CAUCHY) {
        if (!ContinuousAdjoint && !DiscreteAdjoint)
          switch (Cauchy_Func_Flow) {
            case LIFT_COEFFICIENT: cout << "Cauchy criteria for Lift using "
              << Cauchy_Elems << " elements and epsilon " <<Cauchy_Eps<< "."<< endl; break;
            case DRAG_COEFFICIENT: cout << "Cauchy criteria for Drag using "
              << Cauchy_Elems << " elements and epsilon " <<Cauchy_Eps<< "."<< endl; break;
          }
>>>>>>> 5e170f46

        if (ContinuousAdjoint || DiscreteAdjoint)
          switch (Cauchy_Func_AdjFlow) {
            case SENS_GEOMETRY: cout << "Cauchy criteria for geo. sensitivity using "
              << Cauchy_Elems << " elements and epsilon " <<Cauchy_Eps<< "."<< endl; break;
            case SENS_MACH: cout << "Cauchy criteria for Mach number sensitivity using "
              << Cauchy_Elems << " elements and epsilon " <<Cauchy_Eps<< "."<< endl; break;
          }

        cout << "Start convergence criteria at iteration " << StartConv_Iter<< "."<< endl;
      
      }


      if (ConvCriteria == RESIDUAL) {
        if (!ContinuousAdjoint && !DiscreteAdjoint) {
          cout << "Reduce the density residual " << OrderMagResidual << " orders of magnitude."<< endl;
          cout << "The minimum bound for the density residual is 10^(" << MinLogResidual<< ")."<< endl;
          cout << "Start convergence criteria at iteration " << StartConv_Iter<< "."<< endl;
        }

        if (ContinuousAdjoint || DiscreteAdjoint) {
          cout << "Reduce the adjoint density residual " << OrderMagResidual << " orders of magnitude."<< endl;
          cout << "The minimum value for the adjoint density residual is 10^(" << MinLogResidual<< ")."<< endl;
        }

      }

    }
    else{
        if (Kind_Struct_Solver == SMALL_DEFORMATIONS) {cout << "Convergence criteria determined by the linear solver." << endl;}
        else if (Kind_Solver == DISC_ADJ_FEM){

        }
        else{
          if (Res_FEM_CRIT == RESFEM_ABSOLUTE){
              cout << "Absolute convergence criteria" << endl;
              cout << "Log10 of displacements (UTOL-A): " << Res_FEM_UTOL << "."<< endl;
              cout << "Log10 of residual (RTOL-A): " << Res_FEM_RTOL << "."<< endl;
              cout << "Log10 of energy (ETOL-A): " << Res_FEM_ETOL << "."<< endl;
          }
          else{
              cout << "Relative convergence criteria" << endl;
              cout << "Displacements tolerance (UTOL): Reduce " << -Res_FEM_UTOL << " orders of magnitude."<< endl;
              cout << "Residual tolerance (RTOL): Reduce " << -Res_FEM_RTOL << " orders of magnitude."<< endl;
              cout << "Energy tolerance (ETOL): Reduce " << -Res_FEM_ETOL << " orders of magnitude."<< endl;
          }
        }
    }


  }

  if (val_software == SU2_MSH) {
    cout << endl <<"----------------------- Grid adaptation strategy ------------------------" << endl;

    switch (Kind_Adaptation) {
      case NONE: break;
      case PERIODIC: cout << "Grid modification to run periodic bc problems." << endl; break;
      case FULL: cout << "Grid adaptation using a complete refinement." << endl; break;
      case WAKE: cout << "Grid adaptation of the wake." << endl; break;
      case FULL_FLOW: cout << "Flow grid adaptation using a complete refinement." << endl; break;
      case FULL_ADJOINT: cout << "Adjoint grid adaptation using a complete refinement." << endl; break;
      case GRAD_FLOW: cout << "Grid adaptation using gradient based strategy (density)." << endl; break;
      case GRAD_ADJOINT: cout << "Grid adaptation using gradient based strategy (adjoint density)." << endl; break;
      case GRAD_FLOW_ADJ: cout << "Grid adaptation using gradient based strategy (density and adjoint density)." << endl; break;
      case COMPUTABLE: cout << "Grid adaptation using computable correction."<< endl; break;
      case REMAINING: cout << "Grid adaptation using remaining error."<< endl; break;
      case SMOOTHING: cout << "Grid smoothing using an implicit method."<< endl; break;
      case SUPERSONIC_SHOCK: cout << "Grid adaptation for a supersonic shock at Mach: " << Mach <<"."<< endl; break;
    }

    switch (Kind_Adaptation) {
      case GRAD_FLOW: case GRAD_ADJOINT: case GRAD_FLOW_ADJ: case COMPUTABLE: case REMAINING:
        cout << "Power of the dual volume in the adaptation sensor: " << DualVol_Power << endl;
        cout << "Percentage of new elements in the adaptation process: " << New_Elem_Adapt << "."<< endl;
        break;
    }

    if (Analytical_Surface != NONE)
      cout << "Use analytical definition for including points in the surfaces." << endl;

  }

  cout << endl <<"-------------------------- Output Information ---------------------------" << endl;

  if (val_software == SU2_CFD) {

    if (Low_MemoryOutput) cout << "Writing output files with low memory RAM requirements."<< endl;
    cout << "Writing a solution file every " << Wrt_Sol_Freq <<" iterations."<< endl;
    cout << "Writing the convergence history every " << Wrt_Con_Freq <<" iterations."<< endl;
    if ((Unsteady_Simulation == DT_STEPPING_1ST) || (Unsteady_Simulation == DT_STEPPING_2ND)) {
      cout << "Writing the dual time flow solution every " << Wrt_Sol_Freq_DualTime <<" iterations."<< endl;
      cout << "Writing the dual time convergence history every " << Wrt_Con_Freq_DualTime <<" iterations."<< endl;
    }

    switch (Output_FileFormat) {
      case PARAVIEW: cout << "The output file format is Paraview ASCII (.vtk)." << endl; break;
      case TECPLOT: cout << "The output file format is Tecplot ASCII (.dat)." << endl; break;
      case TECPLOT_BINARY: cout << "The output file format is Tecplot binary (.plt)." << endl; break;
      case FIELDVIEW: cout << "The output file format is FieldView ASCII (.uns)." << endl; break;
      case FIELDVIEW_BINARY: cout << "The output file format is FieldView binary (.uns)." << endl; break;
      case CGNS_SOL: cout << "The output file format is CGNS (.cgns)." << endl; break;
    }

    cout << "Convergence history file name: " << Conv_FileName << "." << endl;

    cout << "Forces breakdown file name: " << Breakdown_FileName << "." << endl;

    if ((!fea) && (Kind_Solver != HEAT_EQUATION) && (Kind_Solver != WAVE_EQUATION)) {
      if (!ContinuousAdjoint && !DiscreteAdjoint) {
        cout << "Surface flow coefficients file name: " << SurfFlowCoeff_FileName << "." << endl;
        cout << "Flow variables file name: " << Flow_FileName << "." << endl;
        cout << "Restart flow file name: " << Restart_FlowFileName << "." << endl;
      }

      if (ContinuousAdjoint || DiscreteAdjoint) {
        cout << "Adjoint solution file name: " << Solution_AdjFileName << "." << endl;
        cout << "Restart adjoint file name: " << Restart_AdjFileName << "." << endl;
        cout << "Adjoint variables file name: " << Adj_FileName << "." << endl;
        cout << "Surface adjoint coefficients file name: " << SurfAdjCoeff_FileName << "." << endl;
      }
    }
    else if (fea){
      if (!ContinuousAdjoint && !DiscreteAdjoint) {
        Wrt_Srf_Sol = false;
        cout << "Structure variables file name: " << Structure_FileName << "." << endl;
        cout << "Restart structure file name: " << Restart_FEMFileName << "." << endl;
      }
      if (ContinuousAdjoint || DiscreteAdjoint) {
        Wrt_Srf_Sol = false;
        cout << "Structure variables file name: " << AdjStructure_FileName << "." << endl;
        cout << "Restart structure file name: " << Restart_AdjFEMFileName << "." << endl;
      }
    }
    else{
      cout << "Surface coefficients file name: " << SurfFlowCoeff_FileName << "." << endl;
      cout << "Variables file name: " << Flow_FileName << "." << endl;
      cout << "Restart file name: " << Restart_FlowFileName << "." << endl;
    }

  }

  if (val_software == SU2_SOL) {
    if (Low_MemoryOutput) cout << "Writing output files with low memory RAM requirements."<< endl;
    switch (Output_FileFormat) {
      case PARAVIEW: cout << "The output file format is Paraview ASCII (.vtk)." << endl; break;
      case TECPLOT: cout << "The output file format is Tecplot ASCII (.dat)." << endl; break;
      case TECPLOT_BINARY: cout << "The output file format is Tecplot binary (.plt)." << endl; break;
      case FIELDVIEW: cout << "The output file format is FieldView ASCII (.uns)." << endl; break;
      case FIELDVIEW_BINARY: cout << "The output file format is FieldView binary (.uns)." << endl; break;
      case CGNS_SOL: cout << "The output file format is CGNS (.cgns)." << endl; break;
    }
    cout << "Flow variables file name: " << Flow_FileName << "." << endl;
  }

  if (val_software == SU2_DEF) {
    cout << "Output mesh file name: " << Mesh_Out_FileName << ". " << endl;
    if (Visualize_Deformation) cout << "A file will be created to visualize the deformation." << endl;
    else cout << "No file for visualizing the deformation." << endl;
    switch (GetDeform_Stiffness_Type()) {
      case INVERSE_VOLUME:
        cout << "Cell stiffness scaled by inverse of the cell volume." << endl;
        break;
      case SOLID_WALL_DISTANCE:
        cout << "Cell stiffness scaled by distance to nearest solid surface." << endl;
        break;
      case CONSTANT_STIFFNESS:
        cout << "Imposing constant cell stiffness." << endl;
        break;
    }
  }

  if (val_software == SU2_MSH) {
    cout << "Output mesh file name: " << Mesh_Out_FileName << ". " << endl;
  }

  if (val_software == SU2_DOT) {
    if (DiscreteAdjoint) {
      cout << "Output Volume Sensitivity file name: " << VolSens_FileName << ". " << endl;
      cout << "Output Surface Sensitivity file name: " << SurfSens_FileName << ". " << endl;
    }
    cout << "Output gradient file name: " << ObjFunc_Grad_FileName << ". " << endl;
  }

  if (val_software == SU2_MSH) {
    cout << "Output mesh file name: " << Mesh_Out_FileName << ". " << endl;
    cout << "Restart flow file name: " << Restart_FlowFileName << "." << endl;
    if ((Kind_Adaptation == FULL_ADJOINT) || (Kind_Adaptation == GRAD_ADJOINT) || (Kind_Adaptation == GRAD_FLOW_ADJ) ||
        (Kind_Adaptation == COMPUTABLE) || (Kind_Adaptation == REMAINING)) {
      if (Kind_ObjFunc[0] == DRAG_COEFFICIENT) cout << "Restart adjoint file name: " << Restart_AdjFileName << "." << endl;
      if (Kind_ObjFunc[0] == EQUIVALENT_AREA) cout << "Restart adjoint file name: " << Restart_AdjFileName << "." << endl;
      if (Kind_ObjFunc[0] == NEARFIELD_PRESSURE) cout << "Restart adjoint file name: " << Restart_AdjFileName << "." << endl;
      if (Kind_ObjFunc[0] == LIFT_COEFFICIENT) cout << "Restart adjoint file name: " << Restart_AdjFileName << "." << endl;
    }
  }

  cout << endl <<"------------------- Config File Boundary Information --------------------" << endl;

  if (nMarker_Euler != 0) {
    cout << "Euler wall boundary marker(s): ";
    for (iMarker_Euler = 0; iMarker_Euler < nMarker_Euler; iMarker_Euler++) {
      cout << Marker_Euler[iMarker_Euler];
      if (iMarker_Euler < nMarker_Euler-1) cout << ", ";
      else cout <<"."<< endl;
    }
  }

  if (nMarker_FarField != 0) {
    cout << "Far-field boundary marker(s): ";
    for (iMarker_FarField = 0; iMarker_FarField < nMarker_FarField; iMarker_FarField++) {
      cout << Marker_FarField[iMarker_FarField];
      if (iMarker_FarField < nMarker_FarField-1) cout << ", ";
      else cout <<"."<< endl;
    }
  }

  if (nMarker_SymWall != 0) {
    cout << "Symmetry plane boundary marker(s): ";
    for (iMarker_SymWall = 0; iMarker_SymWall < nMarker_SymWall; iMarker_SymWall++) {
      cout << Marker_SymWall[iMarker_SymWall];
      if (iMarker_SymWall < nMarker_SymWall-1) cout << ", ";
      else cout <<"."<< endl;
    }
  }

  if (nMarker_PerBound != 0) {
    cout << "Periodic boundary marker(s): ";
    for (iMarker_PerBound = 0; iMarker_PerBound < nMarker_PerBound; iMarker_PerBound++) {
      cout << Marker_PerBound[iMarker_PerBound];
      if (iMarker_PerBound < nMarker_PerBound-1) cout << ", ";
      else cout <<"."<< endl;
    }
  }

  if (nMarker_NearFieldBound != 0) {
    cout << "Near-field boundary marker(s): ";
    for (iMarker_NearFieldBound = 0; iMarker_NearFieldBound < nMarker_NearFieldBound; iMarker_NearFieldBound++) {
      cout << Marker_NearFieldBound[iMarker_NearFieldBound];
      if (iMarker_NearFieldBound < nMarker_NearFieldBound-1) cout << ", ";
      else cout <<"."<< endl;
    }
  }

  if (nMarker_InterfaceBound != 0) {
    cout << "Interface boundary marker(s): ";
    for (iMarker_InterfaceBound = 0; iMarker_InterfaceBound < nMarker_InterfaceBound; iMarker_InterfaceBound++) {
      cout << Marker_InterfaceBound[iMarker_InterfaceBound];
      if (iMarker_InterfaceBound < nMarker_InterfaceBound-1) cout << ", ";
      else cout <<"."<< endl;
    }
  }

  if (nMarker_Fluid_InterfaceBound != 0) {
    cout << "Fluid interface boundary marker(s): ";
    for (iMarker_Fluid_InterfaceBound = 0; iMarker_Fluid_InterfaceBound < nMarker_Fluid_InterfaceBound; iMarker_Fluid_InterfaceBound++) {
      cout << Marker_Fluid_InterfaceBound[iMarker_Fluid_InterfaceBound];
      if (iMarker_Fluid_InterfaceBound < nMarker_Fluid_InterfaceBound-1) cout << ", ";
      else cout <<"."<< endl;
    }
  }

  if (nMarker_Dirichlet != 0) {
    cout << "Dirichlet boundary marker(s): ";
    for (iMarker_Dirichlet = 0; iMarker_Dirichlet < nMarker_Dirichlet; iMarker_Dirichlet++) {
      cout << Marker_Dirichlet[iMarker_Dirichlet];
      if (iMarker_Dirichlet < nMarker_Dirichlet-1) cout << ", ";
      else cout <<"."<< endl;
    }
  }

  if (nMarker_FlowLoad != 0) {
    cout << "Flow Load boundary marker(s): ";
    for (iMarker_FlowLoad = 0; iMarker_FlowLoad < nMarker_FlowLoad; iMarker_FlowLoad++) {
      cout << Marker_FlowLoad[iMarker_FlowLoad];
      if (iMarker_FlowLoad < nMarker_FlowLoad-1) cout << ", ";
      else cout <<"."<< endl;
    }
  }

  if (nMarker_Internal != 0) {
    cout << "Internal boundary marker(s): ";
    for (iMarker_Internal = 0; iMarker_Internal < nMarker_Internal; iMarker_Internal++) {
      cout << Marker_Internal[iMarker_Internal];
      if (iMarker_Internal < nMarker_Internal-1) cout << ", ";
      else cout <<"."<< endl;
    }
  }

  if (nMarker_Inlet != 0) {
    cout << "Inlet boundary marker(s): ";
    for (iMarker_Inlet = 0; iMarker_Inlet < nMarker_Inlet; iMarker_Inlet++) {
      cout << Marker_Inlet[iMarker_Inlet];
      if (iMarker_Inlet < nMarker_Inlet-1) cout << ", ";
      else cout <<"."<< endl;
    }
  }

  if (nMarker_Riemann != 0) {
      cout << "Riemann boundary marker(s): ";
      for (iMarker_Riemann = 0; iMarker_Riemann < nMarker_Riemann; iMarker_Riemann++) {
        cout << Marker_Riemann[iMarker_Riemann];
        if (iMarker_Riemann < nMarker_Riemann-1) cout << ", ";
        else cout <<"."<< endl;
    }
  }

  if (nMarker_Giles != 0) {
      cout << "Giles boundary marker(s): ";
      for (iMarker_Giles = 0; iMarker_Giles < nMarker_Giles; iMarker_Giles++) {
        cout << Marker_Giles[iMarker_Giles];
        if (iMarker_Giles < nMarker_Giles-1) cout << ", ";
        else cout <<"."<< endl;
    }
  }

  if (nMarker_MixingPlaneInterface != 0) {
      cout << "MixingPlane boundary marker(s): ";
      for (iMarker_MixingPlaneInterface = 0; iMarker_MixingPlaneInterface < nMarker_MixingPlaneInterface; iMarker_MixingPlaneInterface++) {
        cout << Marker_MixingPlaneInterface[iMarker_MixingPlaneInterface];
        if (iMarker_MixingPlaneInterface < nMarker_MixingPlaneInterface-1) cout << ", ";
        else cout <<"."<< endl;
    }
  }

  if (nMarker_EngineInflow != 0) {
    cout << "Engine inflow boundary marker(s): ";
    for (iMarker_EngineInflow = 0; iMarker_EngineInflow < nMarker_EngineInflow; iMarker_EngineInflow++) {
      cout << Marker_EngineInflow[iMarker_EngineInflow];
      if (iMarker_EngineInflow < nMarker_EngineInflow-1) cout << ", ";
      else cout <<"."<< endl;
    }
  }

  if (nMarker_EngineExhaust != 0) {
    cout << "Engine exhaust boundary marker(s): ";
    for (iMarker_EngineExhaust = 0; iMarker_EngineExhaust < nMarker_EngineExhaust; iMarker_EngineExhaust++) {
      cout << Marker_EngineExhaust[iMarker_EngineExhaust];
      if (iMarker_EngineExhaust < nMarker_EngineExhaust-1) cout << ", ";
      else cout <<"."<< endl;
    }
  }

  if (nMarker_Supersonic_Inlet != 0) {
    cout << "Supersonic inlet boundary marker(s): ";
    for (iMarker_Supersonic_Inlet = 0; iMarker_Supersonic_Inlet < nMarker_Supersonic_Inlet; iMarker_Supersonic_Inlet++) {
      cout << Marker_Supersonic_Inlet[iMarker_Supersonic_Inlet];
      if (iMarker_Supersonic_Inlet < nMarker_Supersonic_Inlet-1) cout << ", ";
      else cout <<"."<< endl;
    }
  }

  if (nMarker_Supersonic_Outlet != 0) {
    cout << "Supersonic outlet boundary marker(s): ";
    for (iMarker_Supersonic_Outlet = 0; iMarker_Supersonic_Outlet < nMarker_Supersonic_Outlet; iMarker_Supersonic_Outlet++) {
      cout << Marker_Supersonic_Outlet[iMarker_Supersonic_Outlet];
      if (iMarker_Supersonic_Outlet < nMarker_Supersonic_Outlet-1) cout << ", ";
      else cout <<"."<< endl;
    }
  }

  if (nMarker_Outlet != 0) {
    cout << "Outlet boundary marker(s): ";
    for (iMarker_Outlet = 0; iMarker_Outlet < nMarker_Outlet; iMarker_Outlet++) {
      cout << Marker_Outlet[iMarker_Outlet];
      if (iMarker_Outlet < nMarker_Outlet-1) cout << ", ";
      else cout <<"."<< endl;
    }
  }

  if (nMarker_Isothermal != 0) {
    cout << "Isothermal wall boundary marker(s): ";
    for (iMarker_Isothermal = 0; iMarker_Isothermal < nMarker_Isothermal; iMarker_Isothermal++) {
      cout << Marker_Isothermal[iMarker_Isothermal];
      if (iMarker_Isothermal < nMarker_Isothermal-1) cout << ", ";
      else cout <<"."<< endl;
    }
  }

  if (nMarker_HeatFlux != 0) {
    cout << "Constant heat flux wall boundary marker(s): ";
    for (iMarker_HeatFlux = 0; iMarker_HeatFlux < nMarker_HeatFlux; iMarker_HeatFlux++) {
      cout << Marker_HeatFlux[iMarker_HeatFlux];
      if (iMarker_HeatFlux < nMarker_HeatFlux-1) cout << ", ";
      else cout <<"."<< endl;
    }
  }

  if (nMarker_Clamped != 0) {
    cout << "Clamped boundary marker(s): ";
    for (iMarker_Clamped = 0; iMarker_Clamped < nMarker_Clamped; iMarker_Clamped++) {
      cout << Marker_Clamped[iMarker_Clamped];
      if (iMarker_Clamped < nMarker_Clamped-1) cout << ", ";
      else cout <<"."<<endl;
    }
  }

  if (nMarker_Displacement != 0) {
    cout << "Displacement boundary marker(s): ";
    for (iMarker_Displacement = 0; iMarker_Displacement < nMarker_Displacement; iMarker_Displacement++) {
      cout << Marker_Displacement[iMarker_Displacement];
      if (iMarker_Displacement < nMarker_Displacement-1) cout << ", ";
      else cout <<"."<< endl;
    }
  }

  if (nMarker_Load != 0) {
    cout << "Normal load boundary marker(s): ";
    for (iMarker_Load = 0; iMarker_Load < nMarker_Load; iMarker_Load++) {
      cout << Marker_Load[iMarker_Load];
      if (iMarker_Load < nMarker_Load-1) cout << ", ";
      else cout <<"."<< endl;
    }
  }

  if (nMarker_Damper != 0) {
    cout << "Damper boundary marker(s): ";
    for (iMarker_Damper = 0; iMarker_Damper < nMarker_Damper; iMarker_Damper++) {
      cout << Marker_Damper[iMarker_Damper];
      if (iMarker_Damper < nMarker_Damper-1) cout << ", ";
      else cout <<"."<< endl;
    }
  }


  if (nMarker_Load_Dir != 0) {
    cout << "Load boundary marker(s) in cartesian coordinates: ";
    for (iMarker_Load_Dir = 0; iMarker_Load_Dir < nMarker_Load_Dir; iMarker_Load_Dir++) {
      cout << Marker_Load_Dir[iMarker_Load_Dir];
      if (iMarker_Load_Dir < nMarker_Load_Dir-1) cout << ", ";
      else cout <<"."<<endl;
    }
  }

  if (nMarker_Disp_Dir != 0) {
    cout << "Disp boundary marker(s) in cartesian coordinates: ";
    for (iMarker_Disp_Dir = 0; iMarker_Disp_Dir < nMarker_Disp_Dir; iMarker_Disp_Dir++) {
      cout << Marker_Disp_Dir[iMarker_Disp_Dir];
      if (iMarker_Disp_Dir < nMarker_Disp_Dir-1) cout << ", ";
      else cout <<"."<<endl;
    }
  }

  if (nMarker_Load_Sine != 0) {
    cout << "Sine-Wave Load boundary marker(s): ";
    for (iMarker_Load_Sine = 0; iMarker_Load_Sine < nMarker_Load_Sine; iMarker_Load_Sine++) {
      cout << Marker_Load_Sine[iMarker_Load_Sine];
      if (iMarker_Load_Sine < nMarker_Load_Sine-1) cout << ", ";
      else cout <<"."<<endl;
    }
  }

  if (nMarker_Neumann != 0) {
    cout << "Neumann boundary marker(s): ";
    for (iMarker_Neumann = 0; iMarker_Neumann < nMarker_Neumann; iMarker_Neumann++) {
      cout << Marker_Neumann[iMarker_Neumann];
      if (iMarker_Neumann < nMarker_Neumann-1) cout << ", ";
      else cout <<"."<< endl;
    }
  }

  if (nMarker_Custom != 0) {
    cout << "Custom boundary marker(s): ";
    for (iMarker_Custom = 0; iMarker_Custom < nMarker_Custom; iMarker_Custom++) {
      cout << Marker_Custom[iMarker_Custom];
      if (iMarker_Custom < nMarker_Custom-1) cout << ", ";
      else cout <<"."<< endl;
    }
  }

  if (nMarker_ActDiskInlet != 0) {
    cout << "Actuator disk (inlet) boundary marker(s): ";
    for (iMarker_ActDiskInlet = 0; iMarker_ActDiskInlet < nMarker_ActDiskInlet; iMarker_ActDiskInlet++) {
      cout << Marker_ActDiskInlet[iMarker_ActDiskInlet];
      if (iMarker_ActDiskInlet < nMarker_ActDiskInlet-1) cout << ", ";
      else cout <<"."<< endl;
    }
  }

  if (nMarker_ActDiskOutlet != 0) {
    cout << "Actuator disk (outlet) boundary marker(s): ";
    for (iMarker_ActDiskOutlet = 0; iMarker_ActDiskOutlet < nMarker_ActDiskOutlet; iMarker_ActDiskOutlet++) {
      cout << Marker_ActDiskOutlet[iMarker_ActDiskOutlet];
      if (iMarker_ActDiskOutlet < nMarker_ActDiskOutlet-1) cout << ", ";
      else cout <<"."<< endl;
    }
  }

}

bool CConfig::TokenizeString(string & str, string & option_name,
                             vector<string> & option_value) {
  const string delimiters(" ()[]{}:,\t\n\v\f\r");
  // check for comments or empty string
  string::size_type pos, last_pos;
  pos = str.find_first_of("%");
  if ( (str.length() == 0) || (pos == 0) ) {
    // str is empty or a comment line, so no option here
    return false;
  }
  if (pos != string::npos) {
    // remove comment at end if necessary
    str.erase(pos);
  }

  // look for line composed on only delimiters (usually whitespace)
  pos = str.find_first_not_of(delimiters);
  if (pos == string::npos) {
    return false;
  }

  // find the equals sign and split string
  string name_part, value_part;
  pos = str.find("=");
  if (pos == string::npos) {
    cerr << "Error in TokenizeString(): "
    << "line in the configuration file with no \"=\" sign."
    << endl;
    cout << "Look for: " << str << endl;
    cout << "str.length() = " << str.length() << endl;
    throw(-1);
  }
  name_part = str.substr(0, pos);
  value_part = str.substr(pos+1, string::npos);
  //cout << "name_part  = |" << name_part  << "|" << endl;
  //cout << "value_part = |" << value_part << "|" << endl;

  // the first_part should consist of one string with no interior delimiters
  last_pos = name_part.find_first_not_of(delimiters, 0);
  pos = name_part.find_first_of(delimiters, last_pos);
  if ( (name_part.length() == 0) || (last_pos == string::npos) ) {
    cerr << "Error in CConfig::TokenizeString(): "
    << "line in the configuration file with no name before the \"=\" sign."
    << endl;
    throw(-1);
  }
  if (pos == string::npos) pos = name_part.length();
  option_name = name_part.substr(last_pos, pos - last_pos);
  last_pos = name_part.find_first_not_of(delimiters, pos);
  if (last_pos != string::npos) {
    cerr << "Error in TokenizeString(): "
    << "two or more options before an \"=\" sign in the configuration file."
    << endl;
    throw(-1);
  }
  StringToUpperCase(option_name);

  //cout << "option_name = |" << option_name << "|" << endl;
  //cout << "pos = " << pos << ": last_pos = " << last_pos << endl;

  // now fill the option value vector
  option_value.clear();
  last_pos = value_part.find_first_not_of(delimiters, 0);
  pos = value_part.find_first_of(delimiters, last_pos);
  while (string::npos != pos || string::npos != last_pos) {
    // add token to the vector<string>
    option_value.push_back(value_part.substr(last_pos, pos - last_pos));
    // skip delimiters
    last_pos = value_part.find_first_not_of(delimiters, pos);
    // find next "non-delimiter"
    pos = value_part.find_first_of(delimiters, last_pos);
  }
  if (option_value.size() == 0) {
    cerr << "Error in TokenizeString(): "
    << "option " << option_name << " in configuration file with no value assigned."
    << endl;
    throw(-1);
  }

#if 0
  cout << "option value(s) = ";
  for (unsigned int i = 0; i < option_value.size(); i++)
    cout << option_value[i] << " ";
  cout << endl;
#endif

  // look for ';' DV delimiters attached to values
  vector<string>::iterator it;
  it = option_value.begin();
  while (it != option_value.end()) {
    if (it->compare(";") == 0) {
      it++;
      continue;
    }

    pos = it->find(';');
    if (pos != string::npos) {
      string before_semi = it->substr(0, pos);
      string after_semi= it->substr(pos+1, string::npos);
      if (before_semi.empty()) {
        *it = ";";
        it++;
        option_value.insert(it, after_semi);
      } else {
        *it = before_semi;
        it++;
        vector<string> to_insert;
        to_insert.push_back(";");
        if (!after_semi.empty())
          to_insert.push_back(after_semi);
        option_value.insert(it, to_insert.begin(), to_insert.end());
      }
      it = option_value.begin(); // go back to beginning; not efficient
      continue;
    } else {
      it++;
    }
  }
#if 0
  cout << "option value(s) = ";
  for (unsigned int i = 0; i < option_value.size(); i++)
    cout << option_value[i] << " ";
  cout << endl;
#endif
  // remove any consecutive ";"
  it = option_value.begin();
  bool semi_at_prev = false;
  while (it != option_value.end()) {
    if (semi_at_prev) {
      if (it->compare(";") == 0) {
        option_value.erase(it);
        it = option_value.begin();
        semi_at_prev = false;
        continue;
      }
    }
    if (it->compare(";") == 0) {
      semi_at_prev = true;
    } else {
      semi_at_prev = false;
    }
    it++;
  }

#if 0
  cout << "option value(s) = ";
  for (unsigned int i = 0; i < option_value.size(); i++)
    cout << option_value[i] << " ";
  cout << endl;
#endif
  return true;
}

unsigned short CConfig::GetMarker_CfgFile_TagBound(string val_marker) {

  unsigned short iMarker_CfgFile;

  for (iMarker_CfgFile = 0; iMarker_CfgFile < nMarker_CfgFile; iMarker_CfgFile++)
    if (Marker_CfgFile_TagBound[iMarker_CfgFile] == val_marker)
      return iMarker_CfgFile;

  SU2_MPI::Error(string("The configuration file doesn't have any definition for marker ") + val_marker, CURRENT_FUNCTION);
  return 0;
}

string CConfig::GetMarker_CfgFile_TagBound(unsigned short val_marker) {
  return Marker_CfgFile_TagBound[val_marker];
}

unsigned short CConfig::GetMarker_CfgFile_KindBC(string val_marker) {
  unsigned short iMarker_CfgFile;
  for (iMarker_CfgFile = 0; iMarker_CfgFile < nMarker_CfgFile; iMarker_CfgFile++)
    if (Marker_CfgFile_TagBound[iMarker_CfgFile] == val_marker) break;
  return Marker_CfgFile_KindBC[iMarker_CfgFile];
}

unsigned short CConfig::GetMarker_CfgFile_Monitoring(string val_marker) {
  unsigned short iMarker_CfgFile;
  for (iMarker_CfgFile = 0; iMarker_CfgFile < nMarker_CfgFile; iMarker_CfgFile++)
    if (Marker_CfgFile_TagBound[iMarker_CfgFile] == val_marker) break;
  return Marker_CfgFile_Monitoring[iMarker_CfgFile];
}

unsigned short CConfig::GetMarker_CfgFile_GeoEval(string val_marker) {
  unsigned short iMarker_CfgFile;
  for (iMarker_CfgFile = 0; iMarker_CfgFile < nMarker_CfgFile; iMarker_CfgFile++)
    if (Marker_CfgFile_TagBound[iMarker_CfgFile] == val_marker) break;
  return Marker_CfgFile_GeoEval[iMarker_CfgFile];
}

unsigned short CConfig::GetMarker_CfgFile_Designing(string val_marker) {
  unsigned short iMarker_CfgFile;
  for (iMarker_CfgFile = 0; iMarker_CfgFile < nMarker_CfgFile; iMarker_CfgFile++)
    if (Marker_CfgFile_TagBound[iMarker_CfgFile] == val_marker) break;
  return Marker_CfgFile_Designing[iMarker_CfgFile];
}

unsigned short CConfig::GetMarker_CfgFile_Plotting(string val_marker) {
  unsigned short iMarker_CfgFile;
  for (iMarker_CfgFile = 0; iMarker_CfgFile < nMarker_CfgFile; iMarker_CfgFile++)
    if (Marker_CfgFile_TagBound[iMarker_CfgFile] == val_marker) break;
  return Marker_CfgFile_Plotting[iMarker_CfgFile];
}

unsigned short CConfig::GetMarker_CfgFile_Analyze(string val_marker) {
  unsigned short iMarker_CfgFile;
  for (iMarker_CfgFile = 0; iMarker_CfgFile < nMarker_CfgFile; iMarker_CfgFile++)
    if (Marker_CfgFile_TagBound[iMarker_CfgFile] == val_marker) break;
  return Marker_CfgFile_Analyze[iMarker_CfgFile];
}


unsigned short CConfig::GetMarker_CfgFile_ZoneInterface(string val_marker) {
  unsigned short iMarker_CfgFile;
  for (iMarker_CfgFile = 0; iMarker_CfgFile < nMarker_CfgFile; iMarker_CfgFile++)
    if (Marker_CfgFile_TagBound[iMarker_CfgFile] == val_marker) break;
  return Marker_CfgFile_ZoneInterface[iMarker_CfgFile];
}

unsigned short CConfig::GetMarker_CfgFile_Turbomachinery(string val_marker) {
  unsigned short iMarker_CfgFile;
  for (iMarker_CfgFile = 0; iMarker_CfgFile < nMarker_CfgFile; iMarker_CfgFile++)
    if (Marker_CfgFile_TagBound[iMarker_CfgFile] == val_marker) break;
  return Marker_CfgFile_Turbomachinery[iMarker_CfgFile];
}

unsigned short CConfig::GetMarker_CfgFile_TurbomachineryFlag(string val_marker) {
  unsigned short iMarker_CfgFile;
  for (iMarker_CfgFile = 0; iMarker_CfgFile < nMarker_CfgFile; iMarker_CfgFile++)
    if (Marker_CfgFile_TagBound[iMarker_CfgFile] == val_marker) break;
  return Marker_CfgFile_TurbomachineryFlag[iMarker_CfgFile];
}

unsigned short CConfig::GetMarker_CfgFile_MixingPlaneInterface(string val_marker) {
  unsigned short iMarker_CfgFile;
  for (iMarker_CfgFile = 0; iMarker_CfgFile < nMarker_CfgFile; iMarker_CfgFile++)
    if (Marker_CfgFile_TagBound[iMarker_CfgFile] == val_marker) break;
  return Marker_CfgFile_MixingPlaneInterface[iMarker_CfgFile];
}

unsigned short CConfig::GetMarker_CfgFile_DV(string val_marker) {
  unsigned short iMarker_CfgFile;
  for (iMarker_CfgFile = 0; iMarker_CfgFile < nMarker_CfgFile; iMarker_CfgFile++)
    if (Marker_CfgFile_TagBound[iMarker_CfgFile] == val_marker) break;
  return Marker_CfgFile_DV[iMarker_CfgFile];
}

unsigned short CConfig::GetMarker_CfgFile_Moving(string val_marker) {
  unsigned short iMarker_CfgFile;
  for (iMarker_CfgFile = 0; iMarker_CfgFile < nMarker_CfgFile; iMarker_CfgFile++)
    if (Marker_CfgFile_TagBound[iMarker_CfgFile] == val_marker) break;
  return Marker_CfgFile_Moving[iMarker_CfgFile];
}

unsigned short CConfig::GetMarker_CfgFile_PyCustom(string val_marker){
  unsigned short iMarker_CfgFile;
  for (iMarker_CfgFile=0; iMarker_CfgFile < nMarker_CfgFile; iMarker_CfgFile++)
    if (Marker_CfgFile_TagBound[iMarker_CfgFile] == val_marker) break;
  return Marker_CfgFile_PyCustom[iMarker_CfgFile];
}

unsigned short CConfig::GetMarker_CfgFile_PerBound(string val_marker) {
  unsigned short iMarker_CfgFile;
  for (iMarker_CfgFile = 0; iMarker_CfgFile < nMarker_CfgFile; iMarker_CfgFile++)
    if (Marker_CfgFile_TagBound[iMarker_CfgFile] == val_marker) break;
  return Marker_CfgFile_PerBound[iMarker_CfgFile];
}

int CConfig::GetMarker_ZoneInterface(string val_marker) {
	  unsigned short iMarker_CfgFile;
	  for (iMarker_CfgFile = 0; iMarker_CfgFile < nMarker_CfgFile; iMarker_CfgFile++)

		  if (Marker_CfgFile_TagBound[iMarker_CfgFile] == val_marker)
				return  Marker_CfgFile_ZoneInterface[iMarker_CfgFile];
    return 0;
}


CConfig::~CConfig(void) {

  unsigned long iDV, iMarker, iPeriodic, iFFD;

  /*--- Delete all of the option objects in the global option map ---*/

  for(map<string, COptionBase*>::iterator itr = option_map.begin(); itr != option_map.end(); itr++) {
    delete itr->second;
  }

  if (TimeDOFsADER_DG           != NULL) delete [] TimeDOFsADER_DG;
  if (TimeIntegrationADER_DG    != NULL) delete [] TimeIntegrationADER_DG;
  if (WeightsIntegrationADER_DG != NULL) delete [] WeightsIntegrationADER_DG;
  if (RK_Alpha_Step             != NULL) delete [] RK_Alpha_Step;
  if (MG_PreSmooth              != NULL) delete [] MG_PreSmooth;
  if (MG_PostSmooth             != NULL) delete [] MG_PostSmooth;

  /*--- Free memory for Aeroelastic problems. ---*/

  if (Grid_Movement && Aeroelastic_Simulation) {
    if (Aeroelastic_pitch  != NULL) delete[] Aeroelastic_pitch;
    if (Aeroelastic_plunge != NULL) delete[] Aeroelastic_plunge;
  }

  /*--- Free memory for unspecified grid motion parameters ---*/

 if (Kind_GridMovement != NULL) delete [] Kind_GridMovement;

 /*--- Free memory for airfoil sections ---*/

 if (LocationStations   != NULL) delete [] LocationStations;

  /*--- motion origin: ---*/

  if (Motion_Origin_X   != NULL) delete [] Motion_Origin_X;
  if (Motion_Origin_Y   != NULL) delete [] Motion_Origin_Y;
  if (Motion_Origin_Z   != NULL) delete [] Motion_Origin_Z;
  if (MoveMotion_Origin != NULL) delete [] MoveMotion_Origin;

  /*--- translation: ---*/

  if (Translation_Rate_X != NULL) delete [] Translation_Rate_X;
  if (Translation_Rate_Y != NULL) delete [] Translation_Rate_Y;
  if (Translation_Rate_Z != NULL) delete [] Translation_Rate_Z;

  /*--- rotation: ---*/

  if (Rotation_Rate_X != NULL) delete [] Rotation_Rate_X;
  if (Rotation_Rate_Y != NULL) delete [] Rotation_Rate_Y;
  if (Rotation_Rate_Z != NULL) delete [] Rotation_Rate_Z;

  /*--- pitching: ---*/

  if (Pitching_Omega_X != NULL) delete [] Pitching_Omega_X;
  if (Pitching_Omega_Y != NULL) delete [] Pitching_Omega_Y;
  if (Pitching_Omega_Z != NULL) delete [] Pitching_Omega_Z;

  /*--- pitching amplitude: ---*/

  if (Pitching_Ampl_X != NULL) delete [] Pitching_Ampl_X;
  if (Pitching_Ampl_Y != NULL) delete [] Pitching_Ampl_Y;
  if (Pitching_Ampl_Z != NULL) delete [] Pitching_Ampl_Z;

  /*--- pitching phase: ---*/

  if (Pitching_Phase_X != NULL) delete [] Pitching_Phase_X;
  if (Pitching_Phase_Y != NULL) delete [] Pitching_Phase_Y;
  if (Pitching_Phase_Z != NULL) delete [] Pitching_Phase_Z;

  /*--- plunging: ---*/

  if (Plunging_Omega_X != NULL) delete [] Plunging_Omega_X;
  if (Plunging_Omega_Y != NULL) delete [] Plunging_Omega_Y;
  if (Plunging_Omega_Z != NULL) delete [] Plunging_Omega_Z;

  /*--- plunging amplitude: ---*/

  if (Plunging_Ampl_X != NULL) delete [] Plunging_Ampl_X;
  if (Plunging_Ampl_Y != NULL) delete [] Plunging_Ampl_Y;
  if (Plunging_Ampl_Z != NULL) delete [] Plunging_Ampl_Z;

  /*--- reference origin for moments ---*/

  if (RefOriginMoment   != NULL) delete [] RefOriginMoment;
  if (RefOriginMoment_X != NULL) delete [] RefOriginMoment_X;
  if (RefOriginMoment_Y != NULL) delete [] RefOriginMoment_Y;
  if (RefOriginMoment_Z != NULL) delete [] RefOriginMoment_Z;

  /*--- Free memory for Harmonic Blance Frequency  pointer ---*/

  if (Omega_HB != NULL) delete [] Omega_HB;

  /*--- Marker pointers ---*/
  
  if (Marker_CfgFile_GeoEval != NULL) delete[] Marker_CfgFile_GeoEval;
  if (Marker_All_GeoEval     != NULL) delete[] Marker_All_GeoEval;

  if (Marker_CfgFile_TagBound != NULL) delete[] Marker_CfgFile_TagBound;
  if (Marker_All_TagBound     != NULL) delete[] Marker_All_TagBound;

  if (Marker_CfgFile_KindBC != NULL) delete[] Marker_CfgFile_KindBC;
  if (Marker_All_KindBC     != NULL) delete[] Marker_All_KindBC;

  if (Marker_CfgFile_Monitoring != NULL) delete[] Marker_CfgFile_Monitoring;
  if (Marker_All_Monitoring     != NULL) delete[] Marker_All_Monitoring;

  if (Marker_CfgFile_Designing != NULL) delete[] Marker_CfgFile_Designing;
  if (Marker_All_Designing     != NULL) delete[] Marker_All_Designing;

  if (Marker_CfgFile_Plotting != NULL) delete[] Marker_CfgFile_Plotting;
  if (Marker_All_Plotting     != NULL) delete[] Marker_All_Plotting;

  if (Marker_CfgFile_Analyze != NULL) delete[] Marker_CfgFile_Analyze;
  if (Marker_All_Analyze  != NULL) delete[] Marker_All_Analyze;

  if (Marker_CfgFile_ZoneInterface != NULL) delete[] Marker_CfgFile_ZoneInterface;
  if (Marker_All_ZoneInterface     != NULL) delete[] Marker_All_ZoneInterface;

  if (Marker_CfgFile_DV != NULL) delete[] Marker_CfgFile_DV;
  if (Marker_All_DV     != NULL) delete[] Marker_All_DV;

  if (Marker_CfgFile_Moving != NULL) delete[] Marker_CfgFile_Moving;
  if (Marker_All_Moving     != NULL) delete[] Marker_All_Moving;

  if (Marker_CfgFile_PyCustom    != NULL) delete[] Marker_CfgFile_PyCustom;
  if (Marker_All_PyCustom != NULL) delete[] Marker_All_PyCustom;

  if (Marker_CfgFile_PerBound != NULL) delete[] Marker_CfgFile_PerBound;
  if (Marker_All_PerBound     != NULL) delete[] Marker_All_PerBound;

  if (Marker_CfgFile_Turbomachinery != NULL) delete [] Marker_CfgFile_Turbomachinery;
  if (Marker_All_Turbomachinery     != NULL) delete [] Marker_All_Turbomachinery;

  if (Marker_CfgFile_TurbomachineryFlag != NULL) delete [] Marker_CfgFile_TurbomachineryFlag;
  if (Marker_All_TurbomachineryFlag     != NULL) delete [] Marker_All_TurbomachineryFlag;

  if (Marker_CfgFile_MixingPlaneInterface != NULL) delete [] Marker_CfgFile_MixingPlaneInterface;
  if (Marker_All_MixingPlaneInterface     != NULL) delete [] Marker_All_MixingPlaneInterface;

  if (Marker_DV!= NULL)               delete[] Marker_DV;
  if (Marker_Moving != NULL)           delete[] Marker_Moving;
  if (Marker_Monitoring != NULL)      delete[] Marker_Monitoring;
  if (Marker_Designing != NULL)       delete[] Marker_Designing;
  if (Marker_GeoEval != NULL)         delete[] Marker_GeoEval;
  if (Marker_Plotting != NULL)        delete[] Marker_Plotting;
  if (Marker_Analyze != NULL)        delete[] Marker_Analyze;
  if (Marker_WallFunctions != NULL)  delete[] Marker_WallFunctions;
  if (Marker_ZoneInterface != NULL)        delete[] Marker_ZoneInterface;
  if (Marker_PyCustom != NULL)             delete [] Marker_PyCustom;
  if (Marker_All_SendRecv != NULL)    delete[] Marker_All_SendRecv;

  if (Kind_WallFunctions != NULL) delete[] Kind_WallFunctions;

  if (IntInfo_WallFunctions != NULL) {
    for (iMarker = 0; iMarker < nMarker_WallFunctions; ++iMarker) {
      if (IntInfo_WallFunctions[iMarker] != NULL)
        delete[] IntInfo_WallFunctions[iMarker];
    }
    delete[] IntInfo_WallFunctions;
  }

  if (DoubleInfo_WallFunctions != NULL) {
    for (iMarker = 0; iMarker < nMarker_WallFunctions; ++iMarker) {
      if (DoubleInfo_WallFunctions[iMarker] != NULL) 
        delete[] DoubleInfo_WallFunctions[iMarker];
    }
    delete[] DoubleInfo_WallFunctions;
  }

  if (Kind_ObjFunc != NULL)      delete[] Kind_ObjFunc;
  if (Weight_ObjFunc != NULL)      delete[] Weight_ObjFunc;

  if (DV_Value != NULL) {
    for (iDV = 0; iDV < nDV; iDV++) delete[] DV_Value[iDV];
    delete [] DV_Value;
  }

  if (ParamDV != NULL) {
    for (iDV = 0; iDV < nDV; iDV++) delete[] ParamDV[iDV];
    delete [] ParamDV;
  }

  if (CoordFFDBox != NULL) {
    for (iFFD = 0; iFFD < nFFDBox; iFFD++) delete[] CoordFFDBox[iFFD];
    delete [] CoordFFDBox;
  }

  if (DegreeFFDBox != NULL) {
    for (iFFD = 0; iFFD < nFFDBox; iFFD++) delete[] DegreeFFDBox[iFFD];
    delete [] DegreeFFDBox;
  }

  if (Design_Variable != NULL)    delete[] Design_Variable;
  if (Dirichlet_Value != NULL)    delete[] Dirichlet_Value;

  if (Exhaust_Temperature_Target != NULL)    delete[]  Exhaust_Temperature_Target;
  if (Exhaust_Pressure_Target != NULL)    delete[]  Exhaust_Pressure_Target;
  if (Exhaust_Pressure != NULL)    delete[] Exhaust_Pressure;
  if (Exhaust_Temperature != NULL)    delete[] Exhaust_Temperature;
  if (Exhaust_MassFlow != NULL)    delete[] Exhaust_MassFlow;
  if (Exhaust_TotalPressure != NULL)    delete[] Exhaust_TotalPressure;
  if (Exhaust_TotalTemperature != NULL)    delete[] Exhaust_TotalTemperature;
  if (Exhaust_GrossThrust != NULL)    delete[] Exhaust_GrossThrust;
  if (Exhaust_Force != NULL)    delete[] Exhaust_Force;
  if (Exhaust_Power != NULL)    delete[] Exhaust_Power;

  if (Inflow_Mach != NULL)    delete[]  Inflow_Mach;
  if (Inflow_Pressure != NULL)    delete[] Inflow_Pressure;
  if (Inflow_MassFlow != NULL)    delete[] Inflow_MassFlow;
  if (Inflow_ReverseMassFlow != NULL)    delete[] Inflow_ReverseMassFlow;
  if (Inflow_TotalPressure != NULL)    delete[] Inflow_TotalPressure;
  if (Inflow_Temperature != NULL)    delete[] Inflow_Temperature;
  if (Inflow_TotalTemperature != NULL)    delete[] Inflow_TotalTemperature;
  if (Inflow_RamDrag != NULL)    delete[] Inflow_RamDrag;
  if (Inflow_Force != NULL)    delete[]  Inflow_Force;
  if (Inflow_Power != NULL)    delete[] Inflow_Power;

  if (Engine_Power != NULL)    delete[]  Engine_Power;
  if (Engine_Mach != NULL)    delete[]  Engine_Mach;
  if (Engine_Force != NULL)    delete[]  Engine_Force;
  if (Engine_NetThrust != NULL)    delete[]  Engine_NetThrust;
  if (Engine_GrossThrust != NULL)    delete[]  Engine_GrossThrust;
  if (Engine_Area != NULL)    delete[]  Engine_Area;
  if (EngineInflow_Target != NULL)    delete[] EngineInflow_Target;

  if (ActDiskInlet_MassFlow != NULL)    delete[]  ActDiskInlet_MassFlow;
  if (ActDiskInlet_Temperature != NULL)    delete[]  ActDiskInlet_Temperature;
  if (ActDiskInlet_TotalTemperature != NULL)    delete[]  ActDiskInlet_TotalTemperature;
  if (ActDiskInlet_Pressure != NULL)    delete[]  ActDiskInlet_Pressure;
  if (ActDiskInlet_TotalPressure != NULL)    delete[]  ActDiskInlet_TotalPressure;
  if (ActDiskInlet_RamDrag != NULL)    delete[]  ActDiskInlet_RamDrag;
  if (ActDiskInlet_Force != NULL)    delete[]  ActDiskInlet_Force;
  if (ActDiskInlet_Power != NULL)    delete[]  ActDiskInlet_Power;

  if (ActDiskOutlet_MassFlow != NULL)    delete[]  ActDiskOutlet_MassFlow;
  if (ActDiskOutlet_Temperature != NULL)    delete[]  ActDiskOutlet_Temperature;
  if (ActDiskOutlet_TotalTemperature != NULL)    delete[]  ActDiskOutlet_TotalTemperature;
  if (ActDiskOutlet_Pressure != NULL)    delete[]  ActDiskOutlet_Pressure;
  if (ActDiskOutlet_TotalPressure != NULL)    delete[]  ActDiskOutlet_TotalPressure;
  if (ActDiskOutlet_GrossThrust != NULL)    delete[]  ActDiskOutlet_GrossThrust;
  if (ActDiskOutlet_Force != NULL)    delete[]  ActDiskOutlet_Force;
  if (ActDiskOutlet_Power != NULL)    delete[]  ActDiskOutlet_Power;

  if (ActDisk_DeltaPress != NULL)    delete[]  ActDisk_DeltaPress;
  if (ActDisk_DeltaTemp != NULL)    delete[]  ActDisk_DeltaTemp;
  if (ActDisk_TotalPressRatio != NULL)    delete[]  ActDisk_TotalPressRatio;
  if (ActDisk_TotalTempRatio != NULL)    delete[]  ActDisk_TotalTempRatio;
  if (ActDisk_StaticPressRatio != NULL)    delete[]  ActDisk_StaticPressRatio;
  if (ActDisk_StaticTempRatio != NULL)    delete[]  ActDisk_StaticTempRatio;
  if (ActDisk_Power != NULL)    delete[]  ActDisk_Power;
  if (ActDisk_MassFlow != NULL)    delete[]  ActDisk_MassFlow;
  if (ActDisk_Mach != NULL)    delete[]  ActDisk_Mach;
  if (ActDisk_Force != NULL)    delete[]  ActDisk_Force;
  if (ActDisk_NetThrust != NULL)    delete[]  ActDisk_NetThrust;
  if (ActDisk_BCThrust != NULL)    delete[]  ActDisk_BCThrust;
  if (ActDisk_BCThrust_Old != NULL)    delete[]  ActDisk_BCThrust_Old;
  if (ActDisk_GrossThrust != NULL)    delete[]  ActDisk_GrossThrust;
  if (ActDisk_Area != NULL)    delete[]  ActDisk_Area;
  if (ActDisk_ReverseMassFlow != NULL)    delete[]  ActDisk_ReverseMassFlow;

  if (Surface_MassFlow != NULL)    delete[]  Surface_MassFlow;
  if (Surface_Mach != NULL)    delete[]  Surface_Mach;
  if (Surface_Temperature != NULL)    delete[]  Surface_Temperature;
  if (Surface_Pressure != NULL)    delete[]  Surface_Pressure;
  if (Surface_Density != NULL)    delete[]  Surface_Density;
  if (Surface_Enthalpy != NULL)    delete[]  Surface_Enthalpy;
  if (Surface_NormalVelocity != NULL)    delete[]  Surface_NormalVelocity;
  if (Surface_TotalTemperature != NULL)    delete[]  Surface_TotalTemperature;
  if (Surface_TotalPressure!= NULL)    delete[]  Surface_TotalPressure;
  if (Surface_DC60 != NULL)    delete[]  Surface_DC60;
  if (Surface_IDC != NULL)    delete[]  Surface_IDC;
  if (Surface_IDC_Mach != NULL)    delete[]  Surface_IDC_Mach;
  if (Surface_IDR != NULL)    delete[]  Surface_IDR;

  if (Inlet_Ttotal != NULL) delete[]  Inlet_Ttotal;
  if (Inlet_Ptotal != NULL) delete[]  Inlet_Ptotal;
  if (Inlet_FlowDir != NULL) {
    for (iMarker = 0; iMarker < nMarker_Inlet; iMarker++)
      delete [] Inlet_FlowDir[iMarker];
    delete [] Inlet_FlowDir;
  }

  if (Inlet_Velocity != NULL) {
    for (iMarker = 0; iMarker < nMarker_Supersonic_Inlet; iMarker++)
      delete [] Inlet_Velocity[iMarker];
    delete [] Inlet_Velocity;
  }

  if (Riemann_FlowDir != NULL) {
    for (iMarker = 0; iMarker < nMarker_Riemann; iMarker++)
      delete [] Riemann_FlowDir[iMarker];
    delete [] Riemann_FlowDir;
  }

  if (Giles_FlowDir != NULL) {
    for (iMarker = 0; iMarker < nMarker_Giles; iMarker++)
      delete [] Giles_FlowDir[iMarker];
    delete [] Giles_FlowDir;
  }

  if (Load_Sine_Dir != NULL) {
    for (iMarker = 0; iMarker < nMarker_Load_Sine; iMarker++)
      delete [] Load_Sine_Dir[iMarker];
    delete [] Load_Sine_Dir;
  }

  if (Load_Dir != NULL) {
    for (iMarker = 0; iMarker < nMarker_Load_Dir; iMarker++)
      delete [] Load_Dir[iMarker];
    delete [] Load_Dir;
  }

  if (Inlet_Temperature != NULL)    delete[] Inlet_Temperature;
  if (Inlet_Pressure != NULL)    delete[] Inlet_Pressure;
  if (Outlet_Pressure != NULL)    delete[] Outlet_Pressure;
  if (Isothermal_Temperature != NULL)    delete[] Isothermal_Temperature;
  if (Heat_Flux != NULL)    delete[] Heat_Flux;
  if (Displ_Value != NULL)    delete[] Displ_Value;
  if (Load_Value != NULL)    delete[] Load_Value;
  if (Damper_Constant != NULL)    delete[] Damper_Constant;
  if (Load_Dir_Multiplier != NULL)    delete[] Load_Dir_Multiplier;
  if (Load_Dir_Value != NULL)    delete[] Load_Dir_Value;
  if (Disp_Dir != NULL)    delete[] Disp_Dir;
  if (Disp_Dir_Multiplier != NULL)    delete[] Disp_Dir_Multiplier;
  if (Disp_Dir_Value != NULL)    delete[] Disp_Dir_Value;
  if (Load_Sine_Amplitude != NULL)    delete[] Load_Sine_Amplitude;
  if (Load_Sine_Frequency != NULL)    delete[] Load_Sine_Frequency;
  if (FlowLoad_Value != NULL)    delete[] FlowLoad_Value;

  /*--- related to periodic boundary conditions ---*/

  for (iMarker = 0; iMarker < nMarker_PerBound; iMarker++) {
    if (Periodic_RotCenter   != NULL) delete [] Periodic_RotCenter[iMarker];
    if (Periodic_RotAngles   != NULL) delete [] Periodic_RotAngles[iMarker];
    if (Periodic_Translation != NULL) delete [] Periodic_Translation[iMarker];
  }
  if (Periodic_RotCenter   != NULL) delete[] Periodic_RotCenter;
  if (Periodic_RotAngles   != NULL) delete[] Periodic_RotAngles;
  if (Periodic_Translation != NULL) delete[] Periodic_Translation;

  for (iPeriodic = 0; iPeriodic < nPeriodic_Index; iPeriodic++) {
    if (Periodic_Center    != NULL) delete [] Periodic_Center[iPeriodic];
    if (Periodic_Rotation  != NULL) delete [] Periodic_Rotation[iPeriodic];
    if (Periodic_Translate != NULL) delete [] Periodic_Translate[iPeriodic];
  }
  if (Periodic_Center      != NULL) delete[] Periodic_Center;
  if (Periodic_Rotation    != NULL) delete[] Periodic_Rotation;
  if (Periodic_Translate   != NULL) delete[] Periodic_Translate;

  if (MG_CorrecSmooth != NULL) delete[] MG_CorrecSmooth;
  if (PlaneTag != NULL)        delete[] PlaneTag;
  if (CFL != NULL)             delete[] CFL;

  /*--- String markers ---*/

  if (Marker_Euler != NULL )              delete[] Marker_Euler;
  if (Marker_FarField != NULL )           delete[] Marker_FarField;
  if (Marker_Custom != NULL )             delete[] Marker_Custom;
  if (Marker_SymWall != NULL )            delete[] Marker_SymWall;
  if (Marker_PerBound != NULL )           delete[] Marker_PerBound;
  if (Marker_PerDonor != NULL )           delete[] Marker_PerDonor;
  if (Marker_NearFieldBound != NULL )     delete[] Marker_NearFieldBound;
  if (Marker_InterfaceBound != NULL )     delete[] Marker_InterfaceBound;
  if (Marker_Fluid_InterfaceBound != NULL )     delete[] Marker_Fluid_InterfaceBound;
  if (Marker_Dirichlet != NULL )          delete[] Marker_Dirichlet;
  if (Marker_Inlet != NULL )              delete[] Marker_Inlet;
  if (Marker_Supersonic_Inlet != NULL )   delete[] Marker_Supersonic_Inlet;
  if (Marker_Supersonic_Outlet != NULL )   delete[] Marker_Supersonic_Outlet;
  if (Marker_Outlet != NULL )             delete[] Marker_Outlet;
  if (Marker_Isothermal != NULL )         delete[] Marker_Isothermal;
  if (Marker_EngineInflow != NULL )      delete[] Marker_EngineInflow;
  if (Marker_EngineExhaust != NULL )     delete[] Marker_EngineExhaust;
  if (Marker_Displacement != NULL )       delete[] Marker_Displacement;
  if (Marker_Load != NULL )               delete[] Marker_Load;
  if (Marker_Damper != NULL )               delete[] Marker_Damper;
  if (Marker_Load_Dir != NULL )               delete[] Marker_Load_Dir;
  if (Marker_Disp_Dir != NULL )               delete[] Marker_Disp_Dir;
  if (Marker_Load_Sine != NULL )               delete[] Marker_Load_Sine;
  if (Marker_FlowLoad != NULL )           delete[] Marker_FlowLoad;
  if (Marker_Neumann != NULL )            delete[] Marker_Neumann;
  if (Marker_Internal != NULL )            delete[] Marker_Internal;
  if (Marker_HeatFlux != NULL )               delete[] Marker_HeatFlux;

  if (Int_Coeffs != NULL) delete [] Int_Coeffs;
  
  if (ElasticityMod        != NULL) delete [] ElasticityMod;
  if (PoissonRatio         != NULL) delete [] PoissonRatio;
  if (MaterialDensity      != NULL) delete [] MaterialDensity;
  if (Electric_Constant    != NULL) delete [] Electric_Constant;
  if (Electric_Field_Mod   != NULL) delete [] Electric_Field_Mod;
  if (RefNode_Displacement != NULL) delete [] RefNode_Displacement;
  if (Electric_Field_Dir   != NULL) delete [] Electric_Field_Dir;

  /*--- Delete some arrays needed just for initializing options. ---*/

  if (default_vel_inf       != NULL) delete [] default_vel_inf;
  if (default_ffd_axis      != NULL) delete [] default_ffd_axis;
  if (default_eng_cyl       != NULL) delete [] default_eng_cyl;
  if (default_eng_val       != NULL) delete [] default_eng_val;
  if (default_cfl_adapt     != NULL) delete [] default_cfl_adapt;
  if (default_jst_coeff != NULL) delete [] default_jst_coeff;
  if (default_ffd_coeff != NULL) delete [] default_ffd_coeff;
  if (default_mixedout_coeff!= NULL) delete [] default_mixedout_coeff;
  if (default_extrarelfac!= NULL) delete [] default_extrarelfac;
  if (default_rampRotFrame_coeff!= NULL) delete [] default_rampRotFrame_coeff;
  if (default_rampOutPres_coeff!= NULL) delete[] default_rampOutPres_coeff;
  if (default_jst_adj_coeff  != NULL) delete [] default_jst_adj_coeff;
  if (default_ad_coeff_heat  != NULL) delete [] default_ad_coeff_heat;
  if (default_obj_coeff     != NULL) delete [] default_obj_coeff;
  if (default_geo_loc       != NULL) delete [] default_geo_loc;
  if (default_distortion    != NULL) delete [] default_distortion;
  if (default_ea_lim        != NULL) delete [] default_ea_lim;
  if (default_grid_fix      != NULL) delete [] default_grid_fix;
  if (default_inc_crit      != NULL) delete [] default_inc_crit;
  if (default_htp_axis      != NULL) delete [] default_htp_axis;
  if (default_body_force    != NULL) delete [] default_body_force;
  if (default_sineload_coeff!= NULL) delete [] default_sineload_coeff;
  if (default_nacelle_location    != NULL) delete [] default_nacelle_location;

  if (FFDTag != NULL) delete [] FFDTag;
  if (nDV_Value != NULL) delete [] nDV_Value;
  if (TagFFDBox != NULL) delete [] TagFFDBox;

  if (Kind_Data_Riemann != NULL) delete [] Kind_Data_Riemann;
  if (Riemann_Var1 != NULL) delete [] Riemann_Var1;
  if (Riemann_Var2 != NULL) delete [] Riemann_Var2;
  if (Kind_Data_Giles != NULL) delete [] Kind_Data_Giles;
  if (Giles_Var1 != NULL) delete [] Giles_Var1;
  if (Giles_Var2 != NULL) delete [] Giles_Var2;
  if (RelaxFactorAverage != NULL) delete [] RelaxFactorAverage;
  if (RelaxFactorFourier != NULL) delete [] RelaxFactorFourier;
  if (nSpan_iZones != NULL) delete [] nSpan_iZones;
  if (FinalRotation_Rate_Z != NULL) delete [] FinalRotation_Rate_Z;
  if (Kind_TurboMachinery != NULL) delete [] Kind_TurboMachinery;

  if (Marker_MixingPlaneInterface !=NULL) delete [] Marker_MixingPlaneInterface;
  if (Marker_TurboBoundIn != NULL) delete [] Marker_TurboBoundIn;
  if (Marker_TurboBoundOut != NULL) delete [] Marker_TurboBoundOut;
  if (Marker_Riemann != NULL) delete [] Marker_Riemann;
  if (Marker_Giles != NULL) delete [] Marker_Giles;
  if (Marker_Shroud != NULL) delete [] Marker_Shroud;

  if (nBlades != NULL) delete [] nBlades;
  if (FreeStreamTurboNormal != NULL) delete [] FreeStreamTurboNormal;


}

string CConfig::GetUnsteady_FileName(string val_filename, int val_iter) {

  string UnstExt, UnstFilename = val_filename;
  char buffer[50];

  /*--- Check that a positive value iteration is requested (for now). ---*/

  if (val_iter < 0) {
    SU2_MPI::Error("Requesting a negative iteration number for the restart file!!", CURRENT_FUNCTION);
  }

  /*--- Append iteration number for unsteady cases ---*/

  if ((Wrt_Unsteady) || (Wrt_Dynamic)) {
    unsigned short lastindex = UnstFilename.find_last_of(".");
    UnstFilename = UnstFilename.substr(0, lastindex);
    if ((val_iter >= 0)    && (val_iter < 10))    SPRINTF (buffer, "_0000%d.dat", val_iter);
    if ((val_iter >= 10)   && (val_iter < 100))   SPRINTF (buffer, "_000%d.dat",  val_iter);
    if ((val_iter >= 100)  && (val_iter < 1000))  SPRINTF (buffer, "_00%d.dat",   val_iter);
    if ((val_iter >= 1000) && (val_iter < 10000)) SPRINTF (buffer, "_0%d.dat",    val_iter);
    if (val_iter >= 10000) SPRINTF (buffer, "_%d.dat", val_iter);
    string UnstExt = string(buffer);
    UnstFilename.append(UnstExt);
  }

  return UnstFilename;
}

string CConfig::GetMultizone_FileName(string val_filename, int val_iZone) {

    string multizone_filename = val_filename;
    char buffer[50];

    if (GetnZone() > 1 ) {
        unsigned short lastindex = multizone_filename.find_last_of(".");
        multizone_filename = multizone_filename.substr(0, lastindex);
        SPRINTF (buffer, "_%d.dat", SU2_TYPE::Int(val_iZone));
        multizone_filename.append(string(buffer));
    }
    return multizone_filename;
}

string CConfig::GetMultizone_HistoryFileName(string val_filename, int val_iZone) {

    string multizone_filename = val_filename;
    char buffer[50];

    if (GetnZone() > 1 ) {
        unsigned short lastindex = multizone_filename.find_last_of(".");
        multizone_filename = multizone_filename.substr(0, lastindex);
        SPRINTF (buffer, "_%d", SU2_TYPE::Int(val_iZone));
        multizone_filename.append(string(buffer));
    }
    return multizone_filename;
}

string CConfig::GetObjFunc_Extension(string val_filename) {

  string AdjExt, Filename = val_filename;

  if (ContinuousAdjoint || DiscreteAdjoint) {

    /*--- Remove filename extension (.dat) ---*/
    unsigned short lastindex = Filename.find_last_of(".");
    Filename = Filename.substr(0, lastindex);
    if (nObj==1) {
      switch (Kind_ObjFunc[0]) {
      case DRAG_COEFFICIENT:        AdjExt = "_cd";       break;
      case LIFT_COEFFICIENT:        AdjExt = "_cl";       break;
      case SIDEFORCE_COEFFICIENT:   AdjExt = "_csf";      break;
      case INVERSE_DESIGN_PRESSURE: AdjExt = "_invpress"; break;
      case INVERSE_DESIGN_HEATFLUX: AdjExt = "_invheat";  break;
      case MOMENT_X_COEFFICIENT:    AdjExt = "_cmx";      break;
      case MOMENT_Y_COEFFICIENT:    AdjExt = "_cmy";      break;
      case MOMENT_Z_COEFFICIENT:    AdjExt = "_cmz";      break;
      case EFFICIENCY:              AdjExt = "_eff";      break;
      case EQUIVALENT_AREA:         AdjExt = "_ea";       break;
      case NEARFIELD_PRESSURE:      AdjExt = "_nfp";      break;
      case FORCE_X_COEFFICIENT:     AdjExt = "_cfx";      break;
      case FORCE_Y_COEFFICIENT:     AdjExt = "_cfy";      break;
      case FORCE_Z_COEFFICIENT:     AdjExt = "_cfz";      break;
      case THRUST_COEFFICIENT:      AdjExt = "_ct";       break;
      case TORQUE_COEFFICIENT:      AdjExt = "_cq";       break;
      case TOTAL_HEATFLUX:          AdjExt = "_totheat";  break;
      case MAXIMUM_HEATFLUX:        AdjExt = "_maxheat";  break;
      case FIGURE_OF_MERIT:         AdjExt = "_merit";    break;
      case SURFACE_TOTAL_PRESSURE:  AdjExt = "_pt";       break;
      case SURFACE_STATIC_PRESSURE: AdjExt = "_pe";       break;
      case SURFACE_MASSFLOW:        AdjExt = "_mfr";      break;
      case SURFACE_MACH:            AdjExt = "_mach";     break;
      case CUSTOM_OBJFUNC:        		AdjExt = "_custom";   break;
      case KINETIC_ENERGY_LOSS:     AdjExt = "_ke";        break;
      case TOTAL_PRESSURE_LOSS:     AdjExt = "_pl";        break;
      case FLOW_ANGLE_OUT:          AdjExt = "_fao";       break;
      case FLOW_ANGLE_IN:           AdjExt = "_fai";       break;
      case TOTAL_EFFICIENCY:        AdjExt = "_teff";      break;
      case TOTAL_STATIC_EFFICIENCY: AdjExt = "_tseff";     break;
      case EULERIAN_WORK:           AdjExt = "_ew";        break;
      case MASS_FLOW_IN:            AdjExt = "_mfi";       break;
      case MASS_FLOW_OUT:           AdjExt = "_mfo";       break;
      case ENTROPY_GENERATION:      AdjExt = "_entg";      break;
      case REFERENCE_GEOMETRY:      AdjExt = "_refgeom";       break;
      case REFERENCE_NODE:          AdjExt = "_refnode";       break;
      }
    }
    else{
      AdjExt = "_combo";
    }
    Filename.append(AdjExt);

    /*--- Lastly, add the .dat extension ---*/
    Filename.append(".dat");

  }

  return Filename;
}

unsigned short CConfig::GetContainerPosition(unsigned short val_eqsystem) {

  switch (val_eqsystem) {
    case RUNTIME_FLOW_SYS:      return FLOW_SOL;
    case RUNTIME_TURB_SYS:      return TURB_SOL;
    case RUNTIME_TRANS_SYS:     return TRANS_SOL;
    case RUNTIME_POISSON_SYS:   return POISSON_SOL;
    case RUNTIME_WAVE_SYS:      return WAVE_SOL;
    case RUNTIME_HEAT_SYS:      return HEAT_SOL;
    case RUNTIME_FEA_SYS:       return FEA_SOL;
    case RUNTIME_ADJPOT_SYS:    return ADJFLOW_SOL;
    case RUNTIME_ADJFLOW_SYS:   return ADJFLOW_SOL;
    case RUNTIME_ADJTURB_SYS:   return ADJTURB_SOL;
    case RUNTIME_ADJFEA_SYS:    return ADJFEA_SOL;
    case RUNTIME_MULTIGRID_SYS: return 0;
  }
  return 0;
}

void CConfig::SetKind_ConvNumScheme(unsigned short val_kind_convnumscheme,
                                    unsigned short val_kind_centered, unsigned short val_kind_upwind,
                                    unsigned short val_kind_slopelimit, bool val_muscl,
                                    unsigned short val_kind_fem) {

  Kind_ConvNumScheme = val_kind_convnumscheme;
  Kind_Centered = val_kind_centered;
  Kind_Upwind = val_kind_upwind;
  Kind_FEM = val_kind_fem;
  Kind_SlopeLimit = val_kind_slopelimit;
  MUSCL = val_muscl;

}

void CConfig::SetGlobalParam(unsigned short val_solver,
                             unsigned short val_system,
                             unsigned long val_extiter) {

  /*--- Set the simulation global time ---*/
  
  Current_UnstTime = static_cast<su2double>(val_extiter)*Delta_UnstTime;
  Current_UnstTimeND = static_cast<su2double>(val_extiter)*Delta_UnstTimeND;

  /*--- Set the solver methods ---*/
  
  switch (val_solver) {
    case EULER:
      if (val_system == RUNTIME_FLOW_SYS) {
        SetKind_ConvNumScheme(Kind_ConvNumScheme_Flow, Kind_Centered_Flow,
                              Kind_Upwind_Flow, Kind_SlopeLimit_Flow,
                              MUSCL_Flow, NONE);
        SetKind_TimeIntScheme(Kind_TimeIntScheme_Flow);
      }
      break;
    case NAVIER_STOKES:
      if (val_system == RUNTIME_FLOW_SYS) {
        SetKind_ConvNumScheme(Kind_ConvNumScheme_Flow, Kind_Centered_Flow,
                              Kind_Upwind_Flow, Kind_SlopeLimit_Flow,
                              MUSCL_Flow, NONE);
        SetKind_TimeIntScheme(Kind_TimeIntScheme_Flow);
      }
      if (val_system == RUNTIME_HEAT_SYS) {
        SetKind_ConvNumScheme(Kind_ConvNumScheme_Heat, NONE, NONE, NONE, NONE, NONE);
        SetKind_TimeIntScheme(Kind_TimeIntScheme_Heat);
      }
      break;
    case RANS:
      if (val_system == RUNTIME_FLOW_SYS) {
        SetKind_ConvNumScheme(Kind_ConvNumScheme_Flow, Kind_Centered_Flow,
                              Kind_Upwind_Flow, Kind_SlopeLimit_Flow,
                              MUSCL_Flow, NONE);
        SetKind_TimeIntScheme(Kind_TimeIntScheme_Flow);
      }
      if (val_system == RUNTIME_TURB_SYS) {
        SetKind_ConvNumScheme(Kind_ConvNumScheme_Turb, Kind_Centered_Turb,
                              Kind_Upwind_Turb, Kind_SlopeLimit_Turb,
                              MUSCL_Turb, NONE);
        SetKind_TimeIntScheme(Kind_TimeIntScheme_Turb);
      }
      if (val_system == RUNTIME_TRANS_SYS) {
        SetKind_ConvNumScheme(Kind_ConvNumScheme_Turb, Kind_Centered_Turb,
                              Kind_Upwind_Turb, Kind_SlopeLimit_Turb,
                              MUSCL_Turb, NONE);
        SetKind_TimeIntScheme(Kind_TimeIntScheme_Turb);
      }
      if (val_system == RUNTIME_HEAT_SYS) {
        SetKind_ConvNumScheme(Kind_ConvNumScheme_Heat, NONE, NONE, NONE, NONE, NONE);
        SetKind_TimeIntScheme(Kind_TimeIntScheme_Heat);
      }
      break;
    case FEM_EULER:
      if (val_system == RUNTIME_FLOW_SYS) {
        SetKind_ConvNumScheme(Kind_ConvNumScheme_FEM_Flow, Kind_Centered_Flow,
                              Kind_Upwind_Flow, Kind_SlopeLimit_Flow,
                              MUSCL_Flow, Kind_FEM_Flow);
        SetKind_TimeIntScheme(Kind_TimeIntScheme_FEM_Flow);
      }
      break;
    case FEM_NAVIER_STOKES:
      if (val_system == RUNTIME_FLOW_SYS) {
        SetKind_ConvNumScheme(Kind_ConvNumScheme_Flow, Kind_Centered_Flow,
                              Kind_Upwind_Flow, Kind_SlopeLimit_Flow,
                              MUSCL_Flow, Kind_FEM_Flow);
        SetKind_TimeIntScheme(Kind_TimeIntScheme_FEM_Flow);
      }
      break;
    case FEM_LES:
      if (val_system == RUNTIME_FLOW_SYS) {
        SetKind_ConvNumScheme(Kind_ConvNumScheme_Flow, Kind_Centered_Flow,
                              Kind_Upwind_Flow, Kind_SlopeLimit_Flow,
                              MUSCL_Flow, Kind_FEM_Flow);
        SetKind_TimeIntScheme(Kind_TimeIntScheme_FEM_Flow);
      }
      break;
    case ADJ_EULER:
      if (val_system == RUNTIME_FLOW_SYS) {
        SetKind_ConvNumScheme(Kind_ConvNumScheme_Flow, Kind_Centered_Flow,
                              Kind_Upwind_Flow, Kind_SlopeLimit_Flow,
                              MUSCL_Flow, NONE);
        SetKind_TimeIntScheme(Kind_TimeIntScheme_Flow);
      }
      if (val_system == RUNTIME_ADJFLOW_SYS) {
        SetKind_ConvNumScheme(Kind_ConvNumScheme_AdjFlow, Kind_Centered_AdjFlow,
                              Kind_Upwind_AdjFlow, Kind_SlopeLimit_AdjFlow,
                              MUSCL_AdjFlow, NONE);
        SetKind_TimeIntScheme(Kind_TimeIntScheme_AdjFlow);
      }
      break;
    case ADJ_NAVIER_STOKES:
      if (val_system == RUNTIME_FLOW_SYS) {
        SetKind_ConvNumScheme(Kind_ConvNumScheme_Flow, Kind_Centered_Flow,
                              Kind_Upwind_Flow, Kind_SlopeLimit_Flow,
                              MUSCL_Flow, NONE);
        SetKind_TimeIntScheme(Kind_TimeIntScheme_Flow);
      }
      if (val_system == RUNTIME_ADJFLOW_SYS) {
        SetKind_ConvNumScheme(Kind_ConvNumScheme_AdjFlow, Kind_Centered_AdjFlow,
                              Kind_Upwind_AdjFlow, Kind_SlopeLimit_AdjFlow,
                              MUSCL_AdjFlow, NONE);
        SetKind_TimeIntScheme(Kind_TimeIntScheme_AdjFlow);
      }
      break;
    case ADJ_RANS:
      if (val_system == RUNTIME_FLOW_SYS) {
        SetKind_ConvNumScheme(Kind_ConvNumScheme_Flow, Kind_Centered_Flow,
                              Kind_Upwind_Flow, Kind_SlopeLimit_Flow,
                              MUSCL_Flow, NONE);
        SetKind_TimeIntScheme(Kind_TimeIntScheme_Flow);
      }
      if (val_system == RUNTIME_ADJFLOW_SYS) {
        SetKind_ConvNumScheme(Kind_ConvNumScheme_AdjFlow, Kind_Centered_AdjFlow,
                              Kind_Upwind_AdjFlow, Kind_SlopeLimit_AdjFlow,
                              MUSCL_AdjFlow, NONE);
        SetKind_TimeIntScheme(Kind_TimeIntScheme_AdjFlow);
      }
      if (val_system == RUNTIME_TURB_SYS) {
        SetKind_ConvNumScheme(Kind_ConvNumScheme_Turb, Kind_Centered_Turb,
                              Kind_Upwind_Turb, Kind_SlopeLimit_Turb,
                              MUSCL_Turb, NONE);
        SetKind_TimeIntScheme(Kind_TimeIntScheme_Turb);
      }
      if (val_system == RUNTIME_ADJTURB_SYS) {
        SetKind_ConvNumScheme(Kind_ConvNumScheme_AdjTurb, Kind_Centered_AdjTurb,
                              Kind_Upwind_AdjTurb, Kind_SlopeLimit_AdjTurb,
                              MUSCL_AdjTurb, NONE);
        SetKind_TimeIntScheme(Kind_TimeIntScheme_AdjTurb);
      }
      break;
    case POISSON_EQUATION:
      if (val_system == RUNTIME_POISSON_SYS) {
        SetKind_ConvNumScheme(NONE, NONE, NONE, NONE, NONE, NONE);
        SetKind_TimeIntScheme(Kind_TimeIntScheme_Poisson);
      }
      break;
    case WAVE_EQUATION:
      if (val_system == RUNTIME_WAVE_SYS) {
        SetKind_ConvNumScheme(NONE, NONE, NONE, NONE, NONE, NONE);
        SetKind_TimeIntScheme(Kind_TimeIntScheme_Wave);
      }
      break;
    case HEAT_EQUATION: case HEAT_EQUATION_FVM:
      if (val_system == RUNTIME_HEAT_SYS) {
        SetKind_ConvNumScheme(NONE, NONE, NONE, NONE, NONE, NONE);
        SetKind_TimeIntScheme(Kind_TimeIntScheme_Heat);
      }
      break;

    case FEM_ELASTICITY:

      Current_DynTime = static_cast<su2double>(val_extiter)*Delta_DynTime;

      if (val_system == RUNTIME_FEA_SYS) {
        SetKind_ConvNumScheme(NONE, NONE, NONE, NONE, NONE, NONE);
        SetKind_TimeIntScheme(Kind_TimeIntScheme_FEA);
      }
      break;
  }
}

su2double* CConfig::GetPeriodicRotCenter(string val_marker) {
  unsigned short iMarker_PerBound;
  for (iMarker_PerBound = 0; iMarker_PerBound < nMarker_PerBound; iMarker_PerBound++)
    if (Marker_PerBound[iMarker_PerBound] == val_marker) break;
  return Periodic_RotCenter[iMarker_PerBound];
}

su2double* CConfig::GetPeriodicRotAngles(string val_marker) {
  unsigned short iMarker_PerBound;
  for (iMarker_PerBound = 0; iMarker_PerBound < nMarker_PerBound; iMarker_PerBound++)
    if (Marker_PerBound[iMarker_PerBound] == val_marker) break;
  return Periodic_RotAngles[iMarker_PerBound];
}

su2double* CConfig::GetPeriodicTranslation(string val_marker) {
  unsigned short iMarker_PerBound;
  for (iMarker_PerBound = 0; iMarker_PerBound < nMarker_PerBound; iMarker_PerBound++)
    if (Marker_PerBound[iMarker_PerBound] == val_marker) break;
  return Periodic_Translation[iMarker_PerBound];
}

unsigned short CConfig::GetMarker_Periodic_Donor(string val_marker) {
  unsigned short iMarker_PerBound, jMarker_PerBound, kMarker_All;

  /*--- Find the marker for this periodic boundary. ---*/
  for (iMarker_PerBound = 0; iMarker_PerBound < nMarker_PerBound; iMarker_PerBound++)
    if (Marker_PerBound[iMarker_PerBound] == val_marker) break;

  /*--- Find corresponding donor. ---*/
  for (jMarker_PerBound = 0; jMarker_PerBound < nMarker_PerBound; jMarker_PerBound++)
    if (Marker_PerBound[jMarker_PerBound] == Marker_PerDonor[iMarker_PerBound]) break;

  /*--- Find and return global marker index for donor boundary. ---*/
  for (kMarker_All = 0; kMarker_All < nMarker_CfgFile; kMarker_All++)
    if (Marker_PerBound[jMarker_PerBound] == Marker_All_TagBound[kMarker_All]) break;

  return kMarker_All;
}

su2double CConfig::GetActDisk_NetThrust(string val_marker) {
  unsigned short iMarker_ActDisk;
  for (iMarker_ActDisk = 0; iMarker_ActDisk < nMarker_ActDiskInlet; iMarker_ActDisk++)
    if ((Marker_ActDiskInlet[iMarker_ActDisk] == val_marker) ||
        (Marker_ActDiskOutlet[iMarker_ActDisk] == val_marker)) break;
  return ActDisk_NetThrust[iMarker_ActDisk];
}

su2double CConfig::GetActDisk_Power(string val_marker) {
  unsigned short iMarker_ActDisk;
  for (iMarker_ActDisk = 0; iMarker_ActDisk < nMarker_ActDiskInlet; iMarker_ActDisk++)
    if ((Marker_ActDiskInlet[iMarker_ActDisk] == val_marker) ||
        (Marker_ActDiskOutlet[iMarker_ActDisk] == val_marker)) break;
  return ActDisk_Power[iMarker_ActDisk];
}

su2double CConfig::GetActDisk_MassFlow(string val_marker) {
  unsigned short iMarker_ActDisk;
  for (iMarker_ActDisk = 0; iMarker_ActDisk < nMarker_ActDiskInlet; iMarker_ActDisk++)
    if ((Marker_ActDiskInlet[iMarker_ActDisk] == val_marker) ||
        (Marker_ActDiskOutlet[iMarker_ActDisk] == val_marker)) break;
  return ActDisk_MassFlow[iMarker_ActDisk];
}

su2double CConfig::GetActDisk_Mach(string val_marker) {
  unsigned short iMarker_ActDisk;
  for (iMarker_ActDisk = 0; iMarker_ActDisk < nMarker_ActDiskInlet; iMarker_ActDisk++)
    if ((Marker_ActDiskInlet[iMarker_ActDisk] == val_marker) ||
        (Marker_ActDiskOutlet[iMarker_ActDisk] == val_marker)) break;
  return ActDisk_Mach[iMarker_ActDisk];
}

su2double CConfig::GetActDisk_Force(string val_marker) {
  unsigned short iMarker_ActDisk;
  for (iMarker_ActDisk = 0; iMarker_ActDisk < nMarker_ActDiskInlet; iMarker_ActDisk++)
    if ((Marker_ActDiskInlet[iMarker_ActDisk] == val_marker) ||
        (Marker_ActDiskOutlet[iMarker_ActDisk] == val_marker)) break;
  return ActDisk_Force[iMarker_ActDisk];
}

su2double CConfig::GetActDisk_BCThrust(string val_marker) {
  unsigned short iMarker_ActDisk;
  for (iMarker_ActDisk = 0; iMarker_ActDisk < nMarker_ActDiskInlet; iMarker_ActDisk++)
    if ((Marker_ActDiskInlet[iMarker_ActDisk] == val_marker) ||
        (Marker_ActDiskOutlet[iMarker_ActDisk] == val_marker)) break;
  return ActDisk_BCThrust[iMarker_ActDisk];
}

su2double CConfig::GetActDisk_BCThrust_Old(string val_marker) {
  unsigned short iMarker_ActDisk;
  for (iMarker_ActDisk = 0; iMarker_ActDisk < nMarker_ActDiskInlet; iMarker_ActDisk++)
    if ((Marker_ActDiskInlet[iMarker_ActDisk] == val_marker) ||
        (Marker_ActDiskOutlet[iMarker_ActDisk] == val_marker)) break;
  return ActDisk_BCThrust_Old[iMarker_ActDisk];
}

void CConfig::SetActDisk_BCThrust(string val_marker, su2double val_actdisk_bcthrust) {
  unsigned short iMarker_ActDisk;
  for (iMarker_ActDisk = 0; iMarker_ActDisk < nMarker_ActDiskInlet; iMarker_ActDisk++)
    if ((Marker_ActDiskInlet[iMarker_ActDisk] == val_marker) ||
        (Marker_ActDiskOutlet[iMarker_ActDisk] == val_marker)) break;
  ActDisk_BCThrust[iMarker_ActDisk] = val_actdisk_bcthrust;
}

void CConfig::SetActDisk_BCThrust_Old(string val_marker, su2double val_actdisk_bcthrust_old) {
  unsigned short iMarker_ActDisk;
  for (iMarker_ActDisk = 0; iMarker_ActDisk < nMarker_ActDiskInlet; iMarker_ActDisk++)
    if ((Marker_ActDiskInlet[iMarker_ActDisk] == val_marker) ||
        (Marker_ActDiskOutlet[iMarker_ActDisk] == val_marker)) break;
  ActDisk_BCThrust_Old[iMarker_ActDisk] = val_actdisk_bcthrust_old;
}

su2double CConfig::GetActDisk_Area(string val_marker) {
  unsigned short iMarker_ActDisk;
  for (iMarker_ActDisk = 0; iMarker_ActDisk < nMarker_ActDiskInlet; iMarker_ActDisk++)
    if ((Marker_ActDiskInlet[iMarker_ActDisk] == val_marker) ||
        (Marker_ActDiskOutlet[iMarker_ActDisk] == val_marker)) break;
  return ActDisk_Area[iMarker_ActDisk];
}

su2double CConfig::GetActDisk_ReverseMassFlow(string val_marker) {
  unsigned short iMarker_ActDisk;
  for (iMarker_ActDisk = 0; iMarker_ActDisk < nMarker_ActDiskInlet; iMarker_ActDisk++)
    if ((Marker_ActDiskInlet[iMarker_ActDisk] == val_marker) ||
        (Marker_ActDiskOutlet[iMarker_ActDisk] == val_marker)) break;
  return ActDisk_ReverseMassFlow[iMarker_ActDisk];
}

su2double CConfig::GetActDisk_PressJump(string val_marker, unsigned short val_value) {
  unsigned short iMarker_ActDisk;
  for (iMarker_ActDisk = 0; iMarker_ActDisk < nMarker_ActDiskInlet; iMarker_ActDisk++)
    if ((Marker_ActDiskInlet[iMarker_ActDisk] == val_marker) ||
        (Marker_ActDiskOutlet[iMarker_ActDisk] == val_marker)) break;
  return ActDisk_PressJump[iMarker_ActDisk][val_value];
}

su2double CConfig::GetActDisk_TempJump(string val_marker, unsigned short val_value) {
  unsigned short iMarker_ActDisk;
  for (iMarker_ActDisk = 0; iMarker_ActDisk < nMarker_ActDiskInlet; iMarker_ActDisk++)
    if ((Marker_ActDiskInlet[iMarker_ActDisk] == val_marker) ||
        (Marker_ActDiskOutlet[iMarker_ActDisk] == val_marker)) break;
  return ActDisk_TempJump[iMarker_ActDisk][val_value];;
}

su2double CConfig::GetActDisk_Omega(string val_marker, unsigned short val_value) {
  unsigned short iMarker_ActDisk;
  for (iMarker_ActDisk = 0; iMarker_ActDisk < nMarker_ActDiskInlet; iMarker_ActDisk++)
    if ((Marker_ActDiskInlet[iMarker_ActDisk] == val_marker) ||
        (Marker_ActDiskOutlet[iMarker_ActDisk] == val_marker)) break;
  return ActDisk_Omega[iMarker_ActDisk][val_value];;
}

unsigned short CConfig::GetMarker_CfgFile_ActDiskOutlet(string val_marker) {
  unsigned short iMarker_ActDisk, kMarker_All;

  /*--- Find the marker for this actuator disk inlet. ---*/

  for (iMarker_ActDisk = 0; iMarker_ActDisk < nMarker_ActDiskInlet; iMarker_ActDisk++)
    if (Marker_ActDiskInlet[iMarker_ActDisk] == val_marker) break;

  /*--- Find and return global marker index for the actuator disk outlet. ---*/

  for (kMarker_All = 0; kMarker_All < nMarker_CfgFile; kMarker_All++)
    if (Marker_ActDiskOutlet[iMarker_ActDisk] == Marker_CfgFile_TagBound[kMarker_All]) break;

  return kMarker_All;
}

unsigned short CConfig::GetMarker_CfgFile_EngineExhaust(string val_marker) {
  unsigned short iMarker_Engine, kMarker_All;

  /*--- Find the marker for this engine inflow. ---*/

  for (iMarker_Engine = 0; iMarker_Engine < nMarker_EngineInflow; iMarker_Engine++)
    if (Marker_EngineInflow[iMarker_Engine] == val_marker) break;

  /*--- Find and return global marker index for the engine exhaust. ---*/

  for (kMarker_All = 0; kMarker_All < nMarker_CfgFile; kMarker_All++)
    if (Marker_EngineExhaust[iMarker_Engine] == Marker_CfgFile_TagBound[kMarker_All]) break;

  return kMarker_All;
}

void CConfig::SetnPeriodicIndex(unsigned short val_index) {

  /*--- Store total number of transformations. ---*/
  nPeriodic_Index = val_index;

  /*--- Allocate memory for centers, angles, translations. ---*/
  Periodic_Center    = new su2double*[nPeriodic_Index];
  Periodic_Rotation  = new su2double*[nPeriodic_Index];
  Periodic_Translate = new su2double*[nPeriodic_Index];

  for (unsigned long i = 0; i < nPeriodic_Index; i++) {
    Periodic_Center[i]    = new su2double[3];
    Periodic_Rotation[i]  = new su2double[3];
    Periodic_Translate[i] = new su2double[3];
  }

}

unsigned short CConfig::GetMarker_Moving(string val_marker) {
  unsigned short iMarker_Moving;

  /*--- Find the marker for this moving boundary. ---*/
  for (iMarker_Moving = 0; iMarker_Moving < nMarker_Moving; iMarker_Moving++)
    if (Marker_Moving[iMarker_Moving] == val_marker) break;

  return iMarker_Moving;
}

su2double CConfig::GetDirichlet_Value(string val_marker) {
  unsigned short iMarker_Dirichlet;
  for (iMarker_Dirichlet = 0; iMarker_Dirichlet < nMarker_Dirichlet; iMarker_Dirichlet++)
    if (Marker_Dirichlet[iMarker_Dirichlet] == val_marker) break;
  return Dirichlet_Value[iMarker_Dirichlet];
}

bool CConfig::GetDirichlet_Boundary(string val_marker) {
  unsigned short iMarker_Dirichlet;
  bool Dirichlet = false;
  for (iMarker_Dirichlet = 0; iMarker_Dirichlet < nMarker_Dirichlet; iMarker_Dirichlet++)
    if (Marker_Dirichlet[iMarker_Dirichlet] == val_marker) {
      Dirichlet = true;
      break;
    }
  return Dirichlet;
}

su2double CConfig::GetExhaust_Temperature_Target(string val_marker) {
  unsigned short iMarker_EngineExhaust;
  for (iMarker_EngineExhaust = 0; iMarker_EngineExhaust < nMarker_EngineExhaust; iMarker_EngineExhaust++)
    if (Marker_EngineExhaust[iMarker_EngineExhaust] == val_marker) break;
  return Exhaust_Temperature_Target[iMarker_EngineExhaust];
}

su2double CConfig::GetExhaust_Pressure_Target(string val_marker) {
  unsigned short iMarker_EngineExhaust;
  for (iMarker_EngineExhaust = 0; iMarker_EngineExhaust < nMarker_EngineExhaust; iMarker_EngineExhaust++)
    if (Marker_EngineExhaust[iMarker_EngineExhaust] == val_marker) break;
  return Exhaust_Pressure_Target[iMarker_EngineExhaust];
}

su2double CConfig::GetInlet_Ttotal(string val_marker) {
  unsigned short iMarker_Inlet;
  for (iMarker_Inlet = 0; iMarker_Inlet < nMarker_Inlet; iMarker_Inlet++)
    if (Marker_Inlet[iMarker_Inlet] == val_marker) break;
  return Inlet_Ttotal[iMarker_Inlet];
}

su2double CConfig::GetInlet_Ptotal(string val_marker) {
  unsigned short iMarker_Inlet;
  for (iMarker_Inlet = 0; iMarker_Inlet < nMarker_Inlet; iMarker_Inlet++)
    if (Marker_Inlet[iMarker_Inlet] == val_marker) break;
  return Inlet_Ptotal[iMarker_Inlet];
}

su2double* CConfig::GetInlet_FlowDir(string val_marker) {
  unsigned short iMarker_Inlet;
  for (iMarker_Inlet = 0; iMarker_Inlet < nMarker_Inlet; iMarker_Inlet++)
    if (Marker_Inlet[iMarker_Inlet] == val_marker) break;
  return Inlet_FlowDir[iMarker_Inlet];
}

su2double CConfig::GetInlet_Temperature(string val_marker) {
  unsigned short iMarker_Supersonic_Inlet;
  for (iMarker_Supersonic_Inlet = 0; iMarker_Supersonic_Inlet < nMarker_Supersonic_Inlet; iMarker_Supersonic_Inlet++)
    if (Marker_Supersonic_Inlet[iMarker_Supersonic_Inlet] == val_marker) break;
  return Inlet_Temperature[iMarker_Supersonic_Inlet];
}

su2double CConfig::GetInlet_Pressure(string val_marker) {
  unsigned short iMarker_Supersonic_Inlet;
  for (iMarker_Supersonic_Inlet = 0; iMarker_Supersonic_Inlet < nMarker_Supersonic_Inlet; iMarker_Supersonic_Inlet++)
    if (Marker_Supersonic_Inlet[iMarker_Supersonic_Inlet] == val_marker) break;
  return Inlet_Pressure[iMarker_Supersonic_Inlet];
}

su2double* CConfig::GetInlet_Velocity(string val_marker) {
  unsigned short iMarker_Supersonic_Inlet;
  for (iMarker_Supersonic_Inlet = 0; iMarker_Supersonic_Inlet < nMarker_Supersonic_Inlet; iMarker_Supersonic_Inlet++)
    if (Marker_Supersonic_Inlet[iMarker_Supersonic_Inlet] == val_marker) break;
  return Inlet_Velocity[iMarker_Supersonic_Inlet];
}

su2double CConfig::GetOutlet_Pressure(string val_marker) {
  unsigned short iMarker_Outlet;
  for (iMarker_Outlet = 0; iMarker_Outlet < nMarker_Outlet; iMarker_Outlet++)
    if (Marker_Outlet[iMarker_Outlet] == val_marker) break;
  return Outlet_Pressure[iMarker_Outlet];
}

su2double CConfig::GetRiemann_Var1(string val_marker) {
  unsigned short iMarker_Riemann;
  for (iMarker_Riemann = 0; iMarker_Riemann < nMarker_Riemann; iMarker_Riemann++)
    if (Marker_Riemann[iMarker_Riemann] == val_marker) break;
  return Riemann_Var1[iMarker_Riemann];
}

su2double CConfig::GetRiemann_Var2(string val_marker) {
  unsigned short iMarker_Riemann;
  for (iMarker_Riemann = 0; iMarker_Riemann < nMarker_Riemann; iMarker_Riemann++)
    if (Marker_Riemann[iMarker_Riemann] == val_marker) break;
  return Riemann_Var2[iMarker_Riemann];
}

su2double* CConfig::GetRiemann_FlowDir(string val_marker) {
  unsigned short iMarker_Riemann;
  for (iMarker_Riemann = 0; iMarker_Riemann < nMarker_Riemann; iMarker_Riemann++)
    if (Marker_Riemann[iMarker_Riemann] == val_marker) break;
  return Riemann_FlowDir[iMarker_Riemann];
}

unsigned short CConfig::GetKind_Data_Riemann(string val_marker) {
  unsigned short iMarker_Riemann;
  for (iMarker_Riemann = 0; iMarker_Riemann < nMarker_Riemann; iMarker_Riemann++)
    if (Marker_Riemann[iMarker_Riemann] == val_marker) break;
  return Kind_Data_Riemann[iMarker_Riemann];
}


su2double CConfig::GetGiles_Var1(string val_marker) {
  unsigned short iMarker_Giles;
  for (iMarker_Giles = 0; iMarker_Giles < nMarker_Giles; iMarker_Giles++)
    if (Marker_Giles[iMarker_Giles] == val_marker) break;
  return Giles_Var1[iMarker_Giles];
}

void CConfig::SetGiles_Var1(su2double newVar1, string val_marker) {
  unsigned short iMarker_Giles;
  for (iMarker_Giles = 0; iMarker_Giles < nMarker_Giles; iMarker_Giles++)
    if (Marker_Giles[iMarker_Giles] == val_marker) break;
  Giles_Var1[iMarker_Giles] = newVar1;
}

su2double CConfig::GetGiles_Var2(string val_marker) {
  unsigned short iMarker_Giles;
  for (iMarker_Giles = 0; iMarker_Giles < nMarker_Giles; iMarker_Giles++)
    if (Marker_Giles[iMarker_Giles] == val_marker) break;
  return Giles_Var2[iMarker_Giles];
}

su2double CConfig::GetGiles_RelaxFactorAverage(string val_marker) {
  unsigned short iMarker_Giles;
  for (iMarker_Giles = 0; iMarker_Giles < nMarker_Giles; iMarker_Giles++)
    if (Marker_Giles[iMarker_Giles] == val_marker) break;
  return RelaxFactorAverage[iMarker_Giles];
}

su2double CConfig::GetGiles_RelaxFactorFourier(string val_marker) {
  unsigned short iMarker_Giles;
  for (iMarker_Giles = 0; iMarker_Giles < nMarker_Giles; iMarker_Giles++)
    if (Marker_Giles[iMarker_Giles] == val_marker) break;
  return RelaxFactorFourier[iMarker_Giles];
}

su2double* CConfig::GetGiles_FlowDir(string val_marker) {
  unsigned short iMarker_Giles;
  for (iMarker_Giles = 0; iMarker_Giles < nMarker_Giles; iMarker_Giles++)
    if (Marker_Giles[iMarker_Giles] == val_marker) break;
  return Giles_FlowDir[iMarker_Giles];
}

unsigned short CConfig::GetKind_Data_Giles(string val_marker) {
  unsigned short iMarker_Giles;
  for (iMarker_Giles = 0; iMarker_Giles < nMarker_Giles; iMarker_Giles++)
    if (Marker_Giles[iMarker_Giles] == val_marker) break;
  return Kind_Data_Giles[iMarker_Giles];
}


su2double CConfig::GetPressureOut_BC() {
  unsigned short iMarker_BC;
  su2double pres_out = 0.0;
  for (iMarker_BC = 0; iMarker_BC < nMarker_Giles; iMarker_BC++){
    if (Kind_Data_Giles[iMarker_BC] == STATIC_PRESSURE || Kind_Data_Giles[iMarker_BC] == STATIC_PRESSURE_1D || Kind_Data_Giles[iMarker_BC] == RADIAL_EQUILIBRIUM ){
      pres_out = Giles_Var1[iMarker_BC];
    }
  }
  for (iMarker_BC = 0; iMarker_BC < nMarker_Riemann; iMarker_BC++){
    if (Kind_Data_Riemann[iMarker_BC] == STATIC_PRESSURE || Kind_Data_Riemann[iMarker_BC] == RADIAL_EQUILIBRIUM){
      pres_out = Riemann_Var1[iMarker_BC];
    }
  }
  return pres_out/Pressure_Ref;
}


void CConfig::SetPressureOut_BC(su2double val_press) {
  unsigned short iMarker_BC;
  for (iMarker_BC = 0; iMarker_BC < nMarker_Giles; iMarker_BC++){
    if (Kind_Data_Giles[iMarker_BC] == STATIC_PRESSURE || Kind_Data_Giles[iMarker_BC] == STATIC_PRESSURE_1D || Kind_Data_Giles[iMarker_BC] == RADIAL_EQUILIBRIUM ){
      Giles_Var1[iMarker_BC] = val_press*Pressure_Ref;
    }
  }
  for (iMarker_BC = 0; iMarker_BC < nMarker_Riemann; iMarker_BC++){
    if (Kind_Data_Riemann[iMarker_BC] == STATIC_PRESSURE || Kind_Data_Riemann[iMarker_BC] == RADIAL_EQUILIBRIUM){
      Riemann_Var1[iMarker_BC] = val_press*Pressure_Ref;
    }
  }
}

su2double CConfig::GetTotalPressureIn_BC() {
  unsigned short iMarker_BC;
  su2double tot_pres_in = 0.0;
  for (iMarker_BC = 0; iMarker_BC < nMarker_Giles; iMarker_BC++){
    if (Kind_Data_Giles[iMarker_BC] == TOTAL_CONDITIONS_PT || Kind_Data_Giles[iMarker_BC] == TOTAL_CONDITIONS_PT_1D){
      tot_pres_in = Giles_Var1[iMarker_BC];
    }
  }
  for (iMarker_BC = 0; iMarker_BC < nMarker_Riemann; iMarker_BC++){
    if (Kind_Data_Riemann[iMarker_BC] == TOTAL_CONDITIONS_PT ){
      tot_pres_in = Riemann_Var1[iMarker_BC];
    }
  }
  if(nMarker_Inlet == 1 && Kind_Inlet == TOTAL_CONDITIONS){
    tot_pres_in = Inlet_Ptotal[0];
  }
  return tot_pres_in/Pressure_Ref;
}

su2double CConfig::GetTotalTemperatureIn_BC() {
  unsigned short iMarker_BC;
  su2double tot_temp_in = 0.0;
  for (iMarker_BC = 0; iMarker_BC < nMarker_Giles; iMarker_BC++){
    if (Kind_Data_Giles[iMarker_BC] == TOTAL_CONDITIONS_PT || Kind_Data_Giles[iMarker_BC] == TOTAL_CONDITIONS_PT_1D){
      tot_temp_in = Giles_Var2[iMarker_BC];
    }
  }
  for (iMarker_BC = 0; iMarker_BC < nMarker_Riemann; iMarker_BC++){
    if (Kind_Data_Riemann[iMarker_BC] == TOTAL_CONDITIONS_PT ){
      tot_temp_in = Riemann_Var2[iMarker_BC];
    }
  }

  if(nMarker_Inlet == 1 && Kind_Inlet == TOTAL_CONDITIONS){
    tot_temp_in = Inlet_Ttotal[0];
  }
  return tot_temp_in/Temperature_Ref;
}

void CConfig::SetTotalTemperatureIn_BC(su2double val_temp) {
  unsigned short iMarker_BC;
  for (iMarker_BC = 0; iMarker_BC < nMarker_Giles; iMarker_BC++){
    if (Kind_Data_Giles[iMarker_BC] == TOTAL_CONDITIONS_PT || Kind_Data_Giles[iMarker_BC] == TOTAL_CONDITIONS_PT_1D){
      Giles_Var2[iMarker_BC] = val_temp*Temperature_Ref;
    }
  }
  for (iMarker_BC = 0; iMarker_BC < nMarker_Riemann; iMarker_BC++){
    if (Kind_Data_Riemann[iMarker_BC] == TOTAL_CONDITIONS_PT ){
      Riemann_Var2[iMarker_BC] = val_temp*Temperature_Ref;
    }
  }

  if(nMarker_Inlet == 1 && Kind_Inlet == TOTAL_CONDITIONS){
    Inlet_Ttotal[0] = val_temp*Temperature_Ref;
  }
}

su2double CConfig::GetFlowAngleIn_BC() {
  unsigned short iMarker_BC;
  su2double alpha_in = 0.0;
  for (iMarker_BC = 0; iMarker_BC < nMarker_Giles; iMarker_BC++){
    if (Kind_Data_Giles[iMarker_BC] == TOTAL_CONDITIONS_PT || Kind_Data_Giles[iMarker_BC] == TOTAL_CONDITIONS_PT_1D){
      alpha_in = atan(Giles_FlowDir[iMarker_BC][1]/Giles_FlowDir[iMarker_BC][0]);
    }
  }
  for (iMarker_BC = 0; iMarker_BC < nMarker_Riemann; iMarker_BC++){
  	if (Kind_Data_Riemann[iMarker_BC] == TOTAL_CONDITIONS_PT ){
  		alpha_in = atan(Riemann_FlowDir[iMarker_BC][1]/Riemann_FlowDir[iMarker_BC][0]);
  	}
  }

  if(nMarker_Inlet == 1 && Kind_Inlet == TOTAL_CONDITIONS){
  	alpha_in = atan(Inlet_FlowDir[0][1]/Inlet_FlowDir[0][0]);
  }

  return alpha_in;
}

su2double CConfig::GetIsothermal_Temperature(string val_marker) {

  unsigned short iMarker_Isothermal = 0;

  if (nMarker_Isothermal > 0) {
    for (iMarker_Isothermal = 0; iMarker_Isothermal < nMarker_Isothermal; iMarker_Isothermal++)
      if (Marker_Isothermal[iMarker_Isothermal] == val_marker) break;
  }

  return Isothermal_Temperature[iMarker_Isothermal];
}

su2double CConfig::GetWall_HeatFlux(string val_marker) {
  unsigned short iMarker_HeatFlux = 0;

  if (nMarker_HeatFlux > 0) {
  for (iMarker_HeatFlux = 0; iMarker_HeatFlux < nMarker_HeatFlux; iMarker_HeatFlux++)
    if (Marker_HeatFlux[iMarker_HeatFlux] == val_marker) break;
  }

  return Heat_Flux[iMarker_HeatFlux];
}

unsigned short CConfig::GetWallFunction_Treatment(string val_marker) {
  unsigned short WallFunction = NO_WALL_FUNCTION;

  for(unsigned short iMarker=0; iMarker<nMarker_WallFunctions; iMarker++) {
    if(Marker_WallFunctions[iMarker] == val_marker) {
      WallFunction = Kind_WallFunctions[iMarker];
      break;
    }
  }

  return WallFunction;
}

unsigned short* CConfig::GetWallFunction_IntInfo(string val_marker) {
  unsigned short *intInfo = NULL;

  for(unsigned short iMarker=0; iMarker<nMarker_WallFunctions; iMarker++) {
    if(Marker_WallFunctions[iMarker] == val_marker) {
      intInfo = IntInfo_WallFunctions[iMarker];
      break;
    }
  }

  return intInfo;
}

su2double* CConfig::GetWallFunction_DoubleInfo(string val_marker) {
  su2double *doubleInfo = NULL;

  for(unsigned short iMarker=0; iMarker<nMarker_WallFunctions; iMarker++) {
    if(Marker_WallFunctions[iMarker] == val_marker) {
      doubleInfo = DoubleInfo_WallFunctions[iMarker];
      break;
    } 
  } 

  return doubleInfo;
}

su2double CConfig::GetEngineInflow_Target(string val_marker) {
  unsigned short iMarker_EngineInflow;
  for (iMarker_EngineInflow = 0; iMarker_EngineInflow < nMarker_EngineInflow; iMarker_EngineInflow++)
    if (Marker_EngineInflow[iMarker_EngineInflow] == val_marker) break;
  return EngineInflow_Target[iMarker_EngineInflow];
}

su2double CConfig::GetInflow_Pressure(string val_marker) {
  unsigned short iMarker_EngineInflow;
  for (iMarker_EngineInflow = 0; iMarker_EngineInflow < nMarker_EngineInflow; iMarker_EngineInflow++)
    if (Marker_EngineInflow[iMarker_EngineInflow] == val_marker) break;
  return Inflow_Pressure[iMarker_EngineInflow];
}

su2double CConfig::GetInflow_MassFlow(string val_marker) {
  unsigned short iMarker_EngineInflow;
  for (iMarker_EngineInflow = 0; iMarker_EngineInflow < nMarker_EngineInflow; iMarker_EngineInflow++)
    if (Marker_EngineInflow[iMarker_EngineInflow] == val_marker) break;
  return Inflow_MassFlow[iMarker_EngineInflow];
}

su2double CConfig::GetInflow_ReverseMassFlow(string val_marker) {
  unsigned short iMarker_EngineInflow;
  for (iMarker_EngineInflow = 0; iMarker_EngineInflow < nMarker_EngineInflow; iMarker_EngineInflow++)
    if (Marker_EngineInflow[iMarker_EngineInflow] == val_marker) break;
  return Inflow_ReverseMassFlow[iMarker_EngineInflow];
}

su2double CConfig::GetInflow_TotalPressure(string val_marker) {
  unsigned short iMarker_EngineInflow;
  for (iMarker_EngineInflow = 0; iMarker_EngineInflow < nMarker_EngineInflow; iMarker_EngineInflow++)
    if (Marker_EngineInflow[iMarker_EngineInflow] == val_marker) break;
  return Inflow_TotalPressure[iMarker_EngineInflow];
}

su2double CConfig::GetInflow_Temperature(string val_marker) {
  unsigned short iMarker_EngineInflow;
  for (iMarker_EngineInflow = 0; iMarker_EngineInflow < nMarker_EngineInflow; iMarker_EngineInflow++)
    if (Marker_EngineInflow[iMarker_EngineInflow] == val_marker) break;
  return Inflow_Temperature[iMarker_EngineInflow];
}

su2double CConfig::GetInflow_TotalTemperature(string val_marker) {
  unsigned short iMarker_EngineInflow;
  for (iMarker_EngineInflow = 0; iMarker_EngineInflow < nMarker_EngineInflow; iMarker_EngineInflow++)
    if (Marker_EngineInflow[iMarker_EngineInflow] == val_marker) break;
  return Inflow_TotalTemperature[iMarker_EngineInflow];
}

su2double CConfig::GetInflow_RamDrag(string val_marker) {
  unsigned short iMarker_EngineInflow;
  for (iMarker_EngineInflow = 0; iMarker_EngineInflow < nMarker_EngineInflow; iMarker_EngineInflow++)
    if (Marker_EngineInflow[iMarker_EngineInflow] == val_marker) break;
  return Inflow_RamDrag[iMarker_EngineInflow];
}

su2double CConfig::GetInflow_Force(string val_marker) {
  unsigned short iMarker_EngineInflow;
  for (iMarker_EngineInflow = 0; iMarker_EngineInflow < nMarker_EngineInflow; iMarker_EngineInflow++)
    if (Marker_EngineInflow[iMarker_EngineInflow] == val_marker) break;
  return Inflow_Force[iMarker_EngineInflow];
}

su2double CConfig::GetInflow_Power(string val_marker) {
  unsigned short iMarker_EngineInflow;
  for (iMarker_EngineInflow = 0; iMarker_EngineInflow < nMarker_EngineInflow; iMarker_EngineInflow++)
    if (Marker_EngineInflow[iMarker_EngineInflow] == val_marker) break;
  return Inflow_Power[iMarker_EngineInflow];
}

su2double CConfig::GetInflow_Mach(string val_marker) {
  unsigned short iMarker_EngineInflow;
  for (iMarker_EngineInflow = 0; iMarker_EngineInflow < nMarker_EngineInflow; iMarker_EngineInflow++)
    if (Marker_EngineInflow[iMarker_EngineInflow] == val_marker) break;
  return Inflow_Mach[iMarker_EngineInflow];
}

su2double CConfig::GetExhaust_Pressure(string val_marker) {
  unsigned short iMarker_EngineExhaust;
  for (iMarker_EngineExhaust = 0; iMarker_EngineExhaust < nMarker_EngineExhaust; iMarker_EngineExhaust++)
    if (Marker_EngineExhaust[iMarker_EngineExhaust] == val_marker) break;
  return Exhaust_Pressure[iMarker_EngineExhaust];
}

su2double CConfig::GetExhaust_Temperature(string val_marker) {
  unsigned short iMarker_EngineExhaust;
  for (iMarker_EngineExhaust = 0; iMarker_EngineExhaust < nMarker_EngineExhaust; iMarker_EngineExhaust++)
    if (Marker_EngineExhaust[iMarker_EngineExhaust] == val_marker) break;
  return Exhaust_Temperature[iMarker_EngineExhaust];
}

su2double CConfig::GetExhaust_MassFlow(string val_marker) {
  unsigned short iMarker_EngineExhaust;
  for (iMarker_EngineExhaust = 0; iMarker_EngineExhaust < nMarker_EngineExhaust; iMarker_EngineExhaust++)
    if (Marker_EngineExhaust[iMarker_EngineExhaust] == val_marker) break;
  return Exhaust_MassFlow[iMarker_EngineExhaust];
}

su2double CConfig::GetExhaust_TotalPressure(string val_marker) {
  unsigned short iMarker_EngineExhaust;
  for (iMarker_EngineExhaust = 0; iMarker_EngineExhaust < nMarker_EngineExhaust; iMarker_EngineExhaust++)
    if (Marker_EngineExhaust[iMarker_EngineExhaust] == val_marker) break;
  return Exhaust_TotalPressure[iMarker_EngineExhaust];
}

su2double CConfig::GetExhaust_TotalTemperature(string val_marker) {
  unsigned short iMarker_EngineExhaust;
  for (iMarker_EngineExhaust = 0; iMarker_EngineExhaust < nMarker_EngineExhaust; iMarker_EngineExhaust++)
    if (Marker_EngineExhaust[iMarker_EngineExhaust] == val_marker) break;
  return Exhaust_TotalTemperature[iMarker_EngineExhaust];
}

su2double CConfig::GetExhaust_GrossThrust(string val_marker) {
  unsigned short iMarker_EngineExhaust;
  for (iMarker_EngineExhaust = 0; iMarker_EngineExhaust < nMarker_EngineExhaust; iMarker_EngineExhaust++)
    if (Marker_EngineExhaust[iMarker_EngineExhaust] == val_marker) break;
  return Exhaust_GrossThrust[iMarker_EngineExhaust];
}

su2double CConfig::GetExhaust_Force(string val_marker) {
  unsigned short iMarker_EngineExhaust;
  for (iMarker_EngineExhaust = 0; iMarker_EngineExhaust < nMarker_EngineExhaust; iMarker_EngineExhaust++)
    if (Marker_EngineExhaust[iMarker_EngineExhaust] == val_marker) break;
  return Exhaust_Force[iMarker_EngineExhaust];
}

su2double CConfig::GetExhaust_Power(string val_marker) {
  unsigned short iMarker_EngineExhaust;
  for (iMarker_EngineExhaust = 0; iMarker_EngineExhaust < nMarker_EngineExhaust; iMarker_EngineExhaust++)
    if (Marker_EngineExhaust[iMarker_EngineExhaust] == val_marker) break;
  return Exhaust_Power[iMarker_EngineExhaust];
}

su2double CConfig::GetActDiskInlet_Pressure(string val_marker) {
  unsigned short iMarker_ActDiskInlet;
  for (iMarker_ActDiskInlet = 0; iMarker_ActDiskInlet < nMarker_ActDiskInlet; iMarker_ActDiskInlet++)
    if (Marker_ActDiskInlet[iMarker_ActDiskInlet] == val_marker) break;
  return ActDiskInlet_Pressure[iMarker_ActDiskInlet];
}

su2double CConfig::GetActDiskInlet_TotalPressure(string val_marker) {
  unsigned short iMarker_ActDiskInlet;
  for (iMarker_ActDiskInlet = 0; iMarker_ActDiskInlet < nMarker_ActDiskInlet; iMarker_ActDiskInlet++)
    if (Marker_ActDiskInlet[iMarker_ActDiskInlet] == val_marker) break;
  return ActDiskInlet_TotalPressure[iMarker_ActDiskInlet];
}

su2double CConfig::GetActDiskInlet_RamDrag(string val_marker) {
  unsigned short iMarker_ActDiskInlet;
  for (iMarker_ActDiskInlet = 0; iMarker_ActDiskInlet < nMarker_ActDiskInlet; iMarker_ActDiskInlet++)
    if (Marker_ActDiskInlet[iMarker_ActDiskInlet] == val_marker) break;
  return ActDiskInlet_RamDrag[iMarker_ActDiskInlet];
}

su2double CConfig::GetActDiskInlet_Force(string val_marker) {
  unsigned short iMarker_ActDiskInlet;
  for (iMarker_ActDiskInlet = 0; iMarker_ActDiskInlet < nMarker_ActDiskInlet; iMarker_ActDiskInlet++)
    if (Marker_ActDiskInlet[iMarker_ActDiskInlet] == val_marker) break;
  return ActDiskInlet_Force[iMarker_ActDiskInlet];
}

su2double CConfig::GetActDiskInlet_Power(string val_marker) {
  unsigned short iMarker_ActDiskInlet;
  for (iMarker_ActDiskInlet = 0; iMarker_ActDiskInlet < nMarker_ActDiskInlet; iMarker_ActDiskInlet++)
    if (Marker_ActDiskInlet[iMarker_ActDiskInlet] == val_marker) break;
  return ActDiskInlet_Power[iMarker_ActDiskInlet];
}

su2double CConfig::GetActDiskOutlet_Pressure(string val_marker) {
  unsigned short iMarker_ActDiskOutlet;
  for (iMarker_ActDiskOutlet = 0; iMarker_ActDiskOutlet < nMarker_ActDiskOutlet; iMarker_ActDiskOutlet++)
    if (Marker_ActDiskOutlet[iMarker_ActDiskOutlet] == val_marker) break;
  return ActDiskOutlet_Pressure[iMarker_ActDiskOutlet];
}

su2double CConfig::GetActDiskOutlet_TotalPressure(string val_marker) {
  unsigned short iMarker_ActDiskOutlet;
  for (iMarker_ActDiskOutlet = 0; iMarker_ActDiskOutlet < nMarker_ActDiskOutlet; iMarker_ActDiskOutlet++)
    if (Marker_ActDiskOutlet[iMarker_ActDiskOutlet] == val_marker) break;
  return ActDiskOutlet_TotalPressure[iMarker_ActDiskOutlet];
}

su2double CConfig::GetActDiskOutlet_GrossThrust(string val_marker) {
  unsigned short iMarker_ActDiskOutlet;
  for (iMarker_ActDiskOutlet = 0; iMarker_ActDiskOutlet < nMarker_ActDiskOutlet; iMarker_ActDiskOutlet++)
    if (Marker_ActDiskOutlet[iMarker_ActDiskOutlet] == val_marker) break;
  return ActDiskOutlet_GrossThrust[iMarker_ActDiskOutlet];
}

su2double CConfig::GetActDiskOutlet_Force(string val_marker) {
  unsigned short iMarker_ActDiskOutlet;
  for (iMarker_ActDiskOutlet = 0; iMarker_ActDiskOutlet < nMarker_ActDiskOutlet; iMarker_ActDiskOutlet++)
    if (Marker_ActDiskOutlet[iMarker_ActDiskOutlet] == val_marker) break;
  return ActDiskOutlet_Force[iMarker_ActDiskOutlet];
}

su2double CConfig::GetActDiskOutlet_Power(string val_marker) {
  unsigned short iMarker_ActDiskOutlet;
  for (iMarker_ActDiskOutlet = 0; iMarker_ActDiskOutlet < nMarker_ActDiskOutlet; iMarker_ActDiskOutlet++)
    if (Marker_ActDiskOutlet[iMarker_ActDiskOutlet] == val_marker) break;
  return ActDiskOutlet_Power[iMarker_ActDiskOutlet];
}

su2double CConfig::GetActDiskInlet_Temperature(string val_marker) {
  unsigned short iMarker_ActDiskInlet;
  for (iMarker_ActDiskInlet = 0; iMarker_ActDiskInlet < nMarker_ActDiskInlet; iMarker_ActDiskInlet++)
    if (Marker_ActDiskInlet[iMarker_ActDiskInlet] == val_marker) break;
  return ActDiskInlet_Temperature[iMarker_ActDiskInlet];
}

su2double CConfig::GetActDiskInlet_TotalTemperature(string val_marker) {
  unsigned short iMarker_ActDiskInlet;
  for (iMarker_ActDiskInlet = 0; iMarker_ActDiskInlet < nMarker_ActDiskInlet; iMarker_ActDiskInlet++)
    if (Marker_ActDiskInlet[iMarker_ActDiskInlet] == val_marker) break;
  return ActDiskInlet_TotalTemperature[iMarker_ActDiskInlet];
}

su2double CConfig::GetActDiskOutlet_Temperature(string val_marker) {
  unsigned short iMarker_ActDiskOutlet;
  for (iMarker_ActDiskOutlet = 0; iMarker_ActDiskOutlet < nMarker_ActDiskOutlet; iMarker_ActDiskOutlet++)
    if (Marker_ActDiskOutlet[iMarker_ActDiskOutlet] == val_marker) break;
  return ActDiskOutlet_Temperature[iMarker_ActDiskOutlet];
}

su2double CConfig::GetActDiskOutlet_TotalTemperature(string val_marker) {
  unsigned short iMarker_ActDiskOutlet;
  for (iMarker_ActDiskOutlet = 0; iMarker_ActDiskOutlet < nMarker_ActDiskOutlet; iMarker_ActDiskOutlet++)
    if (Marker_ActDiskOutlet[iMarker_ActDiskOutlet] == val_marker) break;
  return ActDiskOutlet_TotalTemperature[iMarker_ActDiskOutlet];
}

su2double CConfig::GetActDiskInlet_MassFlow(string val_marker) {
  unsigned short iMarker_ActDiskInlet;
  for (iMarker_ActDiskInlet = 0; iMarker_ActDiskInlet < nMarker_ActDiskInlet; iMarker_ActDiskInlet++)
    if (Marker_ActDiskInlet[iMarker_ActDiskInlet] == val_marker) break;
  return ActDiskInlet_MassFlow[iMarker_ActDiskInlet];
}

su2double CConfig::GetActDiskOutlet_MassFlow(string val_marker) {
  unsigned short iMarker_ActDiskOutlet;
  for (iMarker_ActDiskOutlet = 0; iMarker_ActDiskOutlet < nMarker_ActDiskOutlet; iMarker_ActDiskOutlet++)
    if (Marker_ActDiskOutlet[iMarker_ActDiskOutlet] == val_marker) break;
  return ActDiskOutlet_MassFlow[iMarker_ActDiskOutlet];
}

su2double CConfig::GetDispl_Value(string val_marker) {
  unsigned short iMarker_Displacement;
  for (iMarker_Displacement = 0; iMarker_Displacement < nMarker_Displacement; iMarker_Displacement++)
    if (Marker_Displacement[iMarker_Displacement] == val_marker) break;
  return Displ_Value[iMarker_Displacement];
}

su2double CConfig::GetLoad_Value(string val_marker) {
  unsigned short iMarker_Load;
  for (iMarker_Load = 0; iMarker_Load < nMarker_Load; iMarker_Load++)
    if (Marker_Load[iMarker_Load] == val_marker) break;
  return Load_Value[iMarker_Load];
}

su2double CConfig::GetDamper_Constant(string val_marker) {
  unsigned short iMarker_Damper;
  for (iMarker_Damper = 0; iMarker_Damper < nMarker_Damper; iMarker_Damper++)
    if (Marker_Damper[iMarker_Damper] == val_marker) break;
  return Damper_Constant[iMarker_Damper];
}

su2double CConfig::GetLoad_Dir_Value(string val_marker) {
  unsigned short iMarker_Load_Dir;
  for (iMarker_Load_Dir = 0; iMarker_Load_Dir < nMarker_Load_Dir; iMarker_Load_Dir++)
    if (Marker_Load_Dir[iMarker_Load_Dir] == val_marker) break;
  return Load_Dir_Value[iMarker_Load_Dir];
}

su2double CConfig::GetLoad_Dir_Multiplier(string val_marker) {
  unsigned short iMarker_Load_Dir;
  for (iMarker_Load_Dir = 0; iMarker_Load_Dir < nMarker_Load_Dir; iMarker_Load_Dir++)
    if (Marker_Load_Dir[iMarker_Load_Dir] == val_marker) break;
  return Load_Dir_Multiplier[iMarker_Load_Dir];
}

su2double CConfig::GetDisp_Dir_Value(string val_marker) {
  unsigned short iMarker_Disp_Dir;
  for (iMarker_Disp_Dir = 0; iMarker_Disp_Dir < nMarker_Disp_Dir; iMarker_Disp_Dir++)
    if (Marker_Disp_Dir[iMarker_Disp_Dir] == val_marker) break;
  return Disp_Dir_Value[iMarker_Disp_Dir];
}

su2double CConfig::GetDisp_Dir_Multiplier(string val_marker) {
  unsigned short iMarker_Disp_Dir;
  for (iMarker_Disp_Dir = 0; iMarker_Disp_Dir < nMarker_Disp_Dir; iMarker_Disp_Dir++)
    if (Marker_Disp_Dir[iMarker_Disp_Dir] == val_marker) break;
  return Disp_Dir_Multiplier[iMarker_Disp_Dir];
}

su2double* CConfig::GetLoad_Dir(string val_marker) {
  unsigned short iMarker_Load_Dir;
  for (iMarker_Load_Dir = 0; iMarker_Load_Dir < nMarker_Load_Dir; iMarker_Load_Dir++)
    if (Marker_Load_Dir[iMarker_Load_Dir] == val_marker) break;
  return Load_Dir[iMarker_Load_Dir];
}

su2double* CConfig::GetDisp_Dir(string val_marker) {
  unsigned short iMarker_Disp_Dir;
  for (iMarker_Disp_Dir = 0; iMarker_Disp_Dir < nMarker_Disp_Dir; iMarker_Disp_Dir++)
    if (Marker_Disp_Dir[iMarker_Disp_Dir] == val_marker) break;
  return Disp_Dir[iMarker_Disp_Dir];
}

su2double CConfig::GetLoad_Sine_Amplitude(string val_marker) {
  unsigned short iMarker_Load_Sine;
  for (iMarker_Load_Sine = 0; iMarker_Load_Sine < nMarker_Load_Sine; iMarker_Load_Sine++)
    if (Marker_Load_Sine[iMarker_Load_Sine] == val_marker) break;
  return Load_Sine_Amplitude[iMarker_Load_Sine];
}

su2double CConfig::GetLoad_Sine_Frequency(string val_marker) {
  unsigned short iMarker_Load_Sine;
  for (iMarker_Load_Sine = 0; iMarker_Load_Sine < nMarker_Load_Sine; iMarker_Load_Sine++)
    if (Marker_Load_Sine[iMarker_Load_Sine] == val_marker) break;
  return Load_Sine_Frequency[iMarker_Load_Sine];
}

su2double* CConfig::GetLoad_Sine_Dir(string val_marker) {
  unsigned short iMarker_Load_Sine;
  for (iMarker_Load_Sine = 0; iMarker_Load_Sine < nMarker_Load_Sine; iMarker_Load_Sine++)
    if (Marker_Load_Sine[iMarker_Load_Sine] == val_marker) break;
  return Load_Sine_Dir[iMarker_Load_Sine];
}

su2double CConfig::GetFlowLoad_Value(string val_marker) {
  unsigned short iMarker_FlowLoad;
  for (iMarker_FlowLoad = 0; iMarker_FlowLoad < nMarker_FlowLoad; iMarker_FlowLoad++)
    if (Marker_FlowLoad[iMarker_FlowLoad] == val_marker) break;
  return FlowLoad_Value[iMarker_FlowLoad];
}

void CConfig::SetSpline(vector<su2double> &x, vector<su2double> &y, unsigned long n, su2double yp1, su2double ypn, vector<su2double> &y2) {
  unsigned long i, k;
  su2double p, qn, sig, un, *u;

  u = new su2double [n];

  if (yp1 > 0.99e30)			// The lower boundary condition is set either to be "nat
    y2[0]=u[0]=0.0;			  // -ural"
  else {									// or else to have a specified first derivative.
    y2[0] = -0.5;
    u[0]=(3.0/(x[1]-x[0]))*((y[1]-y[0])/(x[1]-x[0])-yp1);
  }

  for (i=2; i<=n-1; i++) {									//  This is the decomposition loop of the tridiagonal al-
    sig=(x[i-1]-x[i-2])/(x[i]-x[i-2]);		//	gorithm. y2 and u are used for tem-
    p=sig*y2[i-2]+2.0;										//	porary storage of the decomposed
    y2[i-1]=(sig-1.0)/p;										//	factors.
    u[i-1]=(y[i]-y[i-1])/(x[i]-x[i-1]) - (y[i-1]-y[i-2])/(x[i-1]-x[i-2]);
    u[i-1]=(6.0*u[i-1]/(x[i]-x[i-2])-sig*u[i-2])/p;
  }

  if (ypn > 0.99e30)						// The upper boundary condition is set either to be
    qn=un=0.0;									// "natural"
  else {												// or else to have a specified first derivative.
    qn=0.5;
    un=(3.0/(x[n-1]-x[n-2]))*(ypn-(y[n-1]-y[n-2])/(x[n-1]-x[n-2]));
  }
  y2[n-1]=(un-qn*u[n-2])/(qn*y2[n-2]+1.0);
  for (k=n-1; k>=1; k--)					// This is the backsubstitution loop of the tridiagonal
    y2[k-1]=y2[k-1]*y2[k]+u[k-1];	  // algorithm.

  delete[] u;

}

su2double CConfig::GetSpline(vector<su2double>&xa, vector<su2double>&ya, vector<su2double>&y2a, unsigned long n, su2double x) {
  unsigned long klo, khi, k;
  su2double h, b, a, y;

  klo=1;										// We will find the right place in the table by means of
  khi=n;										// bisection. This is optimal if sequential calls to this
  while (khi-klo > 1) {			// routine are at random values of x. If sequential calls
    k=(khi+klo) >> 1;				// are in order, and closely spaced, one would do better
    if (xa[k-1] > x) khi=k;		// to store previous values of klo and khi and test if
    else klo=k;							// they remain appropriate on the next call.
  }								// klo and khi now bracket the input value of x
  h=xa[khi-1]-xa[klo-1];
  if (h == 0.0) cout << "Bad xa input to routine splint" << endl;	// The xa’s must be dis-
  a=(xa[khi-1]-x)/h;																					      // tinct.
  b=(x-xa[klo-1])/h;				// Cubic spline polynomial is now evaluated.
  y=a*ya[klo-1]+b*ya[khi-1]+((a*a*a-a)*y2a[klo-1]+(b*b*b-b)*y2a[khi-1])*(h*h)/6.0;

  return y;
}

void CConfig::Tick(double *val_start_time) {

#ifdef PROFILE
#ifndef HAVE_MPI
  *val_start_time = double(clock())/double(CLOCKS_PER_SEC);
#else
  *val_start_time = MPI_Wtime();
#endif

#endif

}

void CConfig::Tock(double val_start_time, string val_function_name, int val_group_id) {

#ifdef PROFILE

  double val_stop_time = 0.0, val_elapsed_time = 0.0;

#ifndef HAVE_MPI
  val_stop_time = double(clock())/double(CLOCKS_PER_SEC);
#else
  val_stop_time = MPI_Wtime();
#endif

  /*--- Compute the elapsed time for this subroutine ---*/
  val_elapsed_time = val_stop_time - val_start_time;

  /*--- Store the subroutine name and the elapsed time ---*/
  Profile_Function_tp.push_back(val_function_name);
  Profile_Time_tp.push_back(val_elapsed_time);
  Profile_ID_tp.push_back(val_group_id);

#endif

}

void CConfig::SetProfilingCSV(void) {

#ifdef PROFILE

  int rank = MASTER_NODE;
  int size = SINGLE_NODE;
#ifdef HAVE_MPI
  SU2_MPI::Comm_rank(MPI_COMM_WORLD, &rank);
  SU2_MPI::Comm_size(MPI_COMM_WORLD, &size);
#endif

  /*--- Each rank has the same stack trace, so the they have the same
   function calls and ordering in the vectors. We're going to reduce
   the timings from each rank and extract the avg, min, and max timings. ---*/

  /*--- First, create a local mapping, so that we can extract the
   min and max values for each function. ---*/

  for (unsigned int i = 0; i < Profile_Function_tp.size(); i++) {

    /*--- Add the function and initialize if not already stored (the ID
     only needs to be stored the first time).---*/
    if (Profile_Map_tp.find(Profile_Function_tp[i]) == Profile_Map_tp.end()) {

      vector<int> profile; profile.push_back(i);
      Profile_Map_tp.insert(pair<string,vector<int> >(Profile_Function_tp[i],profile));

    } else {

      /*--- This function has already been added, so simply increment the
       number of calls and total time for this function. ---*/

      Profile_Map_tp[Profile_Function_tp[i]].push_back(i);

    }
  }

  /*--- We now have everything gathered by function name, so we can loop over
   each function and store the min/max times. ---*/

  int map_size = 0;
  for (map<string,vector<int> >::iterator it=Profile_Map_tp.begin(); it!=Profile_Map_tp.end(); ++it) {
    map_size++;
  }

  /*--- Allocate and initialize memory ---*/

  double *l_min_red, *l_max_red, *l_tot_red, *l_avg_red;
  int *n_calls_red;
  double* l_min = new double[map_size];
  double* l_max = new double[map_size];
  double* l_tot = new double[map_size];
  double* l_avg = new double[map_size];
  int* n_calls  = new int[map_size];
  for (int i = 0; i < map_size; i++)
  {
    l_min[i]   = 1e10;
    l_max[i]   = 0.0;
    l_tot[i]   = 0.0;
    l_avg[i]   = 0.0;
    n_calls[i] = 0;
  }

  /*--- Collect the info for each function from the current rank ---*/

  int func_counter = 0;
  for (map<string,vector<int> >::iterator it=Profile_Map_tp.begin(); it!=Profile_Map_tp.end(); ++it) {

    for (unsigned int i = 0; i < (it->second).size(); i++) {
      n_calls[func_counter]++;
      l_tot[func_counter] += Profile_Time_tp[(it->second)[i]];
      if (Profile_Time_tp[(it->second)[i]] < l_min[func_counter])
        l_min[func_counter] = Profile_Time_tp[(it->second)[i]];
      if (Profile_Time_tp[(it->second)[i]] > l_max[func_counter])
        l_max[func_counter] = Profile_Time_tp[(it->second)[i]];

    }
    l_avg[func_counter] = l_tot[func_counter]/((double)n_calls[func_counter]);
    func_counter++;
  }

  /*--- Now reduce the data ---*/

  if (rank == MASTER_NODE) {
    l_min_red = new double[map_size];
    l_max_red = new double[map_size];
    l_tot_red = new double[map_size];
    l_avg_red = new double[map_size];
    n_calls_red  = new int[map_size];
  }
  MPI_Reduce(n_calls, n_calls_red, map_size, MPI_INT, MPI_SUM, MASTER_NODE, MPI_COMM_WORLD);
  MPI_Reduce(l_tot, l_tot_red, map_size, MPI_DOUBLE, MPI_SUM, MASTER_NODE, MPI_COMM_WORLD);
  MPI_Reduce(l_avg, l_avg_red, map_size, MPI_DOUBLE, MPI_SUM, MASTER_NODE, MPI_COMM_WORLD);
  MPI_Reduce(l_min, l_min_red, map_size, MPI_DOUBLE, MPI_MIN, MASTER_NODE, MPI_COMM_WORLD);
  MPI_Reduce(l_max, l_max_red, map_size, MPI_DOUBLE, MPI_MAX, MASTER_NODE, MPI_COMM_WORLD);

  /*--- The master rank will write the file ---*/

  if (rank == MASTER_NODE) {

    /*--- Take averages over all ranks on the master ---*/

    for (int i = 0; i < map_size; i++) {
      l_tot_red[i]   = l_tot_red[i]/(double)size;
      l_avg_red[i]   = l_avg_red[i]/(double)size;
      n_calls_red[i] = n_calls_red[i]/size;
    }

    /*--- Now write a CSV file with the processed results ---*/

    char cstr[200];
    ofstream Profile_File;
    strcpy (cstr, "profiling.csv");

    /*--- Prepare and open the file ---*/

    Profile_File.precision(15);
    Profile_File.open(cstr, ios::out);

    /*--- Create the CSV header ---*/

    Profile_File << "\"Function_Name\", \"N_Calls\", \"Avg_Total_Time\", \"Avg_Time\", \"Min_Time\", \"Max_Time\", \"Function_ID\"" << endl;

    /*--- Loop through the map and write the results to the file ---*/

    func_counter = 0;
    for (map<string,vector<int> >::iterator it=Profile_Map_tp.begin(); it!=Profile_Map_tp.end(); ++it) {

      Profile_File << scientific << it->first << ", " << n_calls_red[func_counter] << ", " << l_tot_red[func_counter] << ", " << l_avg_red[func_counter] << ", " << l_min_red[func_counter] << ", " << l_max_red[func_counter] << ", " << (int)Profile_ID_tp[(it->second)[0]] << endl;
      func_counter++;
    }

    Profile_File.close();

  }

  delete [] l_min;
  delete [] l_max;
  delete [] l_avg;
  delete [] l_tot;
  delete [] n_calls;
  if (rank == MASTER_NODE) {
    delete [] l_min_red;
    delete [] l_max_red;
    delete [] l_avg_red;
    delete [] l_tot_red;
    delete [] n_calls_red;
  }

#endif

}

void CConfig::GEMM_Tick(double *val_start_time) {

#ifdef PROFILE
#ifndef HAVE_MPI
  *val_start_time = double(clock())/double(CLOCKS_PER_SEC);
#else
  *val_start_time = MPI_Wtime();
#endif

#endif

}

void CConfig::GEMM_Tock(double val_start_time, string val_function_name, int M, int N, int K) {

#ifdef PROFILE

  double val_stop_time = 0.0, val_elapsed_time = 0.0;

#ifndef HAVE_MPI
  val_stop_time = double(clock())/double(CLOCKS_PER_SEC);
#else
  val_stop_time = MPI_Wtime();
#endif

  string desc = val_function_name + "_" + to_string(M)+"_"+ to_string(N)+"_"+ to_string(K);

  /*--- Compute the elapsed time for this subroutine ---*/
  val_elapsed_time = val_stop_time - val_start_time;

  /*--- Store the subroutine name and the elapsed time ---*/
  GEMM_Profile_Function.push_back(desc);
  GEMM_Profile_Time.push_back(val_elapsed_time);
  GEMM_Profile_M.push_back(M);
  GEMM_Profile_N.push_back(N);
  GEMM_Profile_K.push_back(K);

#endif

}

void CConfig::GEMMProfilingCSV(void) {

#ifdef PROFILE

  int rank = MASTER_NODE;
  int size = SINGLE_NODE;
#ifdef HAVE_MPI
  SU2_MPI::Comm_rank(MPI_COMM_WORLD, &rank);
  SU2_MPI::Comm_size(MPI_COMM_WORLD, &size);
#endif

  /*--- Each rank has the same stack trace, so the they have the same
   function calls and ordering in the vectors. We're going to reduce
   the timings from each rank and extract the avg, min, and max timings. ---*/

  /*--- First, create a local mapping, so that we can extract the
   min and max values for each function. ---*/

  for (unsigned int i = 0; i < GEMM_Profile_Function.size(); i++) {

    /*--- Add the function and initialize if not already stored (the ID
     only needs to be stored the first time).---*/

    if (GEMM_Profile_Map.find(GEMM_Profile_Function[i]) == GEMM_Profile_Map.end()) {

      vector<int> profile; profile.push_back(i);
      GEMM_Profile_Map.insert(pair<string,vector<int> >(GEMM_Profile_Function[i],profile));

    } else {

      /*--- This function has already been added, so simply increment the
       number of calls and total time for this function. ---*/

      GEMM_Profile_Map[GEMM_Profile_Function[i]].push_back(i);

    }
  }

  /*--- We now have everything gathered by function name, so we can loop over
   each function and store the min/max times. ---*/

  int map_size = 0;
  for (map<string,vector<int> >::iterator it=GEMM_Profile_Map.begin(); it!=GEMM_Profile_Map.end(); ++it) {
    map_size++;
  }

  /*--- Allocate and initialize memory ---*/

  double *l_min_red, *l_max_red, *l_tot_red, *l_avg_red;
  int *n_calls_red;
  double* l_min = new double[map_size];
  double* l_max = new double[map_size];
  double* l_tot = new double[map_size];
  double* l_avg = new double[map_size];
  int* n_calls  = new int[map_size];
  for (int i = 0; i < map_size; i++)
  {
    l_min[i]   = 1e10;
    l_max[i]   = 0.0;
    l_tot[i]   = 0.0;
    l_avg[i]   = 0.0;
    n_calls[i] = 0;
  }

  /*--- Collect the info for each function from the current rank ---*/

  int func_counter = 0;
  for (map<string,vector<int> >::iterator it=GEMM_Profile_Map.begin(); it!=GEMM_Profile_Map.end(); ++it) {

    for (unsigned int i = 0; i < (it->second).size(); i++) {
      n_calls[func_counter]++;
      l_tot[func_counter] += GEMM_Profile_Time[(it->second)[i]];
      if (Profile_Time_tp[(it->second)[i]] < l_min[func_counter])
        l_min[func_counter] = GEMM_Profile_Time[(it->second)[i]];
      if (Profile_Time_tp[(it->second)[i]] > l_max[func_counter])
        l_max[func_counter] = GEMM_Profile_Time[(it->second)[i]];

    }
    l_avg[func_counter] = l_tot[func_counter]/((double)n_calls[func_counter]);
    func_counter++;
  }

  /*--- Now reduce the data ---*/

  if (rank == MASTER_NODE) {
    l_min_red = new double[map_size];
    l_max_red = new double[map_size];
    l_tot_red = new double[map_size];
    l_avg_red = new double[map_size];
    n_calls_red  = new int[map_size];
  }
  MPI_Reduce(n_calls, n_calls_red, map_size, MPI_INT, MPI_SUM, MASTER_NODE, MPI_COMM_WORLD);
  MPI_Reduce(l_tot, l_tot_red, map_size, MPI_DOUBLE, MPI_SUM, MASTER_NODE, MPI_COMM_WORLD);
  MPI_Reduce(l_avg, l_avg_red, map_size, MPI_DOUBLE, MPI_SUM, MASTER_NODE, MPI_COMM_WORLD);
  MPI_Reduce(l_min, l_min_red, map_size, MPI_DOUBLE, MPI_MIN, MASTER_NODE, MPI_COMM_WORLD);
  MPI_Reduce(l_max, l_max_red, map_size, MPI_DOUBLE, MPI_MAX, MASTER_NODE, MPI_COMM_WORLD);

  /*--- The master rank will write the file ---*/

  if (rank == MASTER_NODE) {

    /*--- Take averages over all ranks on the master ---*/

    for (int i = 0; i < map_size; i++) {
      l_tot_red[i]   = l_tot_red[i]/(double)size;
      l_avg_red[i]   = l_avg_red[i]/(double)size;
      n_calls_red[i] = n_calls_red[i]/size;
    }

    /*--- Now write a CSV file with the processed results ---*/

    char cstr[200];
    ofstream Profile_File;
    strcpy (cstr, "gemm_profiling.csv");

    /*--- Prepare and open the file ---*/

    Profile_File.precision(15);
    Profile_File.open(cstr, ios::out);

    /*--- Create the CSV header ---*/

    Profile_File << "\"Function_Name\", \"N_Calls\", \"Avg_Total_Time\", \"Avg_Time\", \"Min_Time\", \"Max_Time\", \"M\", \"N\", \"K\"" << endl;

    /*--- Loop through the map and write the results to the file ---*/

    func_counter = 0;
    for (map<string,vector<int> >::iterator it=GEMM_Profile_Map.begin(); it!=GEMM_Profile_Map.end(); ++it) {

      Profile_File << scientific << it->first << ", " << n_calls_red[func_counter] << ", " << l_tot_red[func_counter] << ", " << l_avg_red[func_counter] << ", " << l_min_red[func_counter] << ", " << l_max_red[func_counter] << ", " << (int)GEMM_Profile_M[(it->second)[0]] << ", " << (int)GEMM_Profile_N[(it->second)[0]] << ", " << (int)GEMM_Profile_K[(it->second)[0]] << endl;
      func_counter++;
    }

    Profile_File.close();

  }

  delete [] l_min;
  delete [] l_max;
  delete [] l_avg;
  delete [] l_tot;
  delete [] n_calls;
  if (rank == MASTER_NODE) {
    delete [] l_min_red;
    delete [] l_max_red;
    delete [] l_avg_red;
    delete [] l_tot_red;
    delete [] n_calls_red;
  }

#endif

}

void CConfig::SetFreeStreamTurboNormal(su2double* turboNormal){

  FreeStreamTurboNormal[0] = turboNormal[0];
  FreeStreamTurboNormal[1] = turboNormal[1];
  FreeStreamTurboNormal[2] = 0.0;

}<|MERGE_RESOLUTION|>--- conflicted
+++ resolved
@@ -4329,14 +4329,9 @@
   iMarker_ZoneInterface, iMarker_PyCustom, iMarker_Load_Dir, iMarker_Disp_Dir, iMarker_Load_Sine, iMarker_Clamped,
   iMarker_Moving, iMarker_Supersonic_Inlet, iMarker_Supersonic_Outlet, iMarker_ActDiskInlet,
   iMarker_ActDiskOutlet, iMarker_MixingPlaneInterface;
-<<<<<<< HEAD
-
-
-=======
   
   bool fea = ((Kind_Solver == FEM_ELASTICITY) || (Kind_Solver == DISC_ADJ_FEM));
   
->>>>>>> 5e170f46
   /*--- WARNING: when compiling on Windows, ctime() is not available. Comment out
    the two lines below that use the dt variable. ---*/
   //time_t now = time(0);
@@ -4528,21 +4523,6 @@
     if (ContinuousAdjoint)
       cout << "Read flow solution from: " << Solution_FlowFileName << "." << endl;
 
-<<<<<<< HEAD
-
-    if (Ref_NonDim == DIMENSIONAL) { cout << "Dimensional simulation." << endl; }
-    else if (Ref_NonDim == FREESTREAM_PRESS_EQ_ONE) { cout << "Non-Dimensional simulation (P=1.0, Rho=1.0, T=1.0 at the farfield)." << endl; }
-    else if (Ref_NonDim == FREESTREAM_VEL_EQ_MACH) { cout << "Non-Dimensional simulation (V=Mach, Rho=1.0, T=1.0 at the farfield)." << endl; }
-    else if (Ref_NonDim == FREESTREAM_VEL_EQ_ONE) { cout << "Non-Dimensional simulation (V=1.0, Rho=1.0, T=1.0 at the farfield)." << endl; }
-    
-    if (RefArea == 0.0) cout << "The reference area will be computed using y(2D) or z(3D) projection." << endl;
-    else { cout << "The reference area is " << RefArea;
-      if (SystemMeasurements == US) cout << " in^2." << endl; else cout << " m^2." << endl;
-    }
-    
-    if (SemiSpan == 0.0) cout << "The semi-span will be computed using the max y(3D) value." << endl;
-    else { cout << "The semi-span length area is " << SemiSpan;
-=======
     if (!fea){
       if (Ref_NonDim == DIMENSIONAL) { cout << "Dimensional simulation." << endl; }
       else if (Ref_NonDim == FREESTREAM_PRESS_EQ_ONE) { cout << "Non-Dimensional simulation (P=1.0, Rho=1.0, T=1.0 at the farfield)." << endl; }
@@ -4560,7 +4540,6 @@
       }
       
       cout << "The reference length is " << RefLength;
->>>>>>> 5e170f46
       if (SystemMeasurements == US) cout << " in." << endl; else cout << " m." << endl;
 
       if ((nRefOriginMoment_X > 1) || (nRefOriginMoment_Y > 1) || (nRefOriginMoment_Z > 1)) {
@@ -5130,29 +5109,23 @@
       if (Kind_TimeIntScheme_AdjTurb == EULER_IMPLICIT) cout << "Euler implicit method for the turbulent adjoint equation." << endl;
     }
 
-<<<<<<< HEAD
     if(Kind_Solver != FEM_EULER && Kind_Solver != FEM_NAVIER_STOKES &&
        Kind_Solver != FEM_RANS  && Kind_Solver != FEM_LES &&
        Kind_Solver != DISC_ADJ_DG_EULER && Kind_Solver != DISC_ADJ_DG_NS && 
        Kind_Solver != DISC_ADJ_DG_RANS) {
-=======
-    if (!fea){
->>>>>>> 5e170f46
-      switch (Kind_Gradient_Method) {
-        case GREEN_GAUSS: cout << "Gradient computation using Green-Gauss theorem." << endl; break;
-        case WEIGHTED_LEAST_SQUARES: cout << "Gradient Computation using weighted Least-Squares method." << endl; break;
-      }
-<<<<<<< HEAD
-    }
-=======
->>>>>>> 5e170f46
-
-      if (Kind_Regime == INCOMPRESSIBLE) {
-        cout << "Artificial compressibility factor: " << ArtComp_Factor << "." << endl;
-      }
-    }
-    else{
-      cout << "Spatial discretization using the Finite Element Method." << endl;
+      if (!fea){
+        switch (Kind_Gradient_Method) {
+          case GREEN_GAUSS: cout << "Gradient computation using Green-Gauss theorem." << endl; break;
+          case WEIGHTED_LEAST_SQUARES: cout << "Gradient Computation using weighted Least-Squares method." << endl; break;
+        }
+
+        if (Kind_Regime == INCOMPRESSIBLE) {
+          cout << "Artificial compressibility factor: " << ArtComp_Factor << "." << endl;
+        }
+      }
+      else{
+        cout << "Spatial discretization using the Finite Element Method." << endl;
+      }
     }
 
     if(Kind_Solver == FEM_EULER || Kind_Solver == FEM_NAVIER_STOKES ||
@@ -5461,11 +5434,6 @@
 
     if (!fea){
 
-<<<<<<< HEAD
-      cout << "Start convergence criteria at iteration " << StartConv_Iter<< "."<< endl;
-
-    }
-=======
       if (ConvCriteria == CAUCHY) {
         if (!ContinuousAdjoint && !DiscreteAdjoint)
           switch (Cauchy_Func_Flow) {
@@ -5474,7 +5442,6 @@
             case DRAG_COEFFICIENT: cout << "Cauchy criteria for Drag using "
               << Cauchy_Elems << " elements and epsilon " <<Cauchy_Eps<< "."<< endl; break;
           }
->>>>>>> 5e170f46
 
         if (ContinuousAdjoint || DiscreteAdjoint)
           switch (Cauchy_Func_AdjFlow) {
