--- conflicted
+++ resolved
@@ -1332,22 +1332,19 @@
 };
 
 /*!
-<<<<<<< HEAD
  * \brief types of wall boundary condition - smooth or rough
  */
 enum WALL_TYPE {
   SMOOTH = 1,    /*!< \brief Smooth wall */
   ROUGH = 2,   /*!< \brief Rough wall */
 };
-static const map<string, WALL_TYPE> WallType_Map = CCreateMap<string, WALL_TYPE>
-("SMOOTH", SMOOTH)
-("ROUGH", ROUGH);
-
-/*!
- * \brief types of geometric entities based on VTK nomenclature
-=======
+static const MapType<string, WALL_TYPE> WallType_Map = {
+  MakePair("SMOOTH", SMOOTH)
+  MakePair("ROUGH", ROUGH)
+};
+
+/*!
  * \brief Types of geometric entities based on VTK nomenclature
->>>>>>> b51b8cbb
  */
 enum GEO_TYPE {
   VERTEX = 1,         /*!< \brief VTK nomenclature for defining a vertex element. */
