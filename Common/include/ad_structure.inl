--- conflicted
+++ resolved
@@ -196,8 +196,6 @@
   inline void Push_TapePosition() {
     TapePositions.push_back(AD::globalTape.getPosition());
   }
-<<<<<<< HEAD
-=======
 
   inline void EndPreacc(){
     if (PreaccActive) {
@@ -257,7 +255,6 @@
       }
     }
   }
->>>>>>> cf2d7671
 
   inline void delete_handler(void *handler) {
     CheckpointHandler *checkpoint = static_cast<CheckpointHandler*>(handler);
@@ -315,8 +312,6 @@
   inline void EndPreacc() {}
 
   inline void Push_TapePosition() {}
-<<<<<<< HEAD
-=======
 
   inline void StartExtFunc(bool storePrimalInput, bool storePrimalOutput){}
   
@@ -374,5 +369,4 @@
     
   }
 }
->>>>>>> cf2d7671
 #endif
