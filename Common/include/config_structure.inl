--- conflicted
+++ resolved
@@ -2081,16 +2081,14 @@
 
 inline bool CConfig::GetUQ_Permute(void) { return uq_permute; }
 
-<<<<<<< HEAD
 inline unsigned long CConfig::GetPastixFactFreq(void) { return pastix_fact_freq; }
 
 inline unsigned short CConfig::GetPastixVerbLvl(void) { return pastix_verb_lvl; }
 
 inline unsigned short CConfig::GetPastixFillLvl(void) { return pastix_fill_lvl; }
-=======
+
 inline short CConfig::GetMeshBoxSize(unsigned short val_iDim) { return Mesh_Box_Size[val_iDim]; }
 
 inline su2double CConfig::GetMeshBoxLength(unsigned short val_iDim) { return Mesh_Box_Length[val_iDim]; }
 
-inline su2double CConfig::GetMeshBoxOffset(unsigned short val_iDim) { return Mesh_Box_Offset[val_iDim]; }
->>>>>>> 06782a59
+inline su2double CConfig::GetMeshBoxOffset(unsigned short val_iDim) { return Mesh_Box_Offset[val_iDim]; }