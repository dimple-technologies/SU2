/*!
 * \file config_structure.hpp
 * \brief All the information about the definition of the physical problem.
 *        The subroutines and functions are in the <i>config_structure.cpp</i> file.
 * \author F. Palacios, T. Economon, B. Tracey
 * \version 4.0.1 "Cardinal"
 *
 * SU2 Lead Developers: Dr. Francisco Palacios (Francisco.D.Palacios@boeing.com).
 *                      Dr. Thomas D. Economon (economon@stanford.edu).
 *
 * SU2 Developers: Prof. Juan J. Alonso's group at Stanford University.
 *                 Prof. Piero Colonna's group at Delft University of Technology.
 *                 Prof. Nicolas R. Gauger's group at Kaiserslautern University of Technology.
 *                 Prof. Alberto Guardone's group at Polytechnic University of Milan.
 *                 Prof. Rafael Palacios' group at Imperial College London.
 *
 * SU2 is free software; you can redistribute it and/or
 * modify it under the terms of the GNU Lesser General Public
 * License as published by the Free Software Foundation; either
 * version 2.1 of the License, or (at your option) any later version.
 *
 * SU2 is distributed in the hope that it will be useful,
 * but WITHOUT ANY WARRANTY; without even the implied warranty of
 * MERCHANTABILITY or FITNESS FOR A PARTICULAR PURPOSE. See the GNU
 * Lesser General Public License for more details.
 *
 * You should have received a copy of the GNU Lesser General Public
 * License along with SU2. If not, see <http://www.gnu.org/licenses/>.
 */

#pragma once

#include "./mpi_structure.hpp"

#include <iostream>
#include <cstdlib>
#include <fstream>
#include <sstream>
#include <string>
#include <vector>
#include <stdlib.h>
#include <cmath>
#include <map>
#include <assert.h>

#include "./option_structure.hpp"
#include "./datatype_structure.hpp"

using namespace std;

/*!
 * \class CConfig
 * \brief Main class for defining the problem; basically this class reads the configuration file, and
 *        stores all the information.
 * \author F. Palacios
 * \version 4.0.1 "Cardinal"
 */

class CConfig {
private:
	unsigned short Kind_SU2; /*!< \brief Kind of SU2 software component.*/
  unsigned short Ref_NonDim; /*!< \brief Kind of of non dimensionalization.*/
  unsigned short iZone, nZone; /*!< \brief Number of zones in the mesh. */
	su2double OrderMagResidual; /*!< \brief Order of magnitude reduction. */
	su2double MinLogResidual; /*!< \brief Minimum value of the log residual. */
	su2double OrderMagResidualFSI; /*!< \brief Order of magnitude reduction. */
	su2double MinLogResidualFSI; /*!< \brief Minimum value of the log residual. */
	su2double Res_FEM_UTOL; 		/*!< \brief UTOL criteria for structural FEM. */
	su2double Res_FEM_RTOL; 		/*!< \brief RTOL criteria for structural FEM. */
	su2double Res_FEM_ETOL; 		/*!< \brief ETOL criteria for structural FEM. */
	su2double EA_ScaleFactor; /*!< \brief Equivalent Area scaling factor */
	su2double* EA_IntLimit; /*!< \brief Integration limits of the Equivalent Area computation */
  su2double AdjointLimit; /*!< \brief Adjoint variable limit */
  bool MG_AdjointFlow; /*!< \brief MG with the adjoint flow problem */
  su2double* Subsonic_Engine_Box; /*!< \brief Coordinates of the box subsonic region */
  su2double* Hold_GridFixed_Coord; /*!< \brief Coordinates of the box to hold fixed the nbumerical grid */
  unsigned short ConvCriteria;	/*!< \brief Kind of convergence criteria. */
  unsigned short nFFD_Iter; 	/*!< \brief Iteration for the point inversion problem. */
  su2double FFD_Tol;  	/*!< \brief Tolerance in the point inversion problem. */
  bool Viscous_Limiter_Flow, Viscous_Limiter_Turb;			/*!< \brief Viscous limiters. */
  bool Write_Conv_FSI;			/*!< \brief Write convergence file for FSI problems. */
  bool Adjoint,			/*!< \brief Flag to know if the code is solving an adjoint problem. */
  Viscous,                /*!< \brief Flag to know if the code is solving a viscous problem. */
  EquivArea,				/*!< \brief Flag to know if the code is going to compute and plot the equivalent area. */
  InvDesign_Cp,				/*!< \brief Flag to know if the code is going to compute and plot the inverse design. */
  InvDesign_HeatFlux,				/*!< \brief Flag to know if the code is going to compute and plot the inverse design. */
  Linearized,				/*!< \brief Flag to know if the code is solving a linearized problem. */
  Grid_Movement,			/*!< \brief Flag to know if there is grid movement. */
  Wind_Gust,              /*!< \brief Flag to know if there is a wind gust. */
  Aeroelastic_Simulation, /*!< \brief Flag to know if there is an aeroelastic simulation. */
  Rotating_Frame,			/*!< \brief Flag to know if there is a rotating frame. */
	PoissonSolver,			/*!< \brief Flag to know if we are solving  poisson forces  in plasma solver. */
	Low_Mach_Precon,		/*!< \brief Flag to know if we are using a low Mach number preconditioner. */
	GravityForce,			/*!< \brief Flag to know if the gravity force is incuded in the formulation. */
	SmoothNumGrid,			/*!< \brief Smooth the numerical grid. */
	AdaptBoundary,			/*!< \brief Adapt the elements on the boundary. */
	Engine_Intake,			/*!< \brief Engine intake subsonic region. */
	Frozen_Visc,			/*!< \brief Flag for adjoint problem with/without frozen viscosity. */
	Sens_Remove_Sharp,			/*!< \brief Flag for removing or not the sharp edges from the sensitivity computation. */
	Hold_GridFixed,	/*!< \brief Flag hold fixed some part of the mesh during the deformation. */
	Axisymmetric, /*!< \brief Flag for axisymmetric calculations */
	DebugMode, /*!< \brief Flag for debug mode */
  ionization;  /*!< \brief Flag for determining if free electron gas is in the mixture */
  su2double Damp_Engine_Inflow;	/*!< \brief Damping factor for the engine inlet. */
  su2double Damp_Engine_Bleed;	/*!< \brief Damping factor for the engine bleed. */
  su2double Damp_Engine_Exhaust;	/*!< \brief Damping factor for the engine exhaust. */
  su2double Damp_Res_Restric,	/*!< \brief Damping factor for the residual restriction. */
	Damp_Correc_Prolong; /*!< \brief Damping factor for the correction prolongation. */
	su2double Position_Plane; /*!< \brief Position of the Near-Field (y coordinate 2D, and z coordinate 3D). */
	su2double WeightCd; /*!< \brief Weight of the drag coefficient. */
	unsigned short Unsteady_Simulation;	/*!< \brief Steady or unsteady (time stepping or dual time stepping) computation. */
	unsigned short Dynamic_Analysis;	/*!< \brief Static or dynamic structural analysis. */
	unsigned short nStartUpIter;	/*!< \brief Start up iterations using the fine grid. */
  su2double FixAzimuthalLine; /*!< \brief Fix an azimuthal line due to misalignments of the nearfield. */
	su2double *DV_Value;		/*!< \brief Previous value of the design variable. */
	su2double LimiterCoeff;				/*!< \brief Limiter coefficient */
  unsigned long LimiterIter;	/*!< \brief Freeze the value of the limiter after a number of iterations */
	su2double SharpEdgesCoeff;				/*!< \brief Coefficient to identify the limit of a sharp edge. */
  unsigned short SystemMeasurements; /*!< \brief System of measurements. */
  unsigned short Kind_Regime;  /*!< \brief Kind of adjoint function. */
  unsigned short Kind_ObjFunc;  /*!< \brief Kind of objective function. */
  unsigned short Kind_SensSmooth; /*!< \brief Kind of sensitivity smoothing technique. */
  unsigned short Continuous_Eqns; /*!< \brief Which equations to treat continuously (Hybrid adjoint)*/
  unsigned short Discrete_Eqns; /*!< \brief Which equations to treat discretely (Hybrid adjoint). */
	unsigned short *Design_Variable; /*!< \brief Kind of design variable. */
	su2double RatioDensity,				/*!< \brief Ratio of density for a free surface problem. */
	RatioViscosity,				/*!< \brief Ratio of viscosity for a free surface problem. */
	FreeSurface_Thickness,  /*!< \brief Thickness of the interfase for a free surface problem. */
	FreeSurface_Outlet,  /*!< \brief Outlet of the interfase for a free surface problem. */
	FreeSurface_Damping_Coeff,  /*!< \brief Damping coefficient of the free surface for a free surface problem. */
	FreeSurface_Damping_Length;  /*!< \brief Damping length of the free surface for a free surface problem. */
	unsigned short Kind_Adaptation;	/*!< \brief Kind of numerical grid adaptation. */
	unsigned short nTimeInstances;  /*!< \brief Number of periodic time instances for Time Spectral integration. */
	su2double TimeSpectral_Period;		/*!< \brief Period of oscillation to be used with time-spectral computations. */
	su2double New_Elem_Adapt;			/*!< \brief Elements to adapt in the numerical grid adaptation process. */
	su2double Delta_UnstTime,			/*!< \brief Time step for unsteady computations. */
	Delta_UnstTimeND;						/*!< \brief Time step for unsteady computations (non dimensional). */
  su2double Delta_DynTime,		/*!< \brief Time step for dynamic structural computations. */
	Total_DynTime,				/*!< \brief Total time for dynamic structural computations. */
	Current_DynTime;			/*!< \brief Global time of the dynamic structural computations. */
	su2double Total_UnstTime,						/*!< \brief Total time for unsteady computations. */
	Total_UnstTimeND;								/*!< \brief Total time for unsteady computations (non dimensional). */
	su2double Current_UnstTime,									/*!< \brief Global time of the unsteady simulation. */
	Current_UnstTimeND;									/*!< \brief Global time of the unsteady simulation. */
	unsigned short nMarker_Euler,	/*!< \brief Number of Euler wall markers. */
	nMarker_FarField,				/*!< \brief Number of far-field markers. */
	nMarker_Custom,
	nMarker_SymWall,				/*!< \brief Number of symmetry wall markers. */
  nMarker_Pressure,				/*!< \brief Number of pressure wall markers. */
	nMarker_PerBound,				/*!< \brief Number of periodic boundary markers. */
	nMarker_NearFieldBound,				/*!< \brief Number of near field boundary markers. */
  nMarker_ActDisk_Inlet, nMarker_ActDisk_Outlet,
	nMarker_InterfaceBound,				/*!< \brief Number of interface boundary markers. */
	nMarker_Dirichlet,				/*!< \brief Number of interface boundary markers. */
	nMarker_Dirichlet_Elec,				/*!< \brief Number of interface boundary markers. */
	nMarker_Inlet,					/*!< \brief Number of inlet flow markers. */
	nMarker_Riemann,					/*!< \brief Number of Riemann flow markers. */
	nMarker_Supersonic_Inlet,					/*!< \brief Number of supersonic inlet flow markers. */
  nMarker_Supersonic_Outlet,					/*!< \brief Number of supersonic outlet flow markers. */
  nMarker_Outlet,					/*!< \brief Number of outlet flow markers. */
	nMarker_Out_1D,         /*!< \brief Number of outlet flow markers over which to calculate 1D outputs */
	nMarker_Isothermal,     /*!< \brief Number of isothermal wall boundaries. */
  nMarker_IsothermalNonCatalytic, /*!< \brief Number of constant temperature wall boundaries. */
  nMarker_IsothermalCatalytic, /*!< \brief Number of constant temperature wall boundaries. */
	nMarker_HeatFlux,       /*!< \brief Number of constant heat flux wall boundaries. */
  nMarker_HeatFluxNonCatalytic, /*!< \brief Number of constant heat flux wall boundaries. */
  nMarker_HeatFluxCatalytic, /*!< \brief Number of constant heat flux wall boundaries. */
	nMarker_EngineExhaust,					/*!< \brief Number of nacelle exhaust flow markers. */
	nMarker_EngineInflow,					/*!< \brief Number of nacelle inflow flow markers. */
  nMarker_EngineBleed,					/*!< \brief Number of nacelle inflow flow markers. */
  nMarker_Clamped,						/*!< \brief Number of clamped markers in the FEM. */
  nMarker_Displacement,					/*!< \brief Number of displacement surface markers. */
	nMarker_Load,					/*!< \brief Number of load surface markers. */
	nMarker_Load_Dir,					/*!< \brief Number of load surface markers defined by magnitude and direction. */
	nMarker_Load_Sine,					/*!< \brief Number of load surface markers defined by magnitude and direction. */
	nMarker_FlowLoad,					/*!< \brief Number of load surface markers. */
	nMarker_Neumann,				/*!< \brief Number of Neumann flow markers. */
	nMarker_Neumann_Elec,				/*!< \brief Number of Neumann flow markers. */
	nMarker_All,					/*!< \brief Total number of markers using the grid information. */
  nMarker_Max,					/*!< \brief Max number of number of markers using the grid information. */
  nMarker_CfgFile;					/*!< \brief Total number of markers using the config file
									(note that using parallel computation this number can be different
									from nMarker_All). */
	string *Marker_Euler,			/*!< \brief Euler wall markers. */
	*Marker_FarField,				/*!< \brief Far field markers. */
	*Marker_Custom,
	*Marker_SymWall,				/*!< \brief Symmetry wall markers. */
  *Marker_Pressure,				/*!< \brief Pressure boundary markers. */
	*Marker_PerBound,				/*!< \brief Periodic boundary markers. */
	*Marker_PerDonor,				/*!< \brief Rotationally periodic boundary donor markers. */
	*Marker_NearFieldBound,				/*!< \brief Near Field boundaries markers. */
	*Marker_InterfaceBound,				/*!< \brief Interface boundaries markers. */
  *Marker_ActDisk_Inlet,
  *Marker_ActDisk_Outlet,
	*Marker_Dirichlet,				/*!< \brief Interface boundaries markers. */
	*Marker_Dirichlet_Elec,				/*!< \brief Interface boundaries markers. */
	*Marker_Inlet,					/*!< \brief Inlet flow markers. */
	*Marker_Riemann,					/*!< \brief Riemann markers. */
	*Marker_Supersonic_Inlet,					/*!< \brief Supersonic inlet flow markers. */
  *Marker_Supersonic_Outlet,					/*!< \brief Supersonic outlet flow markers. */
  *Marker_Outlet,					/*!< \brief Outlet flow markers. */
	*Marker_Out_1D,         /*!< \brief Outlet flow markers over which to calculate 1D output. */
	*Marker_Isothermal,     /*!< \brief Isothermal wall markers. */
  *Marker_IsothermalNonCatalytic,     /*!< \brief Isothermal wall markers. */
  *Marker_IsothermalCatalytic,     /*!< \brief Isothermal wall markers. */
	*Marker_HeatFlux,       /*!< \brief Constant heat flux wall markers. */
  *Marker_HeatFluxNonCatalytic,       /*!< \brief Constant heat flux wall markers. */
  *Marker_HeatFluxCatalytic,       /*!< \brief Constant heat flux wall markers. */
	*Marker_EngineInflow,					/*!< \brief Engine Inflow flow markers. */
  *Marker_EngineBleed,					/*!< \brief Engine Inflow flow markers. */
  *Marker_EngineExhaust,					/*!< \brief Engine Exhaust flow markers. */
	*Marker_Clamped,						/*!< \brief Clamped markers. */
	*Marker_Displacement,					/*!< \brief Displacement markers. */
	*Marker_Load,					/*!< \brief Load markers. */
	*Marker_Load_Dir,					/*!< \brief Load markers defined in cartesian coordinates. */
	*Marker_Load_Sine,					/*!< \brief Sine-wave loaded markers defined in cartesian coordinates. */
	*Marker_FlowLoad,					/*!< \brief Flow Load markers. */
	*Marker_Neumann,					/*!< \brief Neumann flow markers. */
	*Marker_Neumann_Elec,					/*!< \brief Neumann flow markers. */
	*Marker_All_TagBound;				/*!< \brief Global index for markers using grid information. */
	su2double *Dirichlet_Value;    /*!< \brief Specified Dirichlet value at the boundaries. */
	su2double *Exhaust_Temperature_Target;    /*!< \brief Specified total temperatures for nacelle boundaries. */
	su2double *Exhaust_Pressure_Target;    /*!< \brief Specified total pressures for nacelle boundaries. */
	su2double *Inlet_Ttotal;    /*!< \brief Specified total temperatures for inlet boundaries. */
	su2double *Riemann_Var1, *Riemann_Var2;    /*!< \brief Specified values for Riemann boundary. */
	su2double **Riemann_FlowDir;  /*!< \brief Specified flow direction vector (unit vector) for Riemann boundaries. */
	su2double *Inlet_Ptotal;    /*!< \brief Specified total pressures for inlet boundaries. */
	su2double **Inlet_FlowDir;  /*!< \brief Specified flow direction vector (unit vector) for inlet boundaries. */
	su2double *Inlet_Temperature;    /*!< \brief Specified temperatures for a supersonic inlet boundaries. */
	su2double *Inlet_Pressure;    /*!< \brief Specified static pressures for supersonic inlet boundaries. */
	su2double **Inlet_Velocity;  /*!< \brief Specified flow velocity vectors for supersonic inlet boundaries. */
	su2double *Inflow_Mach_Target;    /*!< \brief Specified fan face mach for nacelle boundaries. */
	su2double *Inflow_Mach;    /*!< \brief Specified fan face mach for nacelle boundaries. */
	su2double *Inflow_Pressure;    /*!< \brief Specified fan face mach for nacelle boundaries. */
  su2double *Bleed_MassFlow_Target;    /*!< \brief Specified fan face mach for nacelle boundaries. */
  su2double *Bleed_MassFlow;    /*!< \brief Specified fan face mach for nacelle boundaries. */
  su2double *Bleed_Temperature_Target;    /*!< \brief Specified fan face mach for nacelle boundaries. */
  su2double *Bleed_Temperature;    /*!< \brief Specified fan face mach for nacelle boundaries. */
  su2double *Bleed_Pressure;    /*!< \brief Specified fan face mach for nacelle boundaries. */
  su2double *Exhaust_Pressure;    /*!< \brief Specified fan face mach for nacelle boundaries. */
  su2double *Exhaust_Temperature;    /*!< \brief Specified fan face mach for nacelle boundaries. */
  su2double *Outlet_Pressure;    /*!< \brief Specified back pressures (static) for outlet boundaries. */
	su2double *Isothermal_Temperature; /*!< \brief Specified isothermal wall temperatures (static). */
  su2double *Wall_Catalycity; /*!< \brief Specified wall species mass-fractions for catalytic boundaries. */
	su2double *Heat_Flux;  /*!< \brief Specified wall heat fluxes. */
  su2double *Heat_FluxNonCatalytic;  /*!< \brief Specified wall heat fluxes. */
  su2double *Heat_FluxCatalytic;  /*!< \brief Specified wall heat fluxes. */
	su2double *Displ_Value;    /*!< \brief Specified displacement for displacement boundaries. */
	su2double *Load_Value;    /*!< \brief Specified force for load boundaries. */
  su2double *Load_Dir_Value;    /*!< \brief Specified force for load boundaries defined in cartesian coordinates. */
	su2double *Load_Dir_Multiplier;    /*!< \brief Specified multiplier for load boundaries defined in cartesian coordinates. */
	su2double **Load_Dir;  /*!< \brief Specified flow direction vector (unit vector) for inlet boundaries. */
	su2double *Load_Sine_Amplitude;    /*!< \brief Specified amplitude for a sine-wave load. */
	su2double *Load_Sine_Frequency;    /*!< \brief Specified multiplier for load boundaries defined in cartesian coordinates. */
	su2double **Load_Sine_Dir;  /*!< \brief Specified flow direction vector (unit vector) for inlet boundaries. */
	su2double *FlowLoad_Value;    /*!< \brief Specified force for flow load boundaries. */
  su2double **ActDisk_Origin;
  su2double *ActDisk_RootRadius;
  su2double *ActDisk_TipRadius;
  su2double *ActDisk_PressJump;
  su2double *ActDisk_TempJump;
  su2double *ActDisk_Omega;
  unsigned short *ActDisk_Distribution;
  su2double **Periodic_RotCenter;  /*!< \brief Rotational center for each periodic boundary. */
	su2double **Periodic_RotAngles;      /*!< \brief Rotation angles for each periodic boundary. */
	su2double **Periodic_Translation;      /*!< \brief Translation vector for each periodic boundary. */
	unsigned short nPeriodic_Index;     /*!< \brief Number of SEND_RECEIVE periodic transformations. */
	su2double **Periodic_Center;         /*!< \brief Rotational center for each SEND_RECEIVE boundary. */
	su2double **Periodic_Rotation;      /*!< \brief Rotation angles for each SEND_RECEIVE boundary. */
	su2double **Periodic_Translate;      /*!< \brief Translation vector for each SEND_RECEIVE boundary. */
	string *Marker_CfgFile_TagBound;			/*!< \brief Global index for markers using config file. */
	unsigned short *Marker_All_KindBC,			/*!< \brief Global index for boundaries using grid information. */
	*Marker_CfgFile_KindBC;		/*!< \brief Global index for boundaries using config file. */
	short *Marker_All_SendRecv;		/*!< \brief Information about if the boundary is sended (+), received (-). */
	short *Marker_All_PerBound;	/*!< \brief Global index for periodic bc using the grid information. */
	unsigned long nExtIter;			/*!< \brief Number of external iterations. */
	unsigned long ExtIter;			/*!< \brief Current external iteration number. */
	unsigned long IntIter;			/*!< \brief Current internal iteration number. */
	unsigned long Unst_nIntIter;			/*!< \brief Number of internal iterations (Dual time Method). */
	unsigned long Dyn_nIntIter;			/*!< \brief Number of internal iterations (Newton-Raphson Method for nonlinear structural analysis). */
  long Unst_RestartIter;			/*!< \brief Iteration number to restart an unsteady simulation (Dual time Method). */
  long Unst_AdjointIter;			/*!< \brief Iteration number to begin the reverse time integration in the direct solver for the unsteady adjoint. */
  long Dyn_RestartIter;			/*!< \brief Iteration number to restart a dynamic structural analysis. */
  unsigned short nRKStep;			/*!< \brief Number of steps of the explicit Runge-Kutta method. */
	su2double *RK_Alpha_Step;			/*!< \brief Runge-Kutta beta coefficients. */
	unsigned short nMGLevels;		/*!< \brief Number of multigrid levels (coarse levels). */
	unsigned short nCFL;			/*!< \brief Number of CFL, one for each multigrid level. */
	su2double
	CFLRedCoeff_Turb,		/*!< \brief CFL reduction coefficient on the LevelSet problem. */
	CFLRedCoeff_AdjFlow,	/*!< \brief CFL reduction coefficient for the adjoint problem. */
	CFLRedCoeff_AdjTurb,	/*!< \brief CFL reduction coefficient for the adjoint problem. */
	CFLFineGrid,		/*!< \brief CFL of the finest grid. */
  Max_DeltaTime,  		/*!< \brief Max delta time. */
	Unst_CFL;		/*!< \brief Unsteady CFL number. */
	bool AddIndNeighbor;			/*!< \brief Include indirect neighbor in the agglomeration process. */
	unsigned short nDV;		/*!< \brief Number of design variables. */
  unsigned short nFFDBox;		/*!< \brief Number of ffd boxes. */
  unsigned short nGridMovement;		/*!< \brief Number of grid movement types specified. */
	unsigned short nParamDV;		/*!< \brief Number of parameters of the design variable. */
	su2double **ParamDV;				/*!< \brief Parameters of the design variable. */
  su2double **CoordFFDBox;				/*!< \brief Coordinates of the FFD boxes. */
  unsigned short **DegreeFFDBox;	/*!< \brief Degree of the FFD boxes. */
  string *FFDTag;				/*!< \brief Parameters of the design variable. */
  string *TagFFDBox;				/*!< \brief Tag of the FFD box. */
	unsigned short GeometryMode;			/*!< \brief Gemoetry mode (analysis or gradient computation). */
	unsigned short MGCycle;			/*!< \brief Kind of multigrid cycle. */
	unsigned short FinestMesh;		/*!< \brief Finest mesh for the full multigrid approach. */
	unsigned short nMG_PreSmooth,                 /*!< \brief Number of MG pre-smooth parameters found in config file. */
	nMG_PostSmooth,                             /*!< \brief Number of MG post-smooth parameters found in config file. */
	nMG_CorrecSmooth;                           /*!< \brief Number of MG correct-smooth parameters found in config file. */
	unsigned short *MG_PreSmooth,	/*!< \brief Multigrid Pre smoothing. */
	*MG_PostSmooth,					/*!< \brief Multigrid Post smoothing. */
	*MG_CorrecSmooth;					/*!< \brief Multigrid Jacobi implicit smoothing of the correction. */
	unsigned short Kind_Solver,	/*!< \brief Kind of solver Euler, NS, Continuous adjoint, etc.  */
	Kind_FluidModel,			/*!< \brief Kind of the Fluid Model: Ideal or Van der Walls, ... . */
	Kind_ViscosityModel,			/*!< \brief Kind of the Viscosity Model*/
	Kind_ConductivityModel,			/*!< \brief Kind of the Thermal Conductivity Model*/
	Kind_FreeStreamOption,			/*!< \brief Kind of free stream option to choose if initializing with density or temperature  */
	Kind_InitOption,			/*!< \brief Kind of Init option to choose if initializing with Reynolds number or with thermodynamic conditions   */
	Kind_GasModel,				/*!< \brief Kind of the Gas Model. */
	*Kind_GridMovement,    /*!< \brief Kind of the unsteady mesh movement. */
	Kind_Gradient_Method,		/*!< \brief Numerical method for computation of spatial gradients. */
	Kind_Linear_Solver,		/*!< \brief Numerical solver for the implicit scheme. */
	Kind_Linear_Solver_Prec,		/*!< \brief Preconditioner of the linear solver. */
	Kind_Linear_Solver_Prec_FSI_Struc,		/*!< \brief Preconditioner of the linear solver for the structural part in FSI problems. */
	Kind_AdjTurb_Linear_Solver,		/*!< \brief Numerical solver for the turbulent adjoint implicit scheme. */
	Kind_AdjTurb_Linear_Prec,		/*!< \brief Preconditioner of the turbulent adjoint linear solver. */
  Kind_DiscAdj_Linear_Solver, /*!< \brief Linear solver for the discrete adjoint system. */
  Kind_DiscAdj_Linear_Prec,  /*!< \brief Preconditioner of the discrete adjoint linear solver. */
	Kind_SlopeLimit,				/*!< \brief Global slope limiter. */
	Kind_SlopeLimit_Flow,		/*!< \brief Slope limiter for flow equations.*/
	Kind_SlopeLimit_TNE2,		/*!< \brief Slope limiter for flow equations.*/
  Kind_SlopeLimit_AdjTNE2,		/*!< \brief Slope limiter for flow equations.*/
	Kind_SlopeLimit_Turb,		/*!< \brief Slope limiter for the turbulence equation.*/
	Kind_SlopeLimit_AdjLevelSet,		/*!< \brief Slope limiter for the adjoint level set equation.*/
	Kind_SlopeLimit_AdjTurb,	/*!< \brief Slope limiter for the adjoint turbulent equation.*/
	Kind_SlopeLimit_AdjFlow,	/*!< \brief Slope limiter for the adjoint equation.*/
	Kind_TimeNumScheme,			/*!< \brief Global explicit or implicit time integration. */
	Kind_TimeIntScheme_Flow,	/*!< \brief Time integration for the flow equations. */
	Kind_TimeIntScheme_AdjFlow,		/*!< \brief Time integration for the adjoint flow equations. */
  Kind_TimeIntScheme_TNE2,	/*!< \brief Time integration for the flow equations. */
  Kind_TimeIntScheme_AdjTNE2, /*!< \brief Time integration for the flow equations. */
	Kind_TimeIntScheme_LinFlow,		/*!< \brief Time integration for the linearized flow equations. */
	Kind_TimeIntScheme_Turb,	/*!< \brief Time integration for the turbulence model. */
	Kind_TimeIntScheme_AdjLevelSet,	/*!< \brief Time integration for the adjoint level set model. */
	Kind_TimeIntScheme_AdjTurb,	/*!< \brief Time integration for the adjoint turbulence model. */
	Kind_TimeIntScheme_Wave,	/*!< \brief Time integration for the wave equations. */
	Kind_TimeIntScheme_Heat,	/*!< \brief Time integration for the wave equations. */
	Kind_TimeIntScheme_Poisson,	/*!< \brief Time integration for the wave equations. */
	Kind_TimeIntScheme_FEA,	/*!< \brief Time integration for the FEA equations. */
	Kind_SpaceIteScheme_FEA,	/*!< \brief Iterative scheme for nonlinear structural analysis. */
	Kind_ConvNumScheme,			/*!< \brief Global definition of the convective term. */
	Kind_ConvNumScheme_Flow,	/*!< \brief Centered or upwind scheme for the flow equations. */
	Kind_ConvNumScheme_Heat,	/*!< \brief Centered or upwind scheme for the flow equations. */
	Kind_ConvNumScheme_TNE2,	/*!< \brief Centered or upwind scheme for the flow equations. */
	Kind_ConvNumScheme_AdjFlow,		/*!< \brief Centered or upwind scheme for the adjoint flow equations. */
  Kind_ConvNumScheme_AdjTNE2,		/*!< \brief Centered or upwind scheme for the adjoint TNE2 equations. */
	Kind_ConvNumScheme_LinFlow,		/*!< \brief Centered or upwind scheme for the linearized flow equations. */
	Kind_ConvNumScheme_Turb,	/*!< \brief Centered or upwind scheme for the turbulence model. */
	Kind_ConvNumScheme_AdjTurb,	/*!< \brief Centered or upwind scheme for the adjoint turbulence model. */
	Kind_ConvNumScheme_AdjLevelSet,	/*!< \brief Centered or upwind scheme for the adjoint level set equation. */
	Kind_ConvNumScheme_Template,	/*!< \brief Centered or upwind scheme for the level set equation. */
	Kind_Centered,				/*!< \brief Centered scheme. */
	Kind_Centered_Flow,			/*!< \brief Centered scheme for the flow equations. */
	Kind_Centered_TNE2,			/*!< \brief Centered scheme for the flow equations. */
	Kind_Centered_AdjLevelSet,			/*!< \brief Centered scheme for the level set equation. */
	Kind_Centered_AdjFlow,			/*!< \brief Centered scheme for the adjoint flow equations. */
  Kind_Centered_AdjTNE2,			/*!< \brief Centered scheme for the adjoint TNE2 equations. */
	Kind_Centered_LinFlow,			/*!< \brief Centered scheme for the linearized flow equations. */
	Kind_Centered_Turb,			/*!< \brief Centered scheme for the turbulence model. */
	Kind_Centered_AdjTurb,		/*!< \brief Centered scheme for the adjoint turbulence model. */
	Kind_Centered_Template,		/*!< \brief Centered scheme for the template model. */
	Kind_Upwind,				/*!< \brief Upwind scheme. */
	Kind_Upwind_Flow,			/*!< \brief Upwind scheme for the flow equations. */
	Kind_Upwind_TNE2,			/*!< \brief Upwind scheme for the flow equations. */
	Kind_Upwind_AdjLevelSet,			/*!< \brief Upwind scheme for the level set equations. */
	Kind_Upwind_AdjFlow,			/*!< \brief Upwind scheme for the adjoint flow equations. */
  Kind_Upwind_AdjTNE2,			/*!< \brief Upwind scheme for the adjoint TNE2 equations. */
	Kind_Upwind_LinFlow,			/*!< \brief Upwind scheme for the linearized flow equations. */
	Kind_Upwind_Turb,			/*!< \brief Upwind scheme for the turbulence model. */
	Kind_Upwind_AdjTurb,		/*!< \brief Upwind scheme for the adjoint turbulence model. */
	Kind_Upwind_Template,			/*!< \brief Upwind scheme for the template model. */
  Kind_Solver_Fluid_FSI,		/*!< \brief Kind of solver for the fluid in FSI applications. */
	Kind_Solver_Struc_FSI,		/*!< \brief Kind of solver for the structure in FSI applications. */
  Kind_BGS_RelaxMethod,				/*!< \brief Kind of relaxation method for Block Gauss Seidel method in FSI problems. */
  SpatialOrder,		/*!< \brief Order of the spatial numerical integration.*/
  SpatialOrder_Flow,		/*!< \brief Order of the spatial numerical integration.*/
	SpatialOrder_Turb,		/*!< \brief Order of the spatial numerical integration.*/
	SpatialOrder_TNE2,		/*!< \brief Order of the spatial numerical integration.*/
  SpatialOrder_AdjFlow,		/*!< \brief Order of the spatial numerical integration.*/
	SpatialOrder_AdjTurb,		/*!< \brief Order of the spatial numerical integration.*/
	SpatialOrder_AdjTNE2,     /*!< \brief Order of the spatial numerical integration.*/
  SpatialOrder_AdjLevelSet;		/*!< \brief Order of the spatial numerical integration.*/
  bool FSI_Problem;			/*!< \brief Boolean to determine whether the simulation is FSI or not. */
  unsigned short Kind_Material_Compress,	/*!< \brief Determines if the material is compressible or incompressible (structural analysis). */
  Kind_Material,			/*!< \brief Determines the material model to be used (structural analysis). */
  Kind_Struct_Solver;		/*!< \brief Determines the geometric condition (small or large deformations) for structural analysis. */

  unsigned short Kind_Turb_Model;			/*!< \brief Turbulent model definition. */
  string ML_Turb_Model_File;  /*!< \brief File containing turbulence model. */
  string ML_Turb_Model_FeatureSet; /*! <\brief What are the input and ouput features > */
  string *ML_Turb_Model_Extra; /*! <\brief Store for extra variables coming from ML turb model */
  unsigned short nML_Turb_Model_Extra; /*!<\brief number of strings there */

  unsigned short Kind_Trans_Model,			/*!< \brief Transition model definition. */
	Kind_Inlet, *Kind_Data_Riemann;           /*!< \brief Kind of inlet boundary treatment. */
	su2double Linear_Solver_Error;		/*!< \brief Min error of the linear solver for the implicit formulation. */
	unsigned long Linear_Solver_Iter;		/*!< \brief Max iterations of the linear solver for the implicit formulation. */
	unsigned long Linear_Solver_Iter_FSI_Struc;		/*!< \brief Max iterations of the linear solver for FSI applications and structural solver. */
	unsigned long Linear_Solver_Restart_Frequency;   /*!< \brief Restart frequency of the linear solver for the implicit formulation. */
  su2double Roe_Kappa;		/*!< \brief Relaxation of the Roe scheme. */
  su2double Relaxation_Factor_Flow;		/*!< \brief Relaxation coefficient of the linear solver mean flow. */
  su2double Relaxation_Factor_Turb;		/*!< \brief Relaxation coefficient of the linear solver turbulence. */
  su2double Relaxation_Factor_AdjFlow;		/*!< \brief Relaxation coefficient of the linear solver adjoint mean flow. */
	su2double AdjTurb_Linear_Error;		/*!< \brief Min error of the turbulent adjoint linear solver for the implicit formulation. */
  su2double EntropyFix_Coeff;              /*!< \brief Entropy fix coefficient. */
	unsigned short AdjTurb_Linear_Iter;		/*!< \brief Min error of the turbulent adjoint linear solver for the implicit formulation. */
	su2double *Section_Location;                  /*!< \brief Airfoil section limit. */
  unsigned short nSections,      /*!< \brief Number of section cuts to make when calculating internal volume. */
  nVolSections;               /*!< \brief Number of sections. */
	su2double* Kappa_Flow,           /*!< \brief Numerical dissipation coefficients for the flow equations. */
	*Kappa_AdjFlow,                  /*!< \brief Numerical dissipation coefficients for the adjoint equations. */
  *Kappa_TNE2,             /*!< \brief Numerical dissipation coefficients for the TNE2 equations. */
  *Kappa_AdjTNE2,          /*!< \brief Numerical dissipation coefficients for the adjoint TNE2 equations. */
	*Kappa_LinFlow;                  /*!< \brief Numerical dissipation coefficients for the linearized equations. */
	su2double Kappa_1st_AdjFlow,	/*!< \brief JST 1st order dissipation coefficient for adjoint flow equations (coarse multigrid levels). */
	Kappa_2nd_AdjFlow,			/*!< \brief JST 2nd order dissipation coefficient for adjoint flow equations. */
	Kappa_4th_AdjFlow,			/*!< \brief JST 4th order dissipation coefficient for adjoint flow equations. */
	Kappa_1st_LinFlow,			/*!< \brief JST 1st order dissipation coefficient for linearized flow equations (coarse multigrid levels). */
	Kappa_4th_LinFlow,			/*!< \brief JST 4th order dissipation coefficient for linearized flow equations. */
	Kappa_1st_Flow,			/*!< \brief JST 1st order dissipation coefficient for flow equations (coarse multigrid levels). */
	Kappa_2nd_Flow,			/*!< \brief JST 2nd order dissipation coefficient for flow equations. */
	Kappa_4th_Flow,			/*!< \brief JST 4th order dissipation coefficient for flow equations. */
	Kappa_1st_TNE2,			/*!< \brief JST 1st order dissipation coefficient for flow equations (coarse multigrid levels). */
	Kappa_2nd_TNE2,			/*!< \brief JST 2nd order dissipation coefficient for flow equations. */
	Kappa_4th_TNE2,			/*!< \brief JST 4th order dissipation coefficient for flow equations. */
  Kappa_1st_AdjTNE2,			/*!< \brief JST 1st order dissipation coefficient for flow equations (coarse multigrid levels). */
	Kappa_2nd_AdjTNE2,			/*!< \brief JST 2nd order dissipation coefficient for flow equations. */
	Kappa_4th_AdjTNE2;			/*!< \brief JST 4th order dissipation coefficient for flow equations. */

	su2double Min_Beta_RoeTurkel,		/*!< \brief Minimum value of Beta for the Roe-Turkel low Mach preconditioner. */
	Max_Beta_RoeTurkel;		/*!< \brief Maximum value of Beta for the Roe-Turkel low Mach preconditioner. */
  unsigned long GridDef_Nonlinear_Iter, /*!< \brief Number of nonlinear increments for grid deformation. */
  GridDef_Linear_Iter; /*!< \brief Number of linear smoothing iterations for grid deformation. */
  unsigned short Deform_Stiffness_Type; /*!< \brief Type of element stiffness imposed for FEA mesh deformation. */
  bool Deform_Output;  /*!< \brief Print the residuals during mesh deformation to the console. */
  su2double Deform_Tol_Factor; /*!< Factor to multiply smallest volume for deform tolerance (0.001 default) */
  unsigned short Deform_Linear_Solver; /*!< Numerical method to deform the grid */
  unsigned short FFD_Continuity; /*!< Surface continuity at the intersection with the FFD */
  su2double Deform_ElasticityMod, Deform_PoissonRatio; /*!< young's modulus and poisson ratio for volume deformation stiffness model */
  bool Visualize_Deformation;	/*!< \brief Flag to visualize the deformation in MDC. */
	su2double Mach;		/*!< \brief Mach number. */
	su2double Reynolds;	/*!< \brief Reynolds number. */
	su2double Froude;	/*!< \brief Froude number. */
	su2double Length_Reynolds;	/*!< \brief Reynolds length (dimensional). */
	su2double AoA,			/*!< \brief Angle of attack (just external flow). */
	AoS;				/*!< \brief Angle of sideSlip (just external flow). */
  bool Fixed_CL_Mode;			/*!< \brief Activate fixed CL mode (external flow only). */
  su2double Target_CL;			/*!< \brief Specify a target CL instead of AoA (external flow only). */
  su2double Damp_Fixed_CL;			/*!< \brief Damping coefficient for fixed CL mode (external flow only). */
  unsigned long Iter_Fixed_CL;			/*!< \brief Iterations to re-evaluate the angle of attack (external flow only). */
  bool Update_AoA;			/*!< \brief Boolean flag for whether to update the AoA for fixed lift mode on a given iteration. */
	su2double ChargeCoeff;		/*!< \brief Charge coefficient (just for poisson problems). */
	su2double *U_FreeStreamND;			/*!< \brief Reference variables at the infinity, free stream values. */
	unsigned short Cauchy_Func_Flow,	/*!< \brief Function where to apply the convergence criteria in the flow problem. */
	Cauchy_Func_AdjFlow,				/*!< \brief Function where to apply the convergence criteria in the adjoint problem. */
	Cauchy_Func_LinFlow,				/*!< \brief Function where to apply the convergence criteria in the linearized problem. */
	Cauchy_Elems;						/*!< \brief Number of elements to evaluate. */
	unsigned short Residual_Func_Flow;	/*!< \brief Equation to apply residual convergence to. */
	unsigned long StartConv_Iter;	/*!< \brief Start convergence criteria at iteration. */
  su2double Cauchy_Eps;	/*!< \brief Epsilon used for the convergence. */
	unsigned long Wrt_Sol_Freq,	/*!< \brief Writing solution frequency. */
	Wrt_Sol_Freq_DualTime,	/*!< \brief Writing solution frequency for Dual Time. */
	Wrt_Con_Freq,				/*!< \brief Writing convergence history frequency. */
	Wrt_Con_Freq_DualTime;				/*!< \brief Writing convergence history frequency. */
	bool Wrt_Unsteady;  /*!< \brief Write unsteady data adding header and prefix. */
  bool Wrt_Dynamic;  		/*!< \brief Write dynamic data adding header and prefix. */
	bool LowFidelitySim;  /*!< \brief Compute a low fidelity simulation. */
	bool Restart,	/*!< \brief Restart solution (for direct, adjoint, and linearized problems).*/
	Restart_Flow;	/*!< \brief Restart flow solution for adjoint and linearized problems. */
	unsigned short nMarker_Monitoring,	/*!< \brief Number of markers to monitor. */
	nMarker_Designing,					/*!< \brief Number of markers for the objective function. */
	nMarker_GeoEval,					/*!< \brief Number of markers for the objective function. */
	nMarker_Plotting,					/*!< \brief Number of markers to plot. */
	nMarker_FSIinterface,					/*!< \brief Number of markers in the FSI interface. */
  nMarker_Moving,               /*!< \brief Number of markers in motion (DEFORMING, MOVING_WALL, or FLUID_STRUCTURE). */
	nMarker_DV;               /*!< \brief Number of markers affected by the design variables. */
  string *Marker_Monitoring,     /*!< \brief Markers to monitor. */
  *Marker_Designing,         /*!< \brief Markers to plot. */
  *Marker_GeoEval,         /*!< \brief Markers to plot. */
  *Marker_Plotting,          /*!< \brief Markers to plot. */
  *Marker_FSIinterface,          /*!< \brief Markers in the FSI interface. */
  *Marker_Moving,            /*!< \brief Markers in motion (DEFORMING, MOVING_WALL, or FLUID_STRUCTURE). */
  *Marker_DV;            /*!< \brief Markers affected by the design variables. */
  unsigned short  *Marker_All_Monitoring,        /*!< \brief Global index for monitoring using the grid information. */
  *Marker_All_GeoEval,       /*!< \brief Global index for geometrical evaluation. */
  *Marker_All_Plotting,        /*!< \brief Global index for plotting using the grid information. */
  *Marker_All_FSIinterface,        /*!< \brief Global index for FSI interface markers using the grid information. */
  *Marker_All_DV,          /*!< \brief Global index for design variable markers using the grid information. */
  *Marker_All_Moving,          /*!< \brief Global index for moving surfaces using the grid information. */
  *Marker_All_Designing,         /*!< \brief Global index for moving using the grid information. */
  *Marker_All_Out_1D,      /*!< \brief Global index for moving using 1D integrated output. */
  *Marker_CfgFile_Monitoring,     /*!< \brief Global index for monitoring using the config information. */
  *Marker_CfgFile_Designing,      /*!< \brief Global index for monitoring using the config information. */
  *Marker_CfgFile_GeoEval,      /*!< \brief Global index for monitoring using the config information. */
  *Marker_CfgFile_Plotting,     /*!< \brief Global index for plotting using the config information. */
  *Marker_CfgFile_FSIinterface,     /*!< \brief Global index for FSI interface using the config information. */
  *Marker_CfgFile_Out_1D,      /*!< \brief Global index for plotting using the config information. */
  *Marker_CfgFile_Moving,       /*!< \brief Global index for moving surfaces using the config information. */
  *Marker_CfgFile_DV,       /*!< \brief Global index for design variable markers using the config information. */
  *Marker_CfgFile_PerBound;     /*!< \brief Global index for periodic boundaries using the config information. */
  string *PlaneTag;      /*!< \brief Global index for the plane adaptation (upper, lower). */
	su2double DualVol_Power;			/*!< \brief Power for the dual volume in the grid adaptation sensor. */
	unsigned short Analytical_Surface;	/*!< \brief Information about the analytical definition of the surface for grid adaptation. */
	unsigned short Axis_Orientation;	/*!< \brief Axis orientation. */
	unsigned short Mesh_FileFormat;	/*!< \brief Mesh input format. */
	unsigned short Output_FileFormat;	/*!< \brief Format of the output files. */
  bool CFL_Adapt;      /*!< \brief Adaptive CFL number. */
	su2double RefAreaCoeff,		/*!< \brief Reference area for coefficient computation. */
	RefElemLength,				/*!< \brief Reference element length for computing the slope limiting epsilon. */
	RefSharpEdges,				/*!< \brief Reference coefficient for detecting sharp edges. */
	RefLengthMoment,			/*!< \brief Reference length for moment computation. */
  *RefOriginMoment,           /*!< \brief Origin for moment computation. */
  *RefOriginMoment_X,      /*!< \brief X Origin for moment computation. */
  *RefOriginMoment_Y,      /*!< \brief Y Origin for moment computation. */
  *RefOriginMoment_Z,      /*!< \brief Z Origin for moment computation. */
  *CFL_AdaptParam,      /*!< \brief Information about the CFL ramp. */
  *CFL,
	DomainVolume;		/*!< \brief Volume of the computational grid. */
  unsigned short nRefOriginMoment_X,    /*!< \brief Number of X-coordinate moment computation origins. */
	nRefOriginMoment_Y,           /*!< \brief Number of Y-coordinate moment computation origins. */
	nRefOriginMoment_Z;           /*!< \brief Number of Z-coordinate moment computation origins. */
	string Mesh_FileName,			/*!< \brief Mesh input file. */
	Mesh_Out_FileName,				/*!< \brief Mesh output file. */
	Solution_FlowFileName,			/*!< \brief Flow solution input file. */
	Solution_LinFileName,			/*!< \brief Linearized flow solution input file. */
	Solution_AdjFileName,			/*!< \brief Adjoint solution input file for drag functional. */
	Solution_FEMFileName,			/*!< \brief Adjoint solution input file for drag functional. */
	Flow_FileName,					/*!< \brief Flow variables output file. */
	Structure_FileName,					/*!< \brief Structure variables output file. */
	SurfStructure_FileName,					/*!< \brief Surface structure variables output file. */
  SurfWave_FileName,					/*!< \brief Surface structure variables output file. */
	SurfHeat_FileName,					/*!< \brief Surface structure variables output file. */
	Wave_FileName,					/*!< \brief Wave variables output file. */
	Heat_FileName,					/*!< \brief Heat variables output file. */
	AdjWave_FileName,					/*!< \brief Adjoint wave variables output file. */
	Residual_FileName,				/*!< \brief Residual variables output file. */
	Conv_FileName,					/*!< \brief Convergence history output file. */
  Breakdown_FileName,			    /*!< \brief Breakdown output file. */
  Conv_FileName_FSI,					/*!< \brief Convergence history output file. */
  Restart_FlowFileName,			/*!< \brief Restart file for flow variables. */
	Restart_WaveFileName,			/*!< \brief Restart file for wave variables. */
	Restart_HeatFileName,			/*!< \brief Restart file for heat variables. */
	Restart_LinFileName,			/*!< \brief Restart file for linearized flow variables. */
	Restart_AdjFileName,			/*!< \brief Restart file for adjoint variables, drag functional. */
	Restart_FEMFileName,			/*!< \brief Restart file for FEM elasticity. */
	Adj_FileName,					/*!< \brief Output file with the adjoint variables. */
	Lin_FileName,					/*!< \brief Output file with the linearized variables. */
	ObjFunc_Grad_FileName,			/*!< \brief Gradient of the objective function. */
	ObjFunc_Value_FileName,			/*!< \brief Objective function. */
	SurfFlowCoeff_FileName,			/*!< \brief Output file with the flow variables on the surface. */
	SurfAdjCoeff_FileName,			/*!< \brief Output file with the adjoint variables on the surface. */
	SurfLinCoeff_FileName,			/*!< \brief Output file with the linearized variables on the surface. */
	New_SU2_FileName;        		/*!< \brief Output SU2 mesh file converted from CGNS format. */
	unsigned short nSpecies, 		/*!< \brief No of species present in plasma */
	nReactions;									/*!< \brief Number of reactions in chemical model. */
	bool Low_MemoryOutput,      /*!< \brief Write a volume solution file */
  Wrt_Vol_Sol,                /*!< \brief Write a volume solution file */
	Wrt_Srf_Sol,                /*!< \brief Write a surface solution file */
	Wrt_Csv_Sol,                /*!< \brief Write a surface comma-separated values solution file */
	Wrt_Residuals,              /*!< \brief Write residuals to solution file */
  Wrt_Limiters,              /*!< \brief Write residuals to solution file */
	Wrt_SharpEdges,              /*!< \brief Write residuals to solution file */
  Wrt_Halo,                   /*!< \brief Write rind layers in solution files */
  Plot_Section_Forces,       /*!< \brief Write sectional forces for specified markers. */
	Wrt_1D_Output;                /*!< \brief Write average stagnation pressure specified markers. */
  unsigned short Console_Output_Verb;  /*!< \brief Level of verbosity for console output */
	su2double *ArrheniusCoefficient,					/*!< \brief Arrhenius reaction coefficient */
	*ArrheniusEta,								/*!< \brief Arrhenius reaction temperature exponent */
	*ArrheniusTheta,							/*!< \brief Arrhenius reaction characteristic temperature */
	*CharVibTemp,									/*!< \brief Characteristic vibrational temperature for e_vib */
  *RotationModes,				/*!< \brief Rotational modes of energy storage */
  *Ref_Temperature,   			/*!< \brief Reference temperature for thermodynamic relations */
  *Tcf_a,   /*!< \brief Rate controlling temperature exponent (fwd) */
  *Tcf_b,   /*!< \brief Rate controlling temperature exponent (fwd) */
  *Tcb_a,   /*!< \brief Rate controlling temperature exponent (bkw) */
  *Tcb_b,   /*!< \brief Rate controlling temperature exponent (bkw) */
  *Diss;                /*!< \brief Dissociation potential. */
	unsigned short nMass,                 /*!< \brief No of particle masses */
	nTemp;						/*!< \brief No of freestream temperatures specified */
  su2double *Particle_Mass,         /*!< \brief Mass of all particles present in the plasma */
  *Molar_Mass,               /*!< \brief Molar mass of species in the plasma [kg/kmol] */
  Mixture_Molar_mass,       /*!< \brief Molar mass of the multi-species fluid [kg/kmol] */
  *Gas_Composition,          /*!< \brief Initial mass fractions of flow [dimensionless] */
  *Enthalpy_Formation,     /*!< \brief Enthalpy of formation */
  **Blottner,               /*!< \brief Blottner viscosity coefficients */
  *Species_Ref_Temperature,  /*!< \brief Reference Temperature for viscosity of all particles present in the plasma */
  *Species_Ref_Viscosity;    /*!< \brief Reference viscosity  of all particles present in the plasma */
  unsigned short *nElStates; /*!< \brief Number of electron states. */
  su2double **CharElTemp, /*!< \brief Characteristic temperature of electron states. */
  **degen; /*!< \brief Degeneracy of electron states. */
	su2double Gamma,			/*!< \brief Ratio of specific heats of the gas. */
	Bulk_Modulus,			/*!< \brief Value of the bulk modulus for incompressible flows. */
	ArtComp_Factor,			/*!< \brief Value of the artificial compresibility factor for incompressible flows. */
	Gas_Constant,     /*!< \brief Specific gas constant. */
	Gas_ConstantND,     /*!< \brief Non-dimensional specific gas constant. */
	Gas_Constant_Ref, /*!< \brief Reference specific gas constant. */
	Temperature_Critical,   /*!< \brief Critical Temperature for real fluid model.  */
	Pressure_Critical,   /*!< \brief Critical Pressure for real fluid model.  */
	Density_Critical,   /*!< \brief Critical Density for real fluid model.  */
	Acentric_Factor,   /*!< \brief Acentric Factor for real fluid model.  */
	Mu_ConstantND,   /*!< \brief Constant Viscosity for ConstantViscosity model.  */
	Kt_ConstantND,   /*!< \brief Constant Thermal Conductivity for ConstantConductivity model.  */
	Mu_RefND,   /*!< \brief reference viscosity for Sutherland model.  */
	Mu_Temperature_RefND,   /*!< \brief reference Temperature for Sutherland model.  */
	Mu_SND,   /*!< \brief reference S for Sutherland model.  */
	FreeSurface_Zero,	/*!< \brief Coordinate of the level set zero. */
	FreeSurface_Depth,	/*!< \brief Coordinate of the level set zero. */
	*Velocity_FreeStream,     /*!< \brief Total velocity of the fluid.  */
	Energy_FreeStream,     /*!< \brief Total energy of the fluid.  */
	ModVel_FreeStream,     /*!< \brief Total density of the fluid.  */
	ModVel_FreeStreamND,     /*!< \brief Total density of the fluid.  */
	Density_FreeStream,     /*!< \brief Total density of the fluid. */
	Viscosity_FreeStream,     /*!< \brief Total density of the fluid.  */
	Tke_FreeStream,     /*!< \brief Total turbulent kinetic energy of the fluid.  */
	Intermittency_FreeStream,     /*!< \brief Freestream intermittency (for sagt transition model) of the fluid.  */
	TurbulenceIntensity_FreeStream,     /*!< \brief Freestream turbulent intensity (for sagt transition model) of the fluid.  */
	Turb2LamViscRatio_FreeStream,          /*!< \brief Ratio of turbulent to laminar viscosity. */
	NuFactor_FreeStream,  /*!< \brief Ratio of turbulent to laminar viscosity. */
  NuFactor_Engine,  /*!< \brief Ratio of turbulent to laminar viscosity at the engine. */
  Pressure_FreeStream,     /*!< \brief Total pressure of the fluid. */
	Temperature_FreeStream,  /*!< \brief Total temperature of the fluid.  */
  Temperature_ve_FreeStream,  /*!< \brief Total vibrational-electronic temperature of the fluid.  */
  *MassFrac_FreeStream, /*!< \brief Mixture mass fractions of the fluid. */
	Prandtl_Lam,      /*!< \brief Laminar Prandtl number for the gas.  */
	Prandtl_Turb,     /*!< \brief Turbulent Prandtl number for the gas.  */
	Length_Ref,       /*!< \brief Reference length for non-dimensionalization. */
	Pressure_Ref,     /*!< \brief Reference pressure for non-dimensionalization.  */
	Temperature_Ref,  /*!< \brief Reference temperature for non-dimensionalization.*/
	Density_Ref,      /*!< \brief Reference density for non-dimensionalization.*/
	Velocity_Ref,     /*!< \brief Reference velocity for non-dimensionalization.*/
	Time_Ref,         /*!< \brief Reference time for non-dimensionalization. */
	Viscosity_Ref,    /*!< \brief Reference viscosity for non-dimensionalization. */
	Conductivity_Ref,    /*!< \brief Reference conductivity for non-dimensionalization. */
	Energy_Ref,    /*!< \brief Reference viscosity for non-dimensionalization. */
	Wall_Temperature,    /*!< \brief Temperature at an isotropic wall in Kelvin. */
	Omega_Ref,        /*!< \brief Reference angular velocity for non-dimensionalization. */
	Force_Ref,        /*!< \brief Reference body force for non-dimensionalization. */
	Pressure_FreeStreamND,     /*!< \brief Farfield pressure value (external flow). */
	Temperature_FreeStreamND,  /*!< \brief Farfield temperature value (external flow). */
	Density_FreeStreamND,      /*!< \brief Farfield density value (external flow). */
  Velocity_FreeStreamND[3],    /*!< \brief Farfield velocity values (external flow). */
	Energy_FreeStreamND,       /*!< \brief Farfield energy value (external flow). */
	Viscosity_FreeStreamND,    /*!< \brief Farfield viscosity value (external flow). */
	Tke_FreeStreamND,    /*!< \brief Farfield kinetic energy (external flow). */
  Omega_FreeStreamND, /*!< \brief Specific dissipation (external flow). */
  Omega_FreeStream, /*!< \brief Specific dissipation (external flow). */
  pnorm_heat;           /*!< \brief pnorm for heat-flux objective functions. */
	int ***Reactions;					/*!< \brief Reaction map for chemically reacting, multi-species flows. */
  su2double ***Omega00,        /*!< \brief Collision integrals (Omega(0,0)) */
  ***Omega11;                  /*!< \brief Collision integrals (Omega(1,1)) */
	su2double ElasticyMod,			/*!< \brief Young's modulus of elasticity. */
	PoissonRatio,						/*!< \brief Poisson's ratio. */
	MaterialDensity,								/*!< \brief Material density. */
	Bulk_Modulus_Struct;				/*!< \brief Bulk modulus (on the structural side). */
	unsigned short Kind_2DElasForm;			/*!< \brief Kind of bidimensional elasticity solver. */
	unsigned short nIterFSI;	/*!< \brief Number of maximum number of subiterations in a FSI problem. */
	su2double AitkenStatRelax;			/*!< \brief Aitken's relaxation factor (if set as static) */
	su2double AitkenDynMaxInit;			/*!< \brief Aitken's maximum dynamic relaxation factor for the first iteration */
	su2double Wave_Speed;			/*!< \brief Wave speed used in the wave solver. */
	su2double Thermal_Diffusivity;			/*!< \brief Thermal diffusivity used in the heat solver. */
	su2double Cyclic_Pitch,          /*!< \brief Cyclic pitch for rotorcraft simulations. */
	Collective_Pitch;             /*!< \brief Collective pitch for rotorcraft simulations. */
	string Motion_Filename;				/*!< \brief Arbitrary mesh motion input base filename. */
	su2double Mach_Motion;			/*!< \brief Mach number based on mesh velocity and freestream quantities. */
  su2double *Motion_Origin_X,    /*!< \brief X-coordinate of the mesh motion origin. */
  *Motion_Origin_Y,           /*!< \brief Y-coordinate of the mesh motion origin. */
  *Motion_Origin_Z,           /*!< \brief Z-coordinate of the mesh motion origin. */
  *Translation_Rate_X,           /*!< \brief Translational velocity of the mesh in the x-direction. */
  *Translation_Rate_Y,           /*!< \brief Translational velocity of the mesh in the y-direction. */
  *Translation_Rate_Z,           /*!< \brief Translational velocity of the mesh in the z-direction. */
  *Rotation_Rate_X,           /*!< \brief Angular velocity of the mesh about the x-axis. */
  *Rotation_Rate_Y,           /*!< \brief Angular velocity of the mesh about the y-axis. */
  *Rotation_Rate_Z,           /*!< \brief Angular velocity of the mesh about the z-axis. */
  *Pitching_Omega_X,           /*!< \brief Angular frequency of the mesh pitching about the x-axis. */
  *Pitching_Omega_Y,           /*!< \brief Angular frequency of the mesh pitching about the y-axis. */
  *Pitching_Omega_Z,           /*!< \brief Angular frequency of the mesh pitching about the z-axis. */
  *Pitching_Ampl_X,           /*!< \brief Pitching amplitude about the x-axis. */
  *Pitching_Ampl_Y,           /*!< \brief Pitching amplitude about the y-axis. */
  *Pitching_Ampl_Z,           /*!< \brief Pitching amplitude about the z-axis. */
  *Pitching_Phase_X,           /*!< \brief Pitching phase offset about the x-axis. */
  *Pitching_Phase_Y,           /*!< \brief Pitching phase offset about the y-axis. */
  *Pitching_Phase_Z,           /*!< \brief Pitching phase offset about the z-axis. */
  *Plunging_Omega_X,           /*!< \brief Angular frequency of the mesh plunging in the x-direction. */
  *Plunging_Omega_Y,           /*!< \brief Angular frequency of the mesh plunging in the y-direction. */
  *Plunging_Omega_Z,           /*!< \brief Angular frequency of the mesh plunging in the z-direction. */
  *Plunging_Ampl_X,           /*!< \brief Plunging amplitude in the x-direction. */
  *Plunging_Ampl_Y,           /*!< \brief Plunging amplitude in the y-direction. */
  *Plunging_Ampl_Z;           /*!< \brief Plunging amplitude in the z-direction. */
  unsigned short nMotion_Origin_X,    /*!< \brief Number of X-coordinate mesh motion origins. */
	nMotion_Origin_Y,           /*!< \brief Number of Y-coordinate mesh motion origins. */
	nMotion_Origin_Z,           /*!< \brief Number of Z-coordinate mesh motion origins. */
	nTranslation_Rate_X,           /*!< \brief Number of Translational x-velocities for mesh motion. */
	nTranslation_Rate_Y,           /*!< \brief Number of Translational y-velocities for mesh motion. */
	nTranslation_Rate_Z,           /*!< \brief Number of Translational z-velocities for mesh motion. */
	nRotation_Rate_X,           /*!< \brief Number of Angular velocities about the x-axis for mesh motion. */
	nRotation_Rate_Y,           /*!< \brief Number of Angular velocities about the y-axis for mesh motion. */
	nRotation_Rate_Z,           /*!< \brief Number of Angular velocities about the z-axis for mesh motion. */
	nPitching_Omega_X,           /*!< \brief Number of Angular frequencies about the x-axis for pitching. */
	nPitching_Omega_Y,           /*!< \brief Number of Angular frequencies about the y-axis for pitching. */
	nPitching_Omega_Z,           /*!< \brief Number of Angular frequencies about the z-axis for pitching. */
	nPitching_Ampl_X,           /*!< \brief Number of Pitching amplitudes about the x-axis. */
	nPitching_Ampl_Y,           /*!< \brief Number of Pitching amplitudes about the y-axis. */
	nPitching_Ampl_Z,           /*!< \brief Number of Pitching amplitudes about the z-axis. */
	nPitching_Phase_X,           /*!< \brief Number of Pitching phase offsets about the x-axis. */
	nPitching_Phase_Y,           /*!< \brief Number of Pitching phase offsets about the y-axis. */
	nPitching_Phase_Z,           /*!< \brief Number of Pitching phase offsets about the z-axis. */
	nPlunging_Omega_X,           /*!< \brief Number of Angular frequencies in the x-direction for plunging. */
	nPlunging_Omega_Y,           /*!< \brief Number of Angular frequencies in the y-direction for plunging. */
	nPlunging_Omega_Z,           /*!< \brief Number of Angular frequencies in the z-direction for plunging. */
	nPlunging_Ampl_X,           /*!< \brief Number of Plunging amplitudes in the x-direction. */
	nPlunging_Ampl_Y,           /*!< \brief Number of Plunging amplitudes in the y-direction. */
	nPlunging_Ampl_Z,           /*!< \brief Number of Plunging amplitudes in the z-direction. */
  nMoveMotion_Origin,         /*!< \brief Number of motion origins. */
  *MoveMotion_Origin;         /*!< \brief Keeps track if we should move moment origin. */
  vector<vector<vector<su2double> > > Aeroelastic_np1, /*!< \brief Aeroelastic solution at time level n+1. */
  Aeroelastic_n, /*!< \brief Aeroelastic solution at time level n. */
	Aeroelastic_n1; /*!< \brief Aeroelastic solution at time level n-1. */
  su2double FlutterSpeedIndex, /*!< \brief The flutter speed index. */
  PlungeNaturalFrequency, /*!< \brief Plunging natural frequency for Aeroelastic. */
  PitchNaturalFrequency, /*!< \brief Pitch natural frequency for Aeroelastic. */
  AirfoilMassRatio, /*!< \brief The airfoil mass ratio for Aeroelastic. */
  CG_Location, /*!< \brief Center of gravity location for Aeroelastic. */
  RadiusGyrationSquared; /*!< \brief The radius of gyration squared for Aeroelastic. */
  su2double *Aeroelastic_plunge, /*!< \brief Value of plunging coordinate at the end of an external iteration. */
	*Aeroelastic_pitch; /*!< \brief Value of pitching coordinate at the end of an external iteration. */
  unsigned short AeroelasticIter; /*!< \brief Solve the aeroelastic equations every given number of internal iterations. */
  unsigned short Gust_Type,	/*!< \brief Type of Gust. */
  Gust_Dir;   /*!< \brief Direction of the gust */
  su2double Gust_WaveLength,     /*!< \brief The gust wavelength. */
  Gust_Periods,              /*!< \brief Number of gust periods. */
  Gust_Ampl,                  /*!< \brief Gust amplitude. */
  Gust_Begin_Time,            /*!< \brief Time at which to begin the gust. */
  Gust_Begin_Loc;             /*!< \brief Location at which the gust begins. */
  long Visualize_CV; /*!< \brief Node number for the CV to be visualized */
  bool ExtraOutput;
<<<<<<< HEAD
  bool DeadLoad; /*!< Application of dead loads to the FE analysis */
  bool MatchingMesh;  /*!< Matching mesh (while implementing interpolation procedures). */
=======
  bool DeadLoad; 		/*!< Application of dead loads to the FE analysis */
  bool MatchingMesh; 	/*!< Matching mesh (while implementing interpolation procedures). */
>>>>>>> 0ad3381b
  su2double Newmark_alpha,			/*!< \brief Parameter alpha for Newmark method. */
  Newmark_delta;				/*!< \brief Parameter delta for Newmark method. */
  bool Gradual_Load,		/*!< \brief Apply the load gradually. */
  Ramp_Load;				/*!< \brief Apply the load with linear increases. */
<<<<<<< HEAD
=======
  bool IncrementalLoad;		/*!< \brief Apply the load in increments (for nonlinear structural analysis). */
  unsigned long IncLoad_Nincrements; /*!< \brief Number of increments. */
  su2double *IncLoad_Criteria;	/*!< \brief Criteria for the application of incremental loading. */
>>>>>>> 0ad3381b
  su2double Ramp_Time;			/*!< \brief Time until the maximum load is applied. */
  su2double Static_Time;			/*!< \brief Time while the structure is not loaded in FSI applications. */
  unsigned short Pred_Order;  /*!< \brief Order of the predictor for FSI applications. */
  unsigned short Kind_Interpolation; /*!\brief type of interpolation to use for FSI applications. */
  unsigned long Nonphys_Points, /*!< \brief Current number of non-physical points in the solution. */
  Nonphys_Reconstr;      /*!< \brief Current number of non-physical reconstructions for 2nd-order upwinding. */
  bool ParMETIS;      /*!< \brief Boolean for activating ParMETIS mode (while testing). */
  unsigned short DirectDiff; /*!< \brief Direct Differentation mode. */
  bool DiscreteAdjoint; /*!< \brief AD-based discrete adjoint mode. */
  /*!< \brief param is a map from the option name (config file string) to a pointer to an option child class */
//	map<string, CAnyOptionRef*> param;

  /*!<brief all_options is a map containing all of the options. This is used during config file parsing
  to track the options which have not been set (so the default values can be used). Without this map
   there would be no list of all the config file options. > */
  map<string, bool> all_options;

  /*<brief param is a map from the option name (config file string) to its decoder (the specific child
   class of COptionBase that turns the string into a value) */
  map<string, COptionBase*> option_map;


  // All of the addXxxOptions take in the name of the option, and a refernce to the field of that option
  // in the option structure. Depending on the specific type, it may take in a default value, and may
  // take in extra options. The addXxxOptions mostly follow the same pattern, so please see addDoubleOption
  // for detailed comments.
  //
  // List options are those that can be an unknown number of elements, and also take in a reference to
  // an integer. This integer will be populated with the number of elements of that type unmarshaled.
  //
  // Array options are those with a fixed number of elements.
  //
  // List and Array options should also be able to be specified with the string "NONE" indicating that there
  // are no elements. This allows the option to be present in a config file but left blank.

  /*!<\brief addDoubleOption creates a config file parser for an option with the given name whose
   value can be represented by a su2double.*/
  void addDoubleOption(const string name, su2double & option_field, su2double default_value) {
    // Check if the key is already in the map. If this fails, it is coder error
    // and not user error, so throw.
    assert(option_map.find(name) == option_map.end());

    // Add this option to the list of all the options
    all_options.insert(pair<string, bool>(name, true));

    // Create the parser for a su2double option with a reference to the option_field and the desired
    // default value. This will take the string in the config file, convert it to a su2double, and
    // place that su2double in the memory location specified by the reference.
    COptionBase* val = new COptionDouble(name, option_field, default_value);

    // Create an association between the option name ("CFL") and the parser generated above.
    // During configuration, the parsing script will get the option name, and use this map
    // to find how to parse that option.
    option_map.insert(pair<string, COptionBase *>(name, val));
  }

  void addStringOption(const string name, string & option_field, string default_value) {
    assert(option_map.find(name) == option_map.end());
    all_options.insert(pair<string, bool>(name, true));
    COptionBase* val = new COptionString(name, option_field, default_value);
    option_map.insert(pair<string, COptionBase *>(name, val));
  }

  void addIntegerOption(const string name, int & option_field, int default_value) {
    assert(option_map.find(name) == option_map.end());
    all_options.insert(pair<string, bool>(name, true));
    COptionBase* val = new COptionInt(name, option_field, default_value);
    option_map.insert(pair<string, COptionBase *>(name, val));
  }

  void addUnsignedLongOption(const string name, unsigned long & option_field, unsigned long default_value) {
    assert(option_map.find(name) == option_map.end());
    all_options.insert(pair<string, bool>(name, true));
    COptionBase* val = new COptionULong(name, option_field, default_value);
    option_map.insert(pair<string, COptionBase *>(name, val));
  }

  void addUnsignedShortOption(const string name, unsigned short & option_field, unsigned short default_value) {
    assert(option_map.find(name) == option_map.end());
    all_options.insert(pair<string, bool>(name, true));
    COptionBase* val = new COptionUShort(name, option_field, default_value);
    option_map.insert(pair<string, COptionBase *>(name, val));
  }

  void addLongOption(const string name, long & option_field, long default_value) {
    assert(option_map.find(name) == option_map.end());
    all_options.insert(pair<string, bool>(name, true));
    COptionBase* val = new COptionLong(name, option_field, default_value);
    option_map.insert(pair<string, COptionBase *>(name, val));
  }

  void addBoolOption(const string name, bool & option_field, bool default_value) {
    assert(option_map.find(name) == option_map.end());
    all_options.insert(pair<string, bool>(name, true));
    COptionBase* val = new COptionBool(name, option_field, default_value);
    option_map.insert(pair<string, COptionBase *>(name, val));
  }

  // enum types work differently than all of the others because there are a small number of valid
  // string entries for the type. One must also provide a list of all the valid strings of that type.
  template <class Tenum>
  void addEnumOption(const string name, unsigned short & option_field, const map<string, Tenum> & enum_map, Tenum default_value) {
    assert(option_map.find(name) == option_map.end());
    all_options.insert(pair<string, bool>(name, true));
    COptionBase* val = new COptionEnum<Tenum>(name, enum_map, option_field, default_value);
    option_map.insert(pair<string, COptionBase *>(name, val));
    return;
  }


  // input_size is the number of options read in from the config file
  template <class Tenum>
	void addEnumListOption(const string name, unsigned short & input_size, unsigned short * & option_field, const map<string, Tenum> & enum_map) {
    input_size = 0;
    assert(option_map.find(name) == option_map.end());
    all_options.insert(pair<string, bool>(name, true));
		COptionBase* val = new COptionEnumList<Tenum>(name, enum_map, option_field, input_size);
    option_map.insert( pair<string, COptionBase*>(name, val) );
	}

  void addDoubleArrayOption(const string name, const int size, su2double * & option_field, su2double * default_value) {

    su2double * def = new su2double [size];
    for (int i = 0; i < size; i++) {
      def[i] = default_value[i];
    }
    assert(option_map.find(name) == option_map.end());
    all_options.insert(pair<string, bool>(name, true));
    COptionBase* val = new COptionDoubleArray(name, size, option_field, def);
    option_map.insert(pair<string, COptionBase *>(name, val));
  }

  void addDoubleListOption(const string name, unsigned short & size, su2double * & option_field) {
    assert(option_map.find(name) == option_map.end());
    all_options.insert(pair<string, bool>(name, true));
    COptionBase* val = new COptionDoubleList(name, size, option_field);
    option_map.insert(pair<string, COptionBase *>(name, val));
  }

  void addUShortListOption(const string name, unsigned short & size, unsigned short * & option_field) {
    assert(option_map.find(name) == option_map.end());
    all_options.insert(pair<string, bool>(name, true));
    COptionBase* val = new COptionUShortList(name, size, option_field);
    option_map.insert(pair<string, COptionBase *>(name, val));
  }

  void addStringListOption(const string name, unsigned short & num_marker, string* & option_field) {
    assert(option_map.find(name) == option_map.end());
    all_options.insert(pair<string, bool>(name, true));
    COptionBase* val = new COptionStringList(name, num_marker, option_field);
    option_map.insert(pair<string, COptionBase *>(name, val));
  }

  void addConvectOption(const string name, unsigned short & space_field, unsigned short & centered_field, unsigned short & upwind_field) {
    assert(option_map.find(name) == option_map.end());
    all_options.insert(pair<string, bool>(name, true));
    COptionBase* val = new COptionConvect(name, space_field, centered_field, upwind_field);
    option_map.insert(pair<string, COptionBase *>(name, val));
  }

  void addMathProblemOption(const string name, bool & Adjoint, const bool & Adjoint_default,
                      bool & Linearized, const bool & Linearized_default,
                            bool & Restart_Flow, const bool & Restart_Flow_default,
                            bool &DiscreteAdjoint, const bool & DiscreteAdjoint_default) {
    assert(option_map.find(name) == option_map.end());
    all_options.insert(pair<string, bool>(name, true));
    COptionBase* val = new COptionMathProblem(name, Adjoint, Adjoint_default, Linearized, Linearized_default, Restart_Flow, Restart_Flow_default, DiscreteAdjoint, DiscreteAdjoint_default);
    option_map.insert(pair<string, COptionBase *>(name, val));
  }

  void addDVParamOption(const string name, unsigned short & nDV_field, su2double** & paramDV, string* & FFDTag,
                        unsigned short* & design_variable) {
    assert(option_map.find(name) == option_map.end());
    all_options.insert(pair<string, bool>(name, true));
    COptionBase* val = new COptionDVParam(name, nDV_field, paramDV, FFDTag, design_variable);
    option_map.insert(pair<string, COptionBase *>(name, val));
  }
  
  void addFFDDefOption(const string name, unsigned short & nFFD_field, su2double** & coordFFD, string* & FFDTag) {
    assert(option_map.find(name) == option_map.end());
    all_options.insert(pair<string, bool>(name, true));
    COptionBase* val = new COptionFFDDef(name, nFFD_field, coordFFD, FFDTag);
    option_map.insert(pair<string, COptionBase *>(name, val));
  }
  
  void addFFDDegreeOption(const string name, unsigned short & nFFD_field, unsigned short** & degreeFFD) {
    assert(option_map.find(name) == option_map.end());
    all_options.insert(pair<string, bool>(name, true));
    COptionBase* val = new COptionFFDDegree(name, nFFD_field, degreeFFD);
    option_map.insert(pair<string, COptionBase *>(name, val));
  }

  void addStringDoubleListOption(const string name, unsigned short & list_size, string * & string_field,
                        su2double* & double_field) {
    assert(option_map.find(name) == option_map.end());
    all_options.insert(pair<string, bool>(name, true));
    COptionBase* val = new COptionStringDoubleList(name, list_size, string_field, double_field);
    option_map.insert(pair<string, COptionBase *>(name, val));
  }

  void addInletOption(const string name, unsigned short & nMarker_Inlet, string * & Marker_Inlet,
                                 su2double* & Ttotal, su2double* & Ptotal, su2double** & FlowDir) {
    assert(option_map.find(name) == option_map.end());
    all_options.insert(pair<string, bool>(name, true));
    COptionBase* val = new COptionInlet(name, nMarker_Inlet, Marker_Inlet, Ttotal, Ptotal, FlowDir);
    option_map.insert(pair<string, COptionBase *>(name, val));
  }
  template <class Tenum>
  
  void addRiemannOption(const string name, unsigned short & nMarker_Riemann, string * & Marker_Riemann, unsigned short* & option_field, const map<string, Tenum> & enum_map,
                                 su2double* & var1, su2double* & var2, su2double** & FlowDir) {
    assert(option_map.find(name) == option_map.end());
    all_options.insert(pair<string, bool>(name, true));
    COptionBase* val = new COptionRiemann<Tenum>(name, nMarker_Riemann, Marker_Riemann, option_field, enum_map, var1, var2, FlowDir);
    option_map.insert(pair<string, COptionBase *>(name, val));
  }

  void addExhaustOption(const string name, unsigned short & nMarker_Exhaust, string * & Marker_Exhaust,
                      su2double* & Ttotal, su2double* & Ptotal) {
    assert(option_map.find(name) == option_map.end());
    all_options.insert(pair<string, bool>(name, true));
    COptionBase* val = new COptionExhaust(name, nMarker_Exhaust, Marker_Exhaust, Ttotal, Ptotal);
    option_map.insert(pair<string, COptionBase *>(name, val));
  }
  
  void addBleedOption(const string name, unsigned short & nMarker_Bleed, string * & Marker_Bleed,
                        su2double* & MassFlow_Target, su2double* & Temp_Target) {
    assert(option_map.find(name) == option_map.end());
    all_options.insert(pair<string, bool>(name, true));
    COptionBase* val = new COptionBleed(name, nMarker_Bleed, Marker_Bleed, MassFlow_Target, Temp_Target);
    option_map.insert(pair<string, COptionBase *>(name, val));
  }

  void addPeriodicOption(const string & name, unsigned short & nMarker_PerBound,
                    string* & Marker_PerBound, string* & Marker_PerDonor,
                         su2double** & RotCenter, su2double** & RotAngles, su2double** & Translation) {
    assert(option_map.find(name) == option_map.end());
    all_options.insert(pair<string, bool>(name, true));
    COptionBase* val = new COptionPeriodic(name, nMarker_PerBound, Marker_PerBound, Marker_PerDonor, RotCenter, RotAngles, Translation);
    option_map.insert(pair<string, COptionBase *>(name, val));
  }

  void addActuatorDiskOption(const string & name, unsigned short & nMarker_ActDisk_Inlet, unsigned short & nMarker_ActDisk_Outlet,
                             string* & Marker_ActDisk_Inlet, string* & Marker_ActDisk_Outlet,
                             su2double** & ActDisk_Origin, su2double* & ActDisk_RootRadius, su2double* & ActDisk_TipRadius,
                             su2double* & ActDisk_PressJump, su2double* & ActDisk_TempJump, su2double* & ActDisk_Omega,
                             unsigned short* & ActDisk_Distribution) {
    assert(option_map.find(name) == option_map.end());
    all_options.insert(pair<string, bool>(name, true));
    COptionBase* val = new COptionActuatorDisk(name, nMarker_ActDisk_Inlet, nMarker_ActDisk_Outlet, Marker_ActDisk_Inlet, Marker_ActDisk_Outlet, ActDisk_Origin, ActDisk_RootRadius, ActDisk_TipRadius, ActDisk_PressJump, ActDisk_TempJump, ActDisk_Omega, ActDisk_Distribution);
    option_map.insert(pair<string, COptionBase *>(name, val));
  }

  void addPythonOption(const string name) {
    assert(option_map.find(name) == option_map.end());
    all_options.insert(pair<string, bool>(name, true));
    COptionBase* val = new COptionPython(name);
    option_map.insert(pair<string, COptionBase *>(name, val));
  }

public:

	vector<string> fields; /*!< \brief Tags for the different fields in a restart file. */

	/*!
	 * \brief Constructor of the class which reads the input file.
	 */
	CConfig(char case_filename[MAX_STRING_SIZE], unsigned short val_software, unsigned short val_iZone, unsigned short val_nZone, unsigned short val_nDim, unsigned short verb_level);

	/*!
	 * \brief Constructor of the class which reads the input file.
	 */
	CConfig(char case_filename[MAX_STRING_SIZE], unsigned short val_software);
  
  /*!
   * \brief Constructor of the class which reads the input file.
   */
  CConfig(char case_filename[MAX_STRING_SIZE], CConfig *config);

	/*!
	 * \brief Destructor of the class.
	 */
	~CConfig(void);

  /*!
   * \brief Initializes pointers to null
   */
	void SetPointersNull(void);

	/*!
	 * \brief breaks an input line from the config file into a set of tokens
	 * \param[in] str - the input line string
	 * \param[out] option_name - the name of the option found at the beginning of the line
	 * \param[out] option_value - the tokens found after the "=" sign on the line
	 * \returns false if the line is empty or a commment, true otherwise
	 */
	bool TokenizeString(string & str, string & option_name,
			vector<string> & option_value);

	/*!
	 * \brief Get reference origin for moment computation.
     * \param[in] val_marker - the marker we are monitoring.
	 * \return Reference origin (in cartesians coordinates) for moment computation.
	 */
	su2double *GetRefOriginMoment(unsigned short val_marker);

  /*!
	 * \brief Get reference origin x-coordinate for moment computation.
   * \param[in] val_marker - the marker we are monitoring.
	 * \return Reference origin x-coordinate (in cartesians coordinates) for moment computation.
	 */
	su2double GetRefOriginMoment_X(unsigned short val_marker);

  /*!
	 * \brief Get reference origin y-coordinate for moment computation.
   * \param[in] val_marker - the marker we are monitoring.
	 * \return Reference origin y-coordinate (in cartesians coordinates) for moment computation.
	 */
	su2double GetRefOriginMoment_Y(unsigned short val_marker);

  /*!
	 * \brief Get reference origin z-coordinate for moment computation.
   * \param[in] val_marker - the marker we are monitoring.
	 * \return Reference origin z-coordinate (in cartesians coordinates) for moment computation.
	 */
	su2double GetRefOriginMoment_Z(unsigned short val_marker);

  /*!
	 * \brief Set reference origin x-coordinate for moment computation.
   * \param[in] val_marker - the marker we are monitoring.
	 * \param[in] val_origin - New x-coordinate of the mesh motion origin.
	 */
	void SetRefOriginMoment_X(unsigned short val_marker, su2double val_origin);

  /*!
	 * \brief Set reference origin y-coordinate for moment computation.
   * \param[in] val_marker - the marker we are monitoring.
	 * \param[in] val_origin - New y-coordinate of the mesh motion origin.
	 */
	void SetRefOriginMoment_Y(unsigned short val_marker, su2double val_origin);

  /*!
	 * \brief Set reference origin z-coordinate for moment computation.
   * \param[in] val_marker - the marker we are monitoring.
	 * \param[in] val_origin - New z-coordinate of the mesh motion origin.
	 */
	void SetRefOriginMoment_Z(unsigned short val_marker, su2double val_origin);

	/*!
	 * \brief Get index of the upper and lower horizontal plane.
	 * \param[in] index - 0 means upper surface, and 1 means lower surface.
	 * \return Index of the upper and lower surface.
	 */
	string GetPlaneTag(unsigned short index);

	/*!
	 * \brief Get the integration limits for the equivalent area computation.
	 * \param[in] index - 0 means x_min, and 1 means x_max.
	 * \return Integration limits for the equivalent area computation.
	 */
	su2double GetEA_IntLimit(unsigned short index);
  
  /*!
	 * \brief Get the integration limits for the equivalent area computation.
	 * \param[in] index - 0 means x_min, and 1 means x_max.
	 * \return Integration limits for the equivalent area computation.
	 */
	su2double GetEA_ScaleFactor(void);

  /*!
	 * \brief Get the limit value for the adjoint variables.
	 * \return Limit value for the adjoint variables.
	 */
	su2double GetAdjointLimit(void);

	/*!
	 * \brief Get the the coordinates where of the box where the grid is going to be deformed.
	 * \return Coordinates where of the box where the grid is going to be deformed.
	 */
	su2double *GetHold_GridFixed_Coord(void);

  /*!
   * \brief Get the the coordinates where of the box where a subsonic region is imposed.
   * \return Coordinates where of the box where the grid is going to be a subsonic region.
   */
  su2double *GetSubsonic_Engine_Box(void);
  
	/*!
	 * \brief Get the power of the dual volume in the grid adaptation sensor.
	 * \return Power of the dual volume in the grid adaptation sensor.
	 */
	su2double GetDualVol_Power(void);

	/*!
	 * \brief Get Information about if there is an analytical definition of the surface for doing the
	 *        grid adaptation.
	 * \return Definition of the surfaces. NONE implies that there isn't any analytical definition
	 *         and it will use and interpolation.
	 */
	unsigned short GetAnalytical_Surface(void);

  /*!
	 * \brief Get Information about if there is an analytical definition of the surface for doing the
	 *        grid adaptation.
	 * \return Definition of the surfaces. NONE implies that there isn't any analytical definition
	 *         and it will use and interpolation.
	 */
	unsigned short GetAxis_Orientation(void);

	/*!
	 * \brief Get the ratio of density for a free surface problem.
	 * \return Ratio of density for a free surface problem.
	 */
	su2double GetRatioDensity(void);

	/*!
	 * \brief Get the ratio of viscosity for a free surface problem.
	 * \return Ratio of viscosity for a free surface problem.
	 */
	su2double GetRatioViscosity(void);

	/*!
	 * \brief Get the thickness of the interfase for a free surface problem.
	 * \return Thickness of the interfase for a free surface problem.
	 */
	su2double GetFreeSurface_Thickness(void);

	/*!
	 * \brief Get the damping of the free surface for a free surface problem.
	 * \return Damping of the interfase for a free surface problem.
	 */
	su2double GetFreeSurface_Damping_Coeff(void);

	/*!
	 * \brief Get the damping of the free surface for a free surface problem.
	 * \return Damping of the interfase for a free surface problem.
	 */
	su2double GetFreeSurface_Damping_Length(void);

	/*!
	 * \brief Get the outlet position of the free surface for a free surface problem.
	 * \return Outlet position of the interfase for a free surface problem.
	 */
	su2double GetFreeSurface_Outlet(void);

  /*!
	 * \brief Creates a tecplot file to visualize the partition made by the DDC software.
	 * \return <code>TRUE</code> if the partition is going to be plotted; otherwise <code>FALSE</code>.
	 */
  bool GetExtraOutput(void);

	/*!
	 * \brief Get the value of the Mach number (velocity divided by speed of sound).
	 * \return Value of the Mach number.
	 */
	su2double GetMach(void);

	/*!
	 * \brief Get the value of the Gamma of fluid (ratio of specific heats).
	 * \return Value of the constant: Gamma
	 */
	su2double GetGamma(void);
  
  /*!
   * \brief Get the values of the CFL adapation.
   * \return Value of CFL adapation
   */
  su2double GetCFL_AdaptParam(unsigned short val_index);
  
  /*!
   * \brief Get the values of the CFL adapation.
   * \return Value of CFL adapation
   */
  bool GetCFL_Adapt(void);
  
  /*!
	 * \brief Get the value of the limits for the sections.
	 * \return Value of the limits for the sections.
	 */
	su2double GetSection_Location(unsigned short val_var);

	/*!
	 * \brief Get the array that maps chemical consituents to each chemical reaction.
	 * \return Memory location of the triple pointer to the 3-D reaction map array.
	 */
	int ***GetReaction_Map(void);

	/*!
	 * \brief Get the array containing the curve fit coefficients for the Omega(0,0) collision integrals.
	 * \return Memory location of the triple pointer to the 3-D collision integral array.
	 */
	su2double ***GetCollisionIntegral00(void);

	/*!
	 * \brief Get the array containing the curve fit coefficients for the Omega(1,1) collision integrals.
	 * \return Memory location of the triple pointer to the 3-D collision integral array.
	 */
	su2double ***GetCollisionIntegral11(void);

	/*!
	 * \brief Get the value of the bulk modulus.
	 * \return Value of the bulk modulus.
	 */
	su2double GetBulk_Modulus(void);

	/*!
	 * \brief Get the artificial compresibility factor.
	 * \return Value of the artificial compresibility factor.
	 */
	su2double GetArtComp_Factor(void);

	/*!
	 * \brief Get the Level set zero for free surface .
	 * \return Value of the level set zero coordinate
	 */
	su2double GetFreeSurface_Zero(void);

	/*!
	 * \brief Get the Level set zero for free surface .
	 * \return Value of the level set zero coordinate
	 */
	su2double GetFreeSurface_Depth(void);

	/*!
	 * \brief Get the value of specific gas constant.
	 * \return Value of the constant: Gamma
	 */
	su2double GetGas_Constant(void);

  /*!
	 * \brief Get the value of specific gas constant.
	 * \return Value of the constant: Gamma
	 */
	su2double GetGas_ConstantND(void);

	/*!
	 * \brief Get the coefficients of the Blottner viscosity model
	 * \param[in] val_Species - Index of the species
	 * \param[in] val_Coeff - Index of the coefficient (As, Bs, Cs)
	 * \return Value of the Blottner coefficient
	 */
	su2double GetBlottnerCoeff(unsigned short val_Species, unsigned short val_Coeff);

  /*!
	 * \brief Get the p-norm for heat-flux objective functions (adjoint problem).
	 * \return Value of the heat flux p-norm
	 */
	su2double GetPnormHeat(void);

	/*!
	 * \brief Get the value of wall temperature.
	 * \return Value of the constant: Temperature
	 */
	su2double GetWallTemperature(void);

	/*!
	 * \brief Get the reference value for the specific gas constant.
	 * \return Reference value for the specific gas constant.
	 */
	su2double GetGas_Constant_Ref(void);

	/*!
	 * \brief Get the value of the frestream temperature.
	 * \return Freestream temperature.
	 */
	su2double GetTemperature_FreeStream(void);

  /*!
	 * \brief Get the value of the frestream temperature.
	 * \return Freestream temperature.
	 */
	su2double GetEnergy_FreeStream(void);

  /*!
	 * \brief Get the value of the frestream temperature.
	 * \return Freestream temperature.
	 */
	su2double GetViscosity_FreeStream(void);

  /*!
	 * \brief Get the value of the frestream temperature.
	 * \return Freestream temperature.
	 */
	su2double GetDensity_FreeStream(void);

  /*!
	 * \brief Get the value of the frestream temperature.
	 * \return Freestream temperature.
	 */
	su2double GetModVel_FreeStream(void);

  /*!
	 * \brief Get the value of the frestream temperature.
	 * \return Freestream temperature.
	 */
	su2double GetModVel_FreeStreamND(void);

  /*!
	 * \brief Get the value of the frestream vibrational-electronic temperature.
	 * \return Freestream temperature.
	 */
	su2double GetTemperature_ve_FreeStream(void);

	/*!
	 * \brief Get the value of the laminar Prandtl number.
	 * \return Laminar Prandtl number.
	 */
	su2double GetPrandtl_Lam(void);

	/*!
	 * \brief Get the value of the turbulent Prandtl number.
	 * \return Turbulent Prandtl number.
	 */
	su2double GetPrandtl_Turb(void);

	/*!
	 * \brief Get the value of the reference length for non-dimensionalization.
	 *        This value should always be 1 internally, and is not user-specified.
	 * \return Reference length for non-dimensionalization.
	 */
	su2double GetLength_Ref(void);

	/*!
	 * \brief Get the value of the reference pressure for non-dimensionalization.
	 * \return Reference pressure for non-dimensionalization.
	 */
	su2double GetPressure_Ref(void);

  /*!
	 * \brief Get the value of the reference pressure for non-dimensionalization.
	 * \return Reference pressure for non-dimensionalization.
	 */
	su2double GetEnergy_Ref(void);

	/*!
	 * \brief Get the value of the reference temperature for non-dimensionalization.
	 * \return Reference temperature for non-dimensionalization.
	 */
	su2double GetTemperature_Ref(void);

	/*!
	 * \brief Get the value of the reference density for non-dimensionalization.
	 * \return Reference density for non-dimensionalization.
	 */
	su2double GetDensity_Ref(void);

	/*!
	 * \brief Get the value of the reference velocity for non-dimensionalization.
	 * \return Reference velocity for non-dimensionalization.
	 */
	su2double GetVelocity_Ref(void);

	/*!
	 * \brief Get the value of the reference time for non-dimensionalization.
	 * \return Reference time for non-dimensionalization.
	 */
	su2double GetTime_Ref(void);

	/*!
	 * \brief Get the value of the reference viscosity for non-dimensionalization.
	 * \return Reference viscosity for non-dimensionalization.
	 */
	su2double GetViscosity_Ref(void);

	/*!
	 * \brief Get the value of the reference conductivity for non-dimensionalization.
	 * \return Reference conductivity for non-dimensionalization.
	 */
	su2double GetConductivity_Ref(void);

	/*!
	 * \brief Get the value of the reference angular velocity for non-dimensionalization.
	 * \return Reference angular velocity for non-dimensionalization.
	 */
	su2double GetOmega_Ref(void);

	/*!
	 * \brief Get the value of the reference force for non-dimensionalization.
	 * \return Reference force for non-dimensionalization.
	 */
	su2double GetForce_Ref(void);

  /*!
	 * \brief Get the value of the non-dimensionalized freestream pressure.
	 * \return Non-dimensionalized freestream pressure.
	 */
	su2double GetPressure_FreeStream(void);

	/*!
	 * \brief Get the value of the non-dimensionalized freestream pressure.
	 * \return Non-dimensionalized freestream pressure.
	 */
	su2double GetPressure_FreeStreamND(void);

	/*!
	 * \brief Get the vector of the dimensionalized freestream velocity.
	 * \return Dimensionalized freestream velocity vector.
	 */
	su2double* GetVelocity_FreeStream(void);

	/*!
	 * \brief Get the value of the non-dimensionalized freestream temperature.
	 * \return Non-dimensionalized freestream temperature.
	 */
	su2double GetTemperature_FreeStreamND(void);

	/*!
	 * \brief Get the value of the non-dimensionalized freestream density.
	 * \return Non-dimensionalized freestream density.
	 */
	su2double GetDensity_FreeStreamND(void);

	/*!
	 * \brief Get the vector of the non-dimensionalized freestream velocity.
	 * \return Non-dimensionalized freestream velocity vector.
	 */
	su2double* GetVelocity_FreeStreamND(void);

	/*!
	 * \brief Get the value of the non-dimensionalized freestream energy.
	 * \return Non-dimensionalized freestream energy.
	 */
	su2double GetEnergy_FreeStreamND(void);

	/*!
	 * \brief Get the value of the non-dimensionalized freestream viscosity.
	 * \return Non-dimensionalized freestream viscosity.
	 */
	su2double GetViscosity_FreeStreamND(void);

  /*!
	 * \brief Get the value of the non-dimensionalized freestream viscosity.
	 * \return Non-dimensionalized freestream viscosity.
	 */
	su2double GetTke_FreeStreamND(void);

  /*!
	 * \brief Get the value of the non-dimensionalized freestream viscosity.
	 * \return Non-dimensionalized freestream viscosity.
	 */
	su2double GetOmega_FreeStreamND(void);

  /*!
	 * \brief Get the value of the non-dimensionalized freestream viscosity.
	 * \return Non-dimensionalized freestream viscosity.
	 */
	su2double GetTke_FreeStream(void);

  /*!
	 * \brief Get the value of the non-dimensionalized freestream viscosity.
	 * \return Non-dimensionalized freestream viscosity.
	 */
	su2double GetOmega_FreeStream(void);

	/*!
	 * \brief Get the value of the non-dimensionalized freestream intermittency.
	 * \return Non-dimensionalized freestream intermittency.
	 */
	su2double GetIntermittency_FreeStream(void);

	/*!
	 * \brief Get the value of the non-dimensionalized freestream turbulence intensity.
	 * \return Non-dimensionalized freestream intensity.
	 */
	su2double GetTurbulenceIntensity_FreeStream(void);

	/*!
	 * \brief Get the value of the non-dimensionalized freestream turbulence intensity.
	 * \return Non-dimensionalized freestream intensity.
	 */
	su2double GetNuFactor_FreeStream(void);
  
  /*!
   * \brief Get the value of the non-dimensionalized engine turbulence intensity.
   * \return Non-dimensionalized engine intensity.
   */
  su2double GetNuFactor_Engine(void);

	/*!
	 * \brief Get the value of the turbulent to laminar viscosity ratio.
	 * \return Ratio of turbulent to laminar viscosity ratio.
	 */
	su2double GetTurb2LamViscRatio_FreeStream(void);

  /*!
	 * \brief Get the vector of free stream mass fraction values.
	 * \return Ratio of species mass to mixture mass.
	 */
	su2double* GetMassFrac_FreeStream(void);

	/*!
	 * \brief Get the value of the Reynolds length.
	 * \return Reynolds length.
	 */
	su2double GetLength_Reynolds(void);

	/*!
	 * \brief Get the start up iterations using the fine grid, this works only for multigrid problems.
	 * \return Start up iterations using the fine grid.
	 */
	unsigned short GetnStartUpIter(void);

	/*!
	 * \brief Get the reference area for non dimensional coefficient computation. If the value from the
	 *        is 0 then, the code will compute the reference area using the projection of the shape into
	 *        the z plane (3D) or the x plane (2D).
	 * \return Value of the reference area for coefficient computation.
	 */
	su2double GetRefAreaCoeff(void);

	/*!
	 * \brief Get the wave speed.
	 * \return Value of the wave speed.
	 */
	su2double GetWaveSpeed(void);

	/*!
	 * \brief Get the wave speed.
	 * \return Value of the wave speed.
	 */
	su2double GetThermalDiffusivity(void);

	/*!
	 * \brief Get the Young's modulus of elasticity.
	 * \return Value of the Young's modulus of elasticity.
	 */
	su2double GetElasticyMod(void);

	/*!
	 * \brief Get the value of the bulk modulus on the structural side.
	 * \return Value of the bulk modulus on the structural side.
	 */
	su2double GetBulk_Modulus_Struct(void);

    /*!
	 * \brief Formulation for 2D elasticity (plane stress - strain)
	 * \return Flag to 2D elasticity model.
	 */
	unsigned short GetElas2D_Formulation(void);

	/*!
	 * \brief Get the Poisson's ratio.
	 * \return Value of the Poisson's ratio.
	 */
	su2double GetPoissonRatio(void);

	/*!
	 * \brief Get the Material Density.
	 * \return Value of the Material Density.
	 */
	su2double GetMaterialDensity(void);

    /*!
	 * \brief Compressibility/incompressibility of the solids analysed using the structural solver.
	 * \return Compressible or incompressible.
	 */
	unsigned short GetMaterialCompressibility(void);

    /*!
	 * \brief Compressibility/incompressibility of the solids analysed using the structural solver.
	 * \return Compressible or incompressible.
	 */
	unsigned short GetMaterialModel(void);

    /*!
	 * \brief Geometric conditions for the structural solver.
	 * \return Small or large deformation structural analysis.
	 */
	unsigned short GetGeometricConditions(void);

	/*!
	 * \brief Get the reference length for computing moment (the default value is 1).
	 * \return Reference length for moment computation.
	 */
	su2double GetRefLengthMoment(void);

	/*!
	 * \brief Get the reference element length for computing the slope limiting epsilon.
	 * \return Reference element length for slope limiting epsilon.
	 */
	su2double GetRefElemLength(void);

  /*!
	 * \brief Get the reference coefficient for detecting sharp edges.
	 * \return Reference coefficient for detecting sharp edges.
	 */
	su2double GetRefSharpEdges(void);

	/*!
	 * \brief Get the volume of the whole domain using the fine grid, this value is common for all the grids
	 *        in the multigrid method.
	 * \return Volume of the whole domain.
	 */
	su2double GetDomainVolume(void);

	/*!
	 * \brief In case the <i>RefAreaCoeff</i> is equal to 0 then, it is necessary to compute a reference area,
	 *        with this function we set the value of the reference area.
	 * \param[in] val_area - Value of the reference area for non dimensional coefficient computation.
	 */
	void SetRefAreaCoeff(su2double val_area);

	/*!
	 * \brief Set the value of the domain volume computed on the finest grid.
	 * \note This volume do not include the volume of the body that is being simulated.
	 * \param[in] val_volume - Value of the domain volume computed on the finest grid.
	 */
	void SetDomainVolume(su2double val_volume);

	/*!
	 * \brief Set the finest mesh in a multigrid strategy.
	 * \note If we are using a Full Multigrid Strategy or a start up with finest grid, it is necessary
	 *       to change several times the finest grid.
	 * \param[in] val_finestmesh - Index of the finest grid.
	 */
	void SetFinestMesh(unsigned short val_finestmesh);

	/*!
	 * \brief Set the kind of time integration scheme.
	 * \note If we are solving different equations it will be necessary to change several
	 *       times the kind of time integration, to choose the right scheme.
	 * \param[in] val_kind_timeintscheme - Kind of time integration scheme.
	 */
	void SetKind_TimeIntScheme(unsigned short val_kind_timeintscheme);

	/*!
	 * \brief Set the parameters of the convective numerical scheme.
	 * \note The parameters will change because we are solving different kind of equations.
	 * \param[in] val_kind_convnumscheme - Center or upwind scheme.
	 * \param[in] val_kind_centered - If centered scheme, kind of centered scheme (JST, etc.).
	 * \param[in] val_kind_upwind - If upwind scheme, kind of upwind scheme (Roe, etc.).
	 * \param[in] val_kind_slopelimit - If upwind scheme, kind of slope limit.
	 */
	void SetKind_ConvNumScheme(unsigned short val_kind_convnumscheme, unsigned short val_kind_centered,
			unsigned short val_kind_upwind, unsigned short val_kind_slopelimit, unsigned short val_order_spatial_int);

	/*!
	 * \brief Get the value of limiter coefficient.
	 * \return Value of the limiter coefficient.
	 */
	su2double GetLimiterCoeff(void);
  
  /*!
	 * \brief Freeze the value of the limiter after a number of iterations.
	 * \return Number of iterations.
	 */
	unsigned long GetLimiterIter(void);

  /*!
	 * \brief Get the value of sharp edge limiter.
	 * \return Value of the sharp edge limiter coefficient.
	 */
	su2double GetSharpEdgesCoeff(void);

	/*!
	 * \brief Get the Reynolds number. Dimensionless number that gives a measure of the ratio of inertial forces
	 *        to viscous forces and consequently quantifies the relative importance of these two types of forces
	 *        for given flow condition.
	 * \return Value of the Reynolds number.
	 */
	su2double GetReynolds(void);

	/*!
	 * \brief Get the Froude number for free surface problems.
	 * \return Value of the Froude number.
	 */
	su2double GetFroude(void);

  /*!
	 * \brief Set the Froude number for free surface problems.
	 * \return Value of the Froude number.
	 */
	void SetFroude(su2double val_froude);

  /*!
	 * \brief Set the Froude number for free surface problems.
	 * \return Value of the Froude number.
	 */
	void SetMach(su2double val_mach);

  /*!
	 * \brief Set the Froude number for free surface problems.
	 * \return Value of the Froude number.
	 */
	void SetReynolds(su2double val_reynolds);

  /*!
	 * \brief Set the Froude number for free surface problems.
	 * \return Value of the Froude number.
	 */
	void SetLength_Ref(su2double val_length_ref);

  /*!
	 * \brief Set the Froude number for free surface problems.
	 * \return Value of the Froude number.
	 */
	void SetVelocity_Ref(su2double val_velocity_ref);

  /*!
	 * \brief Set the Froude number for free surface problems.
	 * \return Value of the Froude number.
	 */
	void SetPressure_Ref(su2double val_pressure_ref);

  /*!
	 * \brief Set the Froude number for free surface problems.
	 * \return Value of the Froude number.
	 */
	void SetDensity_Ref(su2double val_density_ref);
  
  /*!
   * \brief Set the reference temperature.
   * \return Value of the Froude number.
   */
  void SetTemperature_Ref(su2double val_temperature_ref);

  /*!
	 * \brief Set the Froude number for free surface problems.
	 * \return Value of the Froude number.
	 */
	void SetTime_Ref(su2double val_time_ref);

  /*!
	 * \brief Set the Froude number for free surface problems.
	 * \return Value of the Froude number.
	 */
	void SetEnergy_Ref(su2double val_energy_ref);

  /*!
	 * \brief Set the Froude number for free surface problems.
	 * \return Value of the Froude number.
	 */
	void SetOmega_Ref(su2double val_omega_ref);

  /*!
	 * \brief Set the Froude number for free surface problems.
	 * \return Value of the Froude number.
	 */
	void SetForce_Ref(su2double val_force_ref);

  /*!
	 * \brief Set the Froude number for free surface problems.
	 * \return Value of the Froude number.
	 */
	void SetGas_Constant_Ref(su2double val_gas_constant_ref);

  /*!
	 * \brief Set the Froude number for free surface problems.
	 * \return Value of the Froude number.
	 */
	void SetGas_Constant(su2double val_gas_constant);

  /*!
	 * \brief Set the Froude number for free surface problems.
	 * \return Value of the Froude number.
	 */
	void SetViscosity_Ref(su2double val_viscosity_ref);

   /*!
    * \brief Set the Froude number for free surface problems.
	* \return Value of the Froude number.
	*/
	void SetConductivity_Ref(su2double val_conductivity_ref);

  /*!
	 * \brief Set the Froude number for free surface problems.
	 * \return Value of the Froude number.
	 */
	void SetPressure_FreeStreamND(su2double val_pressure_freestreamnd);

  /*!
	 * \brief Set the Froude number for free surface problems.
	 * \return Value of the Froude number.
	 */
	void SetPressure_FreeStream(su2double val_pressure_freestream);

  /*!
	 * \brief Set the Froude number for free surface problems.
	 * \return Value of the Froude number.
	 */
	void SetDensity_FreeStreamND(su2double val_density_freestreamnd);

  /*!
	 * \brief Set the Froude number for free surface problems.
	 * \return Value of the Froude number.
	 */
	void SetDensity_FreeStream(su2double val_density_freestream);

  /*!
	 * \brief Set the Froude number for free surface problems.
	 * \return Value of the Froude number.
	 */
	void SetViscosity_FreeStream(su2double val_viscosity_freestream);

  /*!
	 * \brief Set the Froude number for free surface problems.
	 * \return Value of the Froude number.
	 */
	void SetModVel_FreeStream(su2double val_modvel_freestream);

  /*!
	 * \brief Set the Froude number for free surface problems.
	 * \return Value of the Froude number.
	 */
	void SetModVel_FreeStreamND(su2double val_modvel_freestreamnd);

  /*!
	 * \brief Set the Froude number for free surface problems.
	 * \return Value of the Froude number.
	 */
	void SetTemperature_FreeStream(su2double val_temperature_freestream);
  
  /*!
	 * \brief Set the Froude number for free surface problems.
	 * \return Value of the Froude number.
	 */
	void SetTemperature_FreeStreamND(su2double val_temperature_freestreamnd);

  /*!
	 * \brief Set the Froude number for free surface problems.
	 * \return Value of the Froude number.
	 */
	void SetGas_ConstantND(su2double val_gas_constantnd);

  /*!
	 * \brief Set the Froude number for free surface problems.
	 * \return Value of the Froude number.
	 */
	void SetVelocity_FreeStreamND(su2double val_velocity_freestreamnd, unsigned short val_dim);

  /*!
	 * \brief Set the Froude number for free surface problems.
	 * \return Value of the Froude number.
	 */
	void SetViscosity_FreeStreamND(su2double val_viscosity_freestreamnd);

  /*!
	 * \brief Set the Froude number for free surface problems.
	 * \return Value of the Froude number.
	 */
	void SetTke_FreeStreamND(su2double val_tke_freestreamnd);

  /*!
	 * \brief Set the Froude number for free surface problems.
	 * \return Value of the Froude number.
	 */
	void SetOmega_FreeStreamND(su2double val_omega_freestreamnd);

  /*!
	 * \brief Set the Froude number for free surface problems.
	 * \return Value of the Froude number.
	 */
	void SetTke_FreeStream(su2double val_tke_freestream);

  /*!
	 * \brief Set the Froude number for free surface problems.
	 * \return Value of the Froude number.
	 */
	void SetOmega_FreeStream(su2double val_omega_freestream);

  /*!
	 * \brief Set the Froude number for free surface problems.
	 * \return Value of the Froude number.
	 */
	void SetEnergy_FreeStreamND(su2double val_energy_freestreamnd);

  /*!
	 * \brief Set the Froude number for free surface problems.
	 * \return Value of the Froude number.
	 */
	void SetEnergy_FreeStream(su2double val_energy_freestream);

  /*!
	 * \brief Set the Froude number for free surface problems.
	 * \return Value of the Froude number.
	 */
	void SetTotal_UnstTimeND(su2double val_total_unsttimend);

	/*!
	 * \brief Get the angle of attack of the body. This is the angle between a reference line on a lifting body
	 *        (often the chord line of an airfoil) and the vector representing the relative motion between the
	 *        lifting body and the fluid through which it is moving.
	 * \return Value of the angle of attack.
	 */
	su2double GetAoA(void);

	/*!
	 * \brief Set the angle of attack.
	 * \param[in] val_AoA - Value of the angle of attack.
	 */
	void SetAoA(su2double val_AoA);

  /*!
	 * \brief Set the angle of attack.
	 * \param[in] val_AoA - Value of the angle of attack.
	 */
	void SetAoS(su2double val_AoS);

	/*!
	 * \brief Get the angle of sideslip of the body. It relates to the rotation of the aircraft centerline from
	 *        the relative wind.
	 * \return Value of the angle of sideslip.
	 */
	su2double GetAoS(void);

	/*!
	 * \brief Get the charge coefficient that is used in the poissonal potential simulation.
	 * \return Value of the charge coefficient.
	 */
	su2double GetChargeCoeff(void);

	/*!
	 * \brief Get the number of multigrid levels.
	 * \return Number of multigrid levels (without including the original grid).
	 */
	unsigned short GetnMGLevels(void);

	/*!
	 * \brief Set the number of multigrid levels.
	 * \param[in] val_nMGLevels - Index of the mesh were the CFL is applied
	 */
	void SetMGLevels(unsigned short val_nMGLevels);

	/*!
	 * \brief Get the index of the finest grid.
	 * \return Index of the finest grid in a multigrid strategy, this is 0 unless we are
		       performing a Full multigrid.
	 */
	unsigned short GetFinestMesh(void);

	/*!
	 * \brief Get the kind of multigrid (V or W).
	 * \note This variable is used in a recursive way to perform the different kind of cycles
	 * \return 0 or 1 depending of we are dealing with a V or W cycle.
	 */
	unsigned short GetMGCycle(void);

	/*!
	 * \brief Get the king of evaluation in the geometrical module.
	 * \return 0 or 1 depending of we are dealing with a V or W cycle.
	 */
	unsigned short GetGeometryMode(void);

	/*!
	 * \brief Get the Courant Friedrich Levi number for each grid.
	 * \param[in] val_mesh - Index of the mesh were the CFL is applied.
	 * \return CFL number for each grid.
	 */
	su2double GetCFL(unsigned short val_mesh);
  
  /*!
	 * \brief Get the Courant Friedrich Levi number for each grid.
	 * \param[in] val_mesh - Index of the mesh were the CFL is applied.
	 * \return CFL number for each grid.
	 */
	void SetCFL(unsigned short val_mesh, su2double val_cfl);

	/*!
	 * \brief Get the Courant Friedrich Levi number for unsteady simulations.
	 * \return CFL number for unsteady simulations.
	 */
	su2double GetUnst_CFL(void);
  
  /*!
   * \brief Get the Courant Friedrich Levi number for unsteady simulations.
   * \return CFL number for unsteady simulations.
   */
  su2double GetMax_DeltaTime(void);
  
	/*!
	 * \brief Get a parameter of the particular design variable.
	 * \param[in] val_dv - Number of the design variable that we want to read.
	 * \param[in] val_param - Index of the parameter that we want to read.
	 * \return Design variable parameter.
	 */
	su2double GetParamDV(unsigned short val_dv, unsigned short val_param);

  /*!
   * \brief Get a parameter of the particular design variable.
   * \param[in] val_ffd - Number of the ffd that we want to read.
   * \param[in] val_coord - Index of the coordinate that we want to read.
   * \return FFD parameter.
   */
  su2double GetCoordFFDBox(unsigned short val_ffd, unsigned short val_coord);

  /*!
   * \brief Get a parameter of the particular design variable.
   * \param[in] val_ffd - Number of the ffd that we want to read.
   * \param[in] val_coord - Index of the coordinate that we want to read.
   * \return FFD parameter.
   */
  unsigned short GetDegreeFFDBox(unsigned short val_ffd, unsigned short val_degree);

  /*!
	 * \brief Get the FFD Tag of a particular design variable.
	 * \param[in] val_dv - Number of the design variable that we want to read.
	 * \return Design variable parameter.
	 */
	string GetFFDTag(unsigned short val_dv);
  
  /*!
   * \brief Get the FFD Tag of a particular design variable.
   * \param[in] val_dv - Number of the design variable that we want to read.
   * \return Design variable parameter.
   */
  string GetTagFFDBox(unsigned short val_ffd);

	/*!
	 * \brief Get the number of design variables.
	 * \return Number of the design variables.
	 */
	unsigned short GetnDV(void);
  
  /*!
   * \brief Get the number of design variables.
   * \return Number of the design variables.
   */
  unsigned short GetnFFDBox(void);
  
  /*!
   * \brief Get the required continuity level at the surface intersection with the FFD
   * \return Continuity level at the surface intersection.
   */
  unsigned short GetFFD_Continuity(void);

	/*!
	 * \brief Get the number of Runge-Kutta steps.
	 * \return Number of Runge-Kutta steps.
	 */
	unsigned short GetnRKStep(void);

	/*!
	 * \brief Get the total number of boundary markers.
	 * \return Total number of boundary markers.
	 */
	unsigned short GetnMarker_All(void);
  
  /*!
   * \brief Get the total number of boundary markers.
   * \return Total number of boundary markers.
   */
  unsigned short GetnMarker_Max(void);

    /*!
	 * \brief Get the total number of boundary markers.
	 * \return Total number of boundary markers.
	 */
	unsigned short GetnMarker_EngineInflow(void);
  
  /*!
   * \brief Get the total number of boundary markers.
   * \return Total number of boundary markers.
   */
  unsigned short GetnMarker_EngineBleed(void);

  /*!
	 * \brief Get the total number of boundary markers.
	 * \return Total number of boundary markers.
	 */
	unsigned short GetnMarker_EngineExhaust(void);

    /*!
	 * \brief Get the total number of boundary markers.
	 * \return Total number of boundary markers.
	 */
	unsigned short GetnMarker_NearFieldBound(void);

    /*!
	 * \brief Get the total number of boundary markers.
	 * \return Total number of boundary markers.
	 */
	unsigned short GetnMarker_InterfaceBound(void);

  /*!
	 * \brief Get the total number of boundary markers.
	 * \return Total number of boundary markers.
	 */
	unsigned short GetnMarker_ActDisk_Inlet(void);

  /*!
	 * \brief Get the total number of boundary markers.
	 * \return Total number of boundary markers.
	 */
	unsigned short GetnMarker_ActDisk_Outlet(void);

  /*!
   * \brief Get the total number of 1D output markers.
   * \return Total number of monitoring markers.
   */
  unsigned short GetnMarker_Out_1D(void);


    /*!
	 * \brief Get the total number of monitoring markers.
	 * \return Total number of monitoring markers.
	 */
	unsigned short GetnMarker_Monitoring(void);

  /*!
	 * \brief Get the total number of moving markers.
	 * \return Total number of moving markers.
	 */
	unsigned short GetnMarker_Moving(void);

	/*!
	 * \brief Stores the number of marker in the simulation.
	 * \param[in] val_nmarker - Number of markers of the problem.
	 */
	void SetnMarker_All(unsigned short val_nmarker);

	/*!
	 * \brief Get the number of external iterations.
	 * \return Number of external iterations.
	 */
	unsigned long GetnExtIter(void);

	/*!
	 * \brief Get the number of internal iterations.
	 * \return Number of internal iterations.
	 */
	unsigned long GetUnst_nIntIter(void);

	/*!
	 * \brief Get the number of internal iterations for the Newton-Raphson Method in nonlinear structural applications.
	 * \return Number of internal iterations.
	 */
	unsigned long GetDyn_nIntIter(void);

  /*!
	 * \brief Get the restart iteration number for unsteady simulations.
	 * \return Restart iteration number for unsteady simulations.
	 */
  long GetUnst_RestartIter(void);

  /*!
	 * \brief Get the starting direct iteration number for the unsteady adjoint (reverse time integration).
	 * \return Starting direct iteration number for the unsteady adjoint.
	 */
  long GetUnst_AdjointIter(void);

  /*!
	 * \brief Get the restart iteration number for dynamic structural simulations.
	 * \return Restart iteration number for dynamic structural simulations.
	 */
  long GetDyn_RestartIter(void);

	/*!
	 * \brief Retrieves the number of periodic time instances for Time Spectral.
	 * \return: Number of periodic time instances for Time Spectral.
	 */
	unsigned short GetnTimeInstances(void);

	/*!
	 * \brief Retrieves the period of oscillations to be used with Time Spectral.
	 * \return: Period for Time Spectral.
	 */
	su2double GetTimeSpectral_Period(void);

	/*!
	 * \brief Set the number of external iterations.
	 * \note This is important in no time depending methods, where only
	 *       one external iteration is needed.
	 * \param[in] val_niter - Set the number of external iterations.
	 */
	void SetnExtIter(unsigned long val_niter);

	/*!
	 * \brief Set the current external iteration number.
	 * \param[in] val_iter - Current external iteration number.
	 */
	void SetExtIter(unsigned long val_iter);

	/*!
	 * \brief Set the current internal iteration number.
	 * \param[in] val_iter - Current external iteration number.
	 */
	void SetIntIter(unsigned long val_iter);

	/*!
	 * \brief Get the current internal iteration number.
	 * \return Current external iteration.
	 */
	unsigned long GetExtIter(void);

	/*!
	 * \brief Get the current external iteration number.
	 * \return Current external iteration.
	 */
	unsigned long GetIntIter(void);

	/*!
	 * \brief Get the frequency for writing the solution file.
	 * \return It writes the solution file with this frequency.
	 */
	unsigned long GetWrt_Sol_Freq(void);

	/*!
	 * \brief Get the frequency for writing the solution file in Dual Time.
	 * \return It writes the solution file with this frequency.
	 */
	unsigned long GetWrt_Sol_Freq_DualTime(void);

	/*!
	 * \brief Get the frequency for writing the convergence file.
	 * \return It writes the convergence file with this frequency.
	 */
	unsigned long GetWrt_Con_Freq(void);

	/*!
	 * \brief Get the frequency for writing the convergence file in Dual Time.
	 * \return It writes the convergence file with this frequency.
	 */
	unsigned long GetWrt_Con_Freq_DualTime(void);

	/*!
	 * \brief Get information about writing unsteady headers and file extensions.
	 * \return 	<code>TRUE</code> means that unsteady solution files will be written.
	 */
	bool GetWrt_Unsteady(void);

	/*!
	 * \brief Get information about performing a low fidelity simulation.
	 * \return 	<code>TRUE</code> means that a low fidelity simulation will be performed.
	 */
	bool GetLowFidelitySim(void);

	/*!
	 * \brief Get information about writing a volume solution file.
	 * \return <code>TRUE</code> means that a volume solution file will be written.
	 */
	bool GetWrt_Vol_Sol(void);
  
  /*!
	 * \brief Get information about writing a volume solution file.
	 * \return <code>TRUE</code> means that a volume solution file will be written.
	 */
  bool GetLow_MemoryOutput(void);

	/*!
	 * \brief Get information about writing a surface solution file.
	 * \return <code>TRUE</code> means that a surface solution file will be written.
	 */
	bool GetWrt_Srf_Sol(void);

	/*!
	 * \brief Get information about writing a surface comma-separated values (CSV) solution file.
	 * \return <code>TRUE</code> means that a surface comma-separated values (CSV) solution file will be written.
	 */
	bool GetWrt_Csv_Sol(void);

	/*!
	 * \brief Get information about writing residuals to volume solution file.
	 * \return <code>TRUE</code> means that residuals will be written to the solution file.
	 */
	bool GetWrt_Residuals(void);
  
	/*!
	 * \brief Get information about writing residuals to volume solution file.
	 * \return <code>TRUE</code> means that residuals will be written to the solution file.
	 */
	bool GetWrt_Limiters(void);
  
	/*!
	 * \brief Get information about writing residuals to volume solution file.
	 * \return <code>TRUE</code> means that residuals will be written to the solution file.
	 */
	bool GetWrt_SharpEdges(void);

  /*!
	 * \brief Get information about writing rind layers to the solution files.
	 * \return <code>TRUE</code> means that rind layers will be written to the solution file.
	 */
	bool GetWrt_Halo(void);

  /*!
	 * \brief Get information about writing sectional force files.
	 * \return <code>TRUE</code> means that sectional force files will be written for specified markers.
	 */
	bool GetPlot_Section_Forces(void);

  /*!
   * \brief Get information about writing average stagnation pressure
   * \return <code>TRUE</code> means that the average stagnation pressure will be output for specified markers.
   */
  bool GetWrt_1D_Output(void);

	/*!
	 * \brief Get the alpha (convective) coefficients for the Runge-Kutta integration scheme.
	 * \param[in] val_step - Index of the step.
	 * \return Alpha coefficient for the Runge-Kutta integration scheme.
	 */
	su2double Get_Alpha_RKStep(unsigned short val_step);

	/*!
	 * \brief Get the index of the surface defined in the geometry file.
	 * \param[in] val_marker - Value of the marker in which we are interested.
	 * \return Value of the index that is in the geometry file for the surface that
	 *         has the marker <i>val_marker</i>.
	 */
	string GetMarker_All_TagBound(unsigned short val_marker);

  /*!
   * \brief Get the index of the surface defined in the geometry file.
   * \param[in] val_marker - Value of the marker in which we are interested.
   * \return Value of the index that is in the geometry file for the surface that
   *         has the marker <i>val_marker</i>.
   */
  string GetMarker_ActDisk_Inlet(unsigned short val_marker);

  /*!
   * \brief Get the index of the surface defined in the geometry file.
   * \param[in] val_marker - Value of the marker in which we are interested.
   * \return Value of the index that is in the geometry file for the surface that
   *         has the marker <i>val_marker</i>.
   */
  string GetMarker_ActDisk_Outlet(unsigned short val_marker);
  
	/*!
	 * \brief Get the index of the surface defined in the geometry file.
	 * \param[in] val_marker - Value of the marker in which we are interested.
	 * \return Value of the index that is in the geometry file for the surface that
	 *         has the marker <i>val_marker</i>.
	 */
	string GetMarker_EngineInflow(unsigned short val_marker);
  
  /*!
   * \brief Get the index of the surface defined in the geometry file.
   * \param[in] val_marker - Value of the marker in which we are interested.
   * \return Value of the index that is in the geometry file for the surface that
   *         has the marker <i>val_marker</i>.
   */
  string GetMarker_EngineBleed(unsigned short val_marker);

	/*!
	 * \brief Get the index of the surface defined in the geometry file.
	 * \param[in] val_marker - Value of the marker in which we are interested.
	 * \return Value of the index that is in the geometry file for the surface that
	 *         has the marker <i>val_marker</i>.
	 */
	string GetMarker_EngineExhaust(unsigned short val_marker);

    /*!
	 * \brief Get the name of the surface defined in the geometry file.
	 * \param[in] val_marker - Value of the marker in which we are interested.
	 * \return Name that is in the geometry file for the surface that
	 *         has the marker <i>val_marker</i>.
	 */
	string GetMarker_Monitoring(unsigned short val_marker);

	/*!
	 * \brief Get the tag if the iMarker defined in the geometry file.
	 * \param[in] val_tag - Value of the tag in which we are interested.
	 * \return Value of the marker <i>val_marker</i> that is in the geometry file
	 *         for the surface that has the tag.
	 */
  short GetMarker_All_TagBound(string val_tag);

	/*!
	 * \brief Get the kind of boundary for each marker.
	 * \param[in] val_marker - Index of the marker in which we are interested.
	 * \return Kind of boundary for the marker <i>val_marker</i>.
	 */
	unsigned short GetMarker_All_KindBC(unsigned short val_marker);

  /*!
   * \brief Get the kind of boundary for each marker.
   * \param[in] val_marker - Index of the marker in which we are interested.
   * \return Kind of boundary for the marker <i>val_marker</i>.
   */
  unsigned short GetMarker_All_Out_1D(unsigned short val_marker);

  /*!
   * \brief Set the value of the boundary <i>val_boundary</i> (read from the config file)
   *        for the marker <i>val_marker</i>.
   * \param[in] val_marker - Index of the marker in which we are interested.
   * \param[in] val_boundary - Kind of boundary read from config file.
   */
  void SetMarker_All_Out_1D(unsigned short val_marker, unsigned short val_boundary);


	/*!
	 * \brief Set the value of the boundary <i>val_boundary</i> (read from the config file)
	 *        for the marker <i>val_marker</i>.
	 * \param[in] val_marker - Index of the marker in which we are interested.
	 * \param[in] val_boundary - Kind of boundary read from config file.
	 */
	void SetMarker_All_KindBC(unsigned short val_marker, unsigned short val_boundary);

	/*!
	 * \brief Set the value of the index <i>val_index</i> (read from the geometry file) for
	 *        the marker <i>val_marker</i>.
	 * \param[in] val_marker - Index of the marker in which we are interested.
	 * \param[in] val_index - Index of the surface read from geometry file.
	 */
	void SetMarker_All_TagBound(unsigned short val_marker, string val_index);

	/*!
	 * \brief Set if a marker <i>val_marker</i> is going to be monitored <i>val_monitoring</i>
	 *        (read from the config file).
	 * \note This is important for non dimensional coefficient computation.
	 * \param[in] val_marker - Index of the marker in which we are interested.
	 * \param[in] val_monitoring - 0 or 1 depending if the the marker is going to be monitored.
	 */
	void SetMarker_All_Monitoring(unsigned short val_marker, unsigned short val_monitoring);

  /*!
	 * \brief Set if a marker <i>val_marker</i> is going to be monitored <i>val_monitoring</i>
	 *        (read from the config file).
	 * \note This is important for non dimensional coefficient computation.
	 * \param[in] val_marker - Index of the marker in which we are interested.
	 * \param[in] val_monitoring - 0 or 1 depending if the the marker is going to be monitored.
	 */
	void SetMarker_All_GeoEval(unsigned short val_marker, unsigned short val_geoeval);

  /*!
	 * \brief Set if a marker <i>val_marker</i> is going to be designed <i>val_designing</i>
	 *        (read from the config file).
	 * \note This is important for non dimensional coefficient computation.
	 * \param[in] val_marker - Index of the marker in which we are interested.
	 * \param[in] val_monitoring - 0 or 1 depending if the the marker is going to be designed.
	 */
	void SetMarker_All_Designing(unsigned short val_marker, unsigned short val_designing);

	/*!
	 * \brief Set if a marker <i>val_marker</i> is going to be plot <i>val_plotting</i>
	 *        (read from the config file).
	 * \param[in] val_marker - Index of the marker in which we are interested.
	 * \param[in] val_plotting - 0 or 1 depending if the the marker is going to be plot.
	 */
	void SetMarker_All_Plotting(unsigned short val_marker, unsigned short val_plotting);

	/*!
	 * \brief Set if a marker <i>val_marker</i> is part of the FSI interface <i>val_plotting</i>
	 *        (read from the config file).
	 * \param[in] val_marker - Index of the marker in which we are interested.
	 * \param[in] val_plotting - 0 or 1 depending if the the marker is part of the FSI interface.
	 */
	void SetMarker_All_FSIinterface(unsigned short val_marker, unsigned short val_fsiinterface);

	/*!
	 * \brief Set if a marker <i>val_marker</i> is going to be affected by design variables <i>val_moving</i>
	 *        (read from the config file).
	 * \param[in] val_marker - Index of the marker in which we are interested.
	 * \param[in] val_DV - 0 or 1 depending if the the marker is affected by design variables.
	 */
	void SetMarker_All_DV(unsigned short val_marker, unsigned short val_DV);

  /*!
	 * \brief Set if a marker <i>val_marker</i> is going to be moved <i>val_moving</i>
	 *        (read from the config file).
	 * \param[in] val_marker - Index of the marker in which we are interested.
	 * \param[in] val_moving - 0 or 1 depending if the the marker is going to be moved.
	 */
	void SetMarker_All_Moving(unsigned short val_marker, unsigned short val_moving);

	/*!
	 * \brief Set if a marker <i>val_marker</i> is going to be periodic <i>val_perbound</i>
	 *        (read from the config file).
	 * \param[in] val_marker - Index of the marker in which we are interested.
	 * \param[in] val_perbound - Index of the surface with the periodic boundary.
	 */
	void SetMarker_All_PerBound(unsigned short val_marker, short val_perbound);

	/*!
	 * \brief Set if a marker <i>val_marker</i> is going to be sent or receive <i>val_index</i>
	 *        from another domain.
	 * \param[in] val_marker - 0 or 1 depending if the the marker is going to be moved.
	 * \param[in] val_index - Index of the surface read from geometry file.
	 */
	void SetMarker_All_SendRecv(unsigned short val_marker, short val_index);

	/*!
	 * \brief Get the send-receive information for a marker <i>val_marker</i>.
	 * \param[in] val_marker - 0 or 1 depending if the the marker is going to be moved.
	 * \return If positive, the information is sended to that domain, in case negative
	 *         the information is receive from that domain.
	 */
	short GetMarker_All_SendRecv(unsigned short val_marker);

	/*!
	 * \brief Get an internal index that identify the periodic boundary conditions.
	 * \param[in] val_marker - Value of the marker that correspond with the periodic boundary.
	 * \return The internal index of the periodic boundary condition.
	 */
	short GetMarker_All_PerBound(unsigned short val_marker);

	/*!
	 * \brief Get the monitoring information for a marker <i>val_marker</i>.
	 * \param[in] val_marker - 0 or 1 depending if the the marker is going to be monitored.
	 * \return 0 or 1 depending if the marker is going to be monitored.
	 */
	unsigned short GetMarker_All_Monitoring(unsigned short val_marker);

  /*!
	 * \brief Get the monitoring information for a marker <i>val_marker</i>.
	 * \param[in] val_marker - 0 or 1 depending if the the marker is going to be monitored.
	 * \return 0 or 1 depending if the marker is going to be monitored.
	 */
	unsigned short GetMarker_All_GeoEval(unsigned short val_marker);

  /*!
	 * \brief Get the design information for a marker <i>val_marker</i>.
	 * \param[in] val_marker - 0 or 1 depending if the the marker is going to be monitored.
	 * \return 0 or 1 depending if the marker is going to be monitored.
	 */
	unsigned short GetMarker_All_Designing(unsigned short val_marker);

	/*!
	 * \brief Get the plotting information for a marker <i>val_marker</i>.
	 * \param[in] val_marker - 0 or 1 depending if the the marker is going to be moved.
	 * \return 0 or 1 depending if the marker is going to be plotted.
	 */
	unsigned short GetMarker_All_Plotting(unsigned short val_marker);

	/*!
	 * \brief Get the FSI interface information for a marker <i>val_marker</i>.
	 * \param[in] val_marker - 0 or 1 depending if the the marker is going to be moved.
	 * \return 0 or 1 depending if the marker is part of the FSI interface.
	 */
	unsigned short GetMarker_All_FSIinterface(unsigned short val_marker);


	/*!
	 * \brief Get the number of FSI interface markers <i>val_marker</i>.
	 * \param[in] void.
	 * \return Number of markers belonging to the FSI interface.
	 */
	unsigned short GetMarker_n_FSIinterface(void);

	/*!
	 * \brief Get the DV information for a marker <i>val_marker</i>.
	 * \param[in] val_marker - 0 or 1 depending if the the marker is going to be affected by design variables.
	 * \return 0 or 1 depending if the marker is going to be affected by design variables.
	 */
	unsigned short GetMarker_All_DV(unsigned short val_marker);

  /*!
	 * \brief Get the motion information for a marker <i>val_marker</i>.
	 * \param[in] val_marker - 0 or 1 depending if the the marker is going to be moved.
	 * \return 0 or 1 depending if the marker is going to be moved.
	 */
	unsigned short GetMarker_All_Moving(unsigned short val_marker);

	/*!
	 * \brief Get the number of pre-smoothings in a multigrid strategy.
	 * \param[in] val_mesh - Index of the grid.
	 * \return Number of smoothing iterations.
	 */
	unsigned short GetMG_PreSmooth(unsigned short val_mesh);

	/*!
	 * \brief Get the number of post-smoothings in a multigrid strategy.
	 * \param[in] val_mesh - Index of the grid.
	 * \return Number of smoothing iterations.
	 */
	unsigned short GetMG_PostSmooth(unsigned short val_mesh);

	/*!
	 * \brief Get the number of implicit Jacobi smoothings of the correction in a multigrid strategy.
	 * \param[in] val_mesh - Index of the grid.
	 * \return Number of implicit smoothing iterations.
	 */
	unsigned short GetMG_CorrecSmooth(unsigned short val_mesh);

	/*!
	 * \brief Governing equations of the flow (it can be different from the run time equation).
	 * \param[in] val_zone - Zone where the soler is applied.
	 * \return Governing equation that we are solving.
	 */
	unsigned short GetKind_Solver(void);


	/*!
	 * \brief Governing equations of the flow (it can be different from the run time equation).
	 * \param[in] val_zone - Zone where the soler is applied.
	 * \return Governing equation that we are solving.
	 */
	void SetKind_Solver(unsigned short val_solver);


  /*!
	 * \brief Governing equations of the flow (it can be different from the run time equation).
	 * \param[in] val_zone - Zone where the soler is applied.
	 * \return Governing equation that we are solving.
	 */
	unsigned short GetKind_Regime(void);

  /*!
	 * \brief Governing equations of the flow (it can be different from the run time equation).
	 * \param[in] val_zone - Zone where the soler is applied.
	 * \return Governing equation that we are solving.
	 */
	unsigned short GetSystemMeasurements(void);

	/*!
	 * \brief Gas model that we are using.
	 * \return Gas model that we are using.
	 */
	unsigned short GetKind_GasModel(void);

	/*!
	 * \brief Fluid model that we are using.
	 * \return Fluid model that we are using.
	 */
	unsigned short GetKind_FluidModel(void);

	/*!
	 * \brief free stream option to initialize the solution
	 * \return free stream option
	 */
	unsigned short GetKind_FreeStreamOption(void);

	/*!
	 * \brief free stream option to initialize the solution
	 * \return free stream option
	 */
	unsigned short GetKind_InitOption(void);
	/*!
	 * \brief Get the value of the critical pressure.
	 * \return Critical pressure.
	 */
	su2double GetPressure_Critical(void);

	/*!
	 * \brief Get the value of the critical temperature.
	 * \return Critical temperature.
	 */
	su2double GetTemperature_Critical(void);

	/*!
	 * \brief Get the value of the critical pressure.
	 * \return Critical pressure.
	 */
	su2double GetAcentric_Factor(void);

	/*!
	 * \brief Get the value of the critical temperature.
	 * \return Critical temperature.
	 */
	unsigned short GetKind_ViscosityModel(void);

	/*!
	 * \brief Get the value of the thermal conductivity .
	 * \return Critical temperature.
	 */
	unsigned short GetKind_ConductivityModel(void);

	/*!
	 * \brief Get the value of the critical temperature.
	 * \return Critical temperature.
	 */
	su2double GetMu_ConstantND(void);

	/*!
	 * \brief Get the value of the non-dimensional thermal conductivity.
	 * \return Critical temperature.
	 */
	su2double GetKt_ConstantND(void);

	/*!
	 * \brief Get the value of the critical temperature.
	 * \return Critical temperature.
	 */
	su2double GetMu_RefND(void);

	/*!
	 * \brief Get the value of the critical temperature.
	 * \return Critical temperature.
	 */
	su2double GetMu_Temperature_RefND(void);

	/*!
	 * \brief Get the value of the critical temperature.
	 * \return Critical temperature.
	 */
	su2double GetMu_SND(void);

	/*!
	 * \brief Get the value of the critical temperature.
	 * \return Critical temperature.
	 */
	void SetMu_ConstantND(su2double mu_const);

	/*!
	 * \brief Get the value of the critical temperature.
	 * \return Critical temperature.
	 */
	void SetKt_ConstantND(su2double kt_const);

	/*!
	 * \brief Get the value of the critical temperature.
	 * \return Critical temperature.
	 */
	void SetMu_RefND(su2double mu_ref);

	/*!
	 * \brief Get the value of the critical temperature.
	 * \return Critical temperature.
	 */
	void SetMu_Temperature_RefND(su2double mu_Tref);

	/*!
	 * \brief Get the value of the critical temperature.
	 * \return Critical temperature.
	 */
	void SetMu_SND(su2double mu_s);

	/*!
	 * \brief Get the kind of method for computation of spatial gradients.
	 * \return Numerical method for computation of spatial gradients.
	 */
	unsigned short GetKind_Gradient_Method(void);

	/*!
	 * \brief Get the kind of solver for the implicit solver.
	 * \return Numerical solver for implicit formulation (solving the linear system).
	 */
	unsigned short GetKind_Linear_Solver(void);
  
  /*!
   * \brief Get the kind of solver for the implicit solver.
   * \return Numerical solver for implicit formulation (solving the linear system).
   */
  unsigned short GetDeform_Linear_Solver(void);

	/*!
	 * \brief Get the kind of preconditioner for the implicit solver.
	 * \return Numerical preconditioner for implicit formulation (solving the linear system).
	 */
	unsigned short GetKind_Linear_Solver_Prec(void);

	/*!
	 * \brief Set the kind of preconditioner for the implicit solver.
	 * \return Numerical preconditioner for implicit formulation (solving the linear system).
	 */
	void SetKind_Linear_Solver_Prec(unsigned short val_kind_prec);

	/*!
	 * \brief Get min error of the linear solver for the implicit formulation.
	 * \return Min error of the linear solver for the implicit formulation.
	 */
	su2double GetLinear_Solver_Error(void);

	/*!
	 * \brief Get max number of iterations of the linear solver for the implicit formulation.
	 * \return Max number of iterations of the linear solver for the implicit formulation.
	 */
	unsigned long GetLinear_Solver_Iter(void);

  /*!
   * \brief Get restart frequency of the linear solver for the implicit formulation.
   * \return Restart frequency of the linear solver for the implicit formulation.
   */
  unsigned long GetLinear_Solver_Restart_Frequency(void);

	/*!
	 * \brief Get the relaxation coefficient of the linear solver for the implicit formulation.
	 * \return relaxation coefficient of the linear solver for the implicit formulation.
	 */
	su2double GetRelaxation_Factor_Flow(void);
  
  /*!
   * \brief Get the relaxation coefficient of the linear solver for the implicit formulation.
   * \return relaxation coefficient of the linear solver for the implicit formulation.
   */
  su2double GetRelaxation_Factor_AdjFlow(void);
  
  /*!
   * \brief Get the relaxation coefficient of the linear solver for the implicit formulation.
   * \return relaxation coefficient of the linear solver for the implicit formulation.
   */
  su2double GetRelaxation_Factor_Turb(void);
  
  /*!
   * \brief Get the relaxation coefficient of the linear solver for the implicit formulation.
   * \return relaxation coefficient of the linear solver for the implicit formulation.
   */
  su2double GetRoe_Kappa(void);

	/*!
	 * \brief Get the kind of solver for the implicit solver.
	 * \return Numerical solver for implicit formulation (solving the linear system).
	 */
	unsigned short GetKind_AdjTurb_Linear_Solver(void);

	/*!
	 * \brief Get the kind of preconditioner for the implicit solver.
	 * \return Numerical preconditioner for implicit formulation (solving the linear system).
	 */
	unsigned short GetKind_AdjTurb_Linear_Prec(void);

  /*!
   * \brief Get the kind of solver for the implicit solver.
   * \return Numerical solver for implicit formulation (solving the linear system).
   */
  unsigned short GetKind_DiscAdj_Linear_Solver(void);

  /*!
   * \brief Get the kind of preconditioner for the implicit solver.
   * \return Numerical preconditioner for implicit formulation (solving the linear system).
   */
  unsigned short GetKind_DiscAdj_Linear_Prec(void);

	/*!
	 * \brief Set the kind of preconditioner for the implicit solver.
	 * \return Numerical preconditioner for implicit formulation (solving the linear system).
	 */
	void SetKind_AdjTurb_Linear_Prec(unsigned short val_kind_prec);

	/*!
	 * \brief Get min error of the linear solver for the implicit formulation.
	 * \return Min error of the linear solver for the implicit formulation.
	 */
	su2double GetAdjTurb_Linear_Error(void);
  
  /*!
	 * \brief Get the entropy fix.
	 * \return Vaule of the entropy fix.
	 */
	su2double GetEntropyFix_Coeff(void);

	/*!
	 * \brief Get max number of iterations of the linear solver for the implicit formulation.
	 * \return Max number of iterations of the linear solver for the implicit formulation.
	 */
	unsigned short GetAdjTurb_Linear_Iter(void);

	/*!
	 * \brief Get CFL reduction factor for adjoint turbulence model.
	 * \return CFL reduction factor.
	 */
	su2double GetCFLRedCoeff_AdjTurb(void);

  /*!
	 * \brief Get the number of linear smoothing iterations for mesh deformation.
	 * \return Number of linear smoothing iterations for mesh deformation.
	 */
	unsigned long GetGridDef_Linear_Iter(void);

  /*!
	 * \brief Get the number of nonlinear increments for mesh deformation.
	 * \return Number of nonlinear increments for mesh deformation.
	 */
	unsigned long GetGridDef_Nonlinear_Iter(void);

  /*!
	 * \brief Get information about writing grid deformation residuals to the console.
	 * \return <code>TRUE</code> means that grid deformation residuals will be written to the console.
	 */
	bool GetDeform_Output(void);

  /*!
	 * \brief Get factor to multiply smallest volume for deform tolerance.
	 * \return Factor to multiply smallest volume for deform tolerance.
	 */
	su2double GetDeform_Tol_Factor(void);

  /*!
   * \brief Get Young's modulus for deformation (constant stiffness deformation)
   */
  su2double GetDeform_ElasticityMod(void);

  /*!
   * \brief Get Poisson's ratio for deformation (constant stiffness deformation)
   * \
   */
  su2double GetDeform_PoissonRatio(void);

  /*!
	 * \brief Get the type of stiffness to impose for FEA mesh deformation.
	 * \return type of stiffness to impose for FEA mesh deformation.
	 */
	unsigned short GetDeform_Stiffness_Type(void);

	/*!
	 * \brief Creates a teot file to visualize the deformation made by the MDC software.
	 * \return <code>TRUE</code> if the deformation is going to be plotted; otherwise <code>FALSE</code>.
	 */
	bool GetVisualize_Deformation(void);

	/*!
	 * \brief Get the kind of SU2 software component.
	 * \return Kind of the SU2 software component.
	 */
	unsigned short GetKind_SU2(void);
  
  /*!
   * \brief Get the kind of non-dimensionalization.
   * \return Kind of non-dimensionalization.
   */
  unsigned short GetRef_NonDim(void);
  
  /*!
	 * \brief Get the kind of SU2 software component.
	 * \return Kind of the SU2 software component.
	 */
	void SetKind_SU2(unsigned short val_kind_su2);

	/*!
	 * \brief Get the kind of the turbulence model.
	 * \return Kind of the turbulence model.
	 */
	unsigned short GetKind_Turb_Model(void);

  /*!
	 * \brief Get the file containing the ML model
	 */
	string GetML_Turb_Model_File(void);

  /*!
	 * \brief File containing a check for the proper creation of the turb model
	 * \return Temporary ml->SU2 file name.
	 */
  string GetML_Turb_Model_FeatureSet(void);

  /*!
	 * \brief File containing a check for the proper creation of the turb model
	 * \return Temporary ml->SU2 file name.
	 */
  string* GetML_Turb_Model_Extra(void);

  /*!
	 * \brief File containing a check for the proper creation of the turb model
	 * \return Temporary ml->SU2 file name.
	 */
  unsigned short GetNumML_Turb_Model_Extra(void);

	/*!
	 * \brief Get the kind of the transition model.
	 * \return Kind of the transion model.
	 */
	unsigned short GetKind_Trans_Model(void);

	/*!
	 * \brief Get the kind of adaptation technique.
	 * \return Kind of adaptation technique.
	 */
	unsigned short GetKind_Adaptation(void);

	/*!
	 * \brief Get the number of new elements added in the adaptation process.
	 * \return percentage of new elements that are going to be added in the adaptation.
	 */
	su2double GetNew_Elem_Adapt(void);

	/*!
	 * \brief Get the kind of time integration method.
	 * \note This is the information that the code will use, the method will
	 *       change in runtime depending of the specific equation (direct, adjoint,
	 *       linearized) that is being solved.
	 * \return Kind of time integration method.
	 */
	unsigned short GetKind_TimeIntScheme(void);

	/*!
	 * \brief Get the kind of convective numerical scheme.
	 * \note This is the information that the code will use, the method will
	 *       change in runtime depending of the specific equation (direct, adjoint,
	 *       linearized) that is being solved.
	 * \return Kind of the convective scheme.
	 */
	unsigned short GetKind_ConvNumScheme(void);

	/*!
	 * \brief Get kind of center scheme for the convective terms.
	 * \note This is the information that the code will use, the method will
	 *       change in runtime depending of the specific equation (direct, adjoint,
	 *       linearized) that is being solved.
	 * \return Kind of center scheme for the convective terms.
	 */
	unsigned short GetKind_Centered(void);

	/*!
	 * \brief Get kind of upwind scheme for the convective terms.
	 * \note This is the information that the code will use, the method will
	 *       change in runtime depending of the specific equation (direct, adjoint,
	 *       linearized) that is being solved.
	 * \return Kind of upwind scheme for the convective terms.
	 */
	unsigned short GetKind_Upwind(void);

  /*!
	 * \brief Get the order of the spatial integration.
	 * \note This is the information that the code will use, the method will
	 *       change in runtime depending of the specific equation (direct, adjoint,
	 *       linearized) that is being solved.
	 * \return Kind of upwind scheme for the convective terms.
	 */
	unsigned short GetSpatialOrder(void);

  /*!
	 * \brief Get the order of the spatial integration.
	 * \note This is the information that the code will use, the method will
	 *       change in runtime depending of the specific equation (direct, adjoint,
	 *       linearized) that is being solved.
	 * \return Kind of upwind scheme for the convective terms.
	 */
	unsigned short GetSpatialOrder_Flow(void);

  /*!
	 * \brief Get the order of the spatial integration.
	 * \note This is the information that the code will use, the method will
	 *       change in runtime depending of the specific equation (direct, adjoint,
	 *       linearized) that is being solved.
	 * \return Kind of upwind scheme for the convective terms.
	 */
	unsigned short GetSpatialOrder_Turb(void);

  /*!
	 * \brief Get the order of the spatial integration.
	 * \note This is the information that the code will use, the method will
	 *       change in runtime depending of the specific equation (direct, adjoint,
	 *       linearized) that is being solved.
	 * \return Kind of upwind scheme for the convective terms.
	 */
	unsigned short GetSpatialOrder_TNE2(void);

  /*!
	 * \brief Get the order of the spatial integration.
	 * \note This is the information that the code will use, the method will
	 *       change in runtime depending of the specific equation (direct, adjoint,
	 *       linearized) that is being solved.
	 * \return Kind of upwind scheme for the convective terms.
	 */
	unsigned short GetSpatialOrder_AdjLevelSet(void);

  /*!
	 * \brief Get the order of the spatial integration.
	 * \note This is the information that the code will use, the method will
	 *       change in runtime depending of the specific equation (direct, adjoint,
	 *       linearized) that is being solved.
	 * \return Kind of upwind scheme for the convective terms.
	 */
	unsigned short GetSpatialOrder_AdjFlow(void);

  /*!
	 * \brief Get the order of the spatial integration.
	 * \note This is the information that the code will use, the method will
	 *       change in runtime depending of the specific equation (direct, adjoint,
	 *       linearized) that is being solved.
	 * \return Kind of upwind scheme for the convective terms.
	 */
	unsigned short GetSpatialOrder_AdjTNE2(void);

	/*!
	 * \brief Get the kind of integration scheme (explicit or implicit)
	 *        for the flow equations.
	 * \note This value is obtained from the config file, and it is constant
	 *       during the computation.
	 * \return Kind of integration scheme for the flow equations.
	 */
	unsigned short GetKind_TimeIntScheme_Flow(void);

  /*!
	 * \brief Get the kind of integration scheme (explicit or implicit)
	 *        for the flow equations.
	 * \note This value is obtained from the config file, and it is constant
	 *       during the computation.
	 * \return Kind of integration scheme for the flow equations.
	 */
	unsigned short GetKind_TimeIntScheme_TNE2(void);

	/*!
	 * \brief Get the kind of integration scheme (explicit or implicit)
	 *        for the flow equations.
	 * \note This value is obtained from the config file, and it is constant
	 *       during the computation.
	 * \return Kind of integration scheme for the plasma equations.
	 */
	unsigned short GetKind_TimeIntScheme_Wave(void);

  /*!
	 * \brief Get the kind of integration scheme (explicit or implicit)
	 *        for the flow equations.
	 * \note This value is obtained from the config file, and it is constant
	 *       during the computation.
	 * \return Kind of integration scheme for the plasma equations.
	 */
	unsigned short GetKind_TimeIntScheme_Heat(void);

  /*!
	 * \brief Get the kind of integration scheme (explicit or implicit)
	 *        for the flow equations.
	 * \note This value is obtained from the config file, and it is constant
	 *       during the computation.
	 * \return Kind of integration scheme for the plasma equations.
	 */
	unsigned short GetKind_TimeIntScheme_Poisson(void);

	/*!
	 * \brief Get the kind of integration scheme (explicit or implicit)
	 *        for the flow equations.
	 * \note This value is obtained from the config file, and it is constant
	 *       during the computation.
	 * \return Kind of integration scheme for the plasma equations.
	 */
	unsigned short GetKind_TimeIntScheme_FEA(void);

	/*!
	 * \brief Get the kind of integration scheme (explicit or implicit)
	 *        for the template equations.
	 * \note This value is obtained from the config file, and it is constant
	 *       during the computation.
	 * \return Kind of integration scheme for the plasma equations.
	 */
	unsigned short GetKind_TimeIntScheme_Template(void);

	/*!
	 * \brief Get the kind of integration scheme (explicit or implicit)
	 *        for the flow equations.
	 * \note This value is obtained from the config file, and it is constant
	 *       during the computation.
	 * \return Kind of integration scheme for the plasma equations.
	 */
	unsigned short GetKind_SpaceIteScheme_FEA(void);

	/*!
	 * \brief Get the kind of convective numerical scheme for the flow
	 *        equations (centered or upwind).
	 * \note This value is obtained from the config file, and it is constant
	 *       during the computation.
	 * \return Kind of convective numerical scheme for the flow equations.
	 */
	unsigned short GetKind_ConvNumScheme_Flow(void);

  /*!
	 * \brief Get the kind of convective numerical scheme for the flow
	 *        equations (centered or upwind).
	 * \note This value is obtained from the config file, and it is constant
	 *       during the computation.
	 * \return Kind of convective numerical scheme for the flow equations.
	 */
	unsigned short GetKind_ConvNumScheme_TNE2(void);

  /*!
	 * \brief Get the kind of convective numerical scheme for the flow
	 *        equations (centered or upwind).
	 * \note This value is obtained from the config file, and it is constant
	 *       during the computation.
	 * \return Kind of convective numerical scheme for the flow equations.
	 */
	unsigned short GetKind_ConvNumScheme_AdjTNE2(void);

	/*!
	 * \brief Get the kind of convective numerical scheme for the template
	 *        equations (centered or upwind).
	 * \note This value is obtained from the config file, and it is constant
	 *       during the computation.
	 * \return Kind of convective numerical scheme for the flow equations.
	 */
	unsigned short GetKind_ConvNumScheme_Template(void);

	/*!
	 * \brief Get the kind of convective numerical scheme for the adjoint level set
	 *        equations (centered or upwind).
	 * \note This value is obtained from the config file, and it is constant
	 *       during the computation.
	 * \return Kind of convective numerical scheme for the level set equation.
	 */
	unsigned short GetKind_ConvNumScheme_AdjLevelSet(void);

	/*!
	 * \brief Get the kind of center convective numerical scheme for the flow equations.
	 * \note This value is obtained from the config file, and it is constant
	 *       during the computation.
	 * \return Kind of center convective numerical scheme for the flow equations.
	 */
	unsigned short GetKind_Centered_Flow(void);

  /*!
	 * \brief Get the kind of center convective numerical scheme for the two-temperature model.
	 * \note This value is obtained from the config file, and it is constant
	 *       during the computation.
	 * \return Kind of center convective numerical scheme for the flow equations.
	 */
	unsigned short GetKind_Centered_TNE2(void);

  /*!
	 * \brief Get the kind of center convective numerical scheme for the two-temperature model.
	 * \note This value is obtained from the config file, and it is constant
	 *       during the computation.
	 * \return Kind of center convective numerical scheme for the flow equations.
	 */
	unsigned short GetKind_Centered_AdjTNE2(void);

	/*!
	 * \brief Get the kind of center convective numerical scheme for the adjoint level set equations.
	 * \note This value is obtained from the config file, and it is constant
	 *       during the computation.
	 * \return Kind of center convective numerical scheme for the level set equations.
	 */
	unsigned short GetKind_Centered_AdjLevelSet(void);

	/*!
	 * \brief Get the kind of center convective numerical scheme for the plasma equations.
	 * \note This value is obtained from the config file, and it is constant
	 *       during the computation.
	 * \return Kind of center convective numerical scheme for the flow equations.
	 */
	unsigned short GetKind_Centered_Template(void);

	/*!
	 * \brief Get the kind of upwind convective numerical scheme for the flow equations.
	 * \note This value is obtained from the config file, and it is constant
	 *       during the computation.
	 * \return Kind of upwind convective numerical scheme for the flow equations.
	 */
	unsigned short GetKind_Upwind_Flow(void);

  /*!
	 * \brief Get the kind of upwind convective numerical scheme for the flow equations.
	 * \note This value is obtained from the config file, and it is constant
	 *       during the computation.
	 * \return Kind of upwind convective numerical scheme for the flow equations.
	 */
	unsigned short GetKind_Upwind_TNE2(void);

  /*!
	 * \brief Get the kind of upwind convective numerical scheme for the flow equations.
	 * \note This value is obtained from the config file, and it is constant
	 *       during the computation.
	 * \return Kind of upwind convective numerical scheme for the flow equations.
	 */
	unsigned short GetKind_Upwind_AdjTNE2(void);

	/*!
	 * \brief Get the kind of upwind convective numerical scheme for the adjoint level set equation.
	 * \note This value is obtained from the config file, and it is constant
	 *       during the computation.
	 * \return Kind of upwind convective numerical scheme for the flow equations.
	 */
	unsigned short GetKind_Upwind_AdjLevelSet(void);

	/*!
	 * \brief Get the method for limiting the spatial gradients.
	 * \return Method for limiting the spatial gradients.
	 */
	unsigned short GetKind_SlopeLimit(void);

	/*!
	 * \brief Get the method for limiting the spatial gradients.
	 * \return Method for limiting the spatial gradients solving the flow equations.
	 */
	unsigned short GetKind_SlopeLimit_Flow(void);

  /*!
	 * \brief Get the method for limiting the spatial gradients.
	 * \return Method for limiting the spatial gradients solving the flow equations.
	 */
	unsigned short GetKind_SlopeLimit_TNE2(void);

  /*!
	 * \brief Get the method for limiting the spatial gradients.
	 * \return Method for limiting the spatial gradients solving the flow equations.
	 */
	unsigned short GetKind_SlopeLimit_AdjTNE2(void);

	/*!
	 * \brief Get the method for limiting the spatial gradients.
	 * \return Method for limiting the spatial gradients solving the turbulent equation.
	 */
	unsigned short GetKind_SlopeLimit_Turb(void);

	/*!
	 * \brief Get the method for limiting the spatial gradients.
	 * \return Method for limiting the spatial gradients solving the level set equation.
	 */
	unsigned short GetKind_SlopeLimit_AdjLevelSet(void);

	/*!
	 * \brief Get the method for limiting the spatial gradients.
	 * \return Method for limiting the spatial gradients solving the adjoint turbulent equation.
	 */
	unsigned short GetKind_SlopeLimit_AdjTurb(void);

	/*!
	 * \brief Get the method for limiting the spatial gradients.
	 * \return Method for limiting the spatial gradients solving the adjoint flow equation.
	 */
	unsigned short GetKind_SlopeLimit_AdjFlow(void);

	/*!
	 * \brief Value of the calibrated constant for the Lax method (center scheme).
	 * \note This constant is used in coarse levels and with first order methods.
	 * \return Calibrated constant for the Lax method.
	 */
	su2double GetKappa_1st_Flow(void);

	/*!
	 * \brief Value of the calibrated constant for the JST method (center scheme).
	 * \return Calibrated constant for the JST method for the flow equations.
	 */
	su2double GetKappa_2nd_Flow(void);

	/*!
	 * \brief Value of the calibrated constant for the JST method (center scheme).
	 * \return Calibrated constant for the JST method for the flow equations.
	 */
	su2double GetKappa_4th_Flow(void);

  /*!
	 * \brief Value of the calibrated constant for the Lax method (center scheme).
	 * \note This constant is used in coarse levels and with first order methods.
	 * \return Calibrated constant for the Lax method.
	 */
	su2double GetKappa_1st_TNE2(void);

	/*!
	 * \brief Value of the calibrated constant for the JST method (center scheme).
	 * \return Calibrated constant for the JST method for the flow equations.
	 */
	su2double GetKappa_2nd_TNE2(void);

	/*!
	 * \brief Value of the calibrated constant for the JST method (center scheme).
	 * \return Calibrated constant for the JST method for the flow equations.
	 */
	su2double GetKappa_4th_TNE2(void);

	/*!
	 * \brief Get the kind of integration scheme (explicit or implicit)
	 *        for the adjoint flow equations.
	 * \note This value is obtained from the config file, and it is constant
	 *       during the computation.
	 * \return Kind of integration scheme for the adjoint flow equations.
	 */
	unsigned short GetKind_TimeIntScheme_AdjFlow(void);

  /*!
	 * \brief Get the kind of integration scheme (explicit or implicit)
	 *        for the adjoint flow equations.
	 * \note This value is obtained from the config file, and it is constant
	 *       during the computation.
	 * \return Kind of integration scheme for the adjoint flow equations.
	 */
	unsigned short GetKind_TimeIntScheme_AdjTNE2(void);

	/*!
	 * \brief Get the kind of convective numerical scheme for the adjoint flow
	 *        equations (centered or upwind).
	 * \note This value is obtained from the config file, and it is constant
	 *       during the computation.
	 * \return Kind of convective numerical scheme for the adjoint flow equations.
	 */
	unsigned short GetKind_ConvNumScheme_AdjFlow(void);

	/*!
	 * \brief Get the kind of center convective numerical scheme for the adjoint flow equations.
	 * \note This value is obtained from the config file, and it is constant
	 *       during the computation.
	 * \return Kind of center convective numerical scheme for the adjoint flow equations.
	 */
	unsigned short GetKind_Centered_AdjFlow(void);

	/*!
	 * \brief Get the kind of upwind convective numerical scheme for the adjoint flow equations.
	 * \note This value is obtained from the config file, and it is constant
	 *       during the computation.
	 * \return Kind of upwind convective numerical scheme for the adjoint flow equations.
	 */
	unsigned short GetKind_Upwind_AdjFlow(void);

	/*!
	 * \brief Value of the calibrated constant for the high order method (center scheme).
	 * \return Calibrated constant for the high order center method for the adjoint flow equations.
	 */
	su2double GetKappa_2nd_AdjFlow(void);

	/*!
	 * \brief Value of the calibrated constant for the high order method (center scheme).
	 * \return Calibrated constant for the high order center method for the adjoint flow equations.
	 */
	su2double GetKappa_4th_AdjFlow(void);

	/*!
	 * \brief Value of the calibrated constant for the low order method (center scheme).
	 * \return Calibrated constant for the low order center method for the adjoint flow equations.
	 */
	su2double GetKappa_1st_AdjFlow(void);

  /*!
	 * \brief Value of the calibrated constant for the high order method (center scheme).
	 * \return Calibrated constant for the high order center method for the adjoint flow equations.
	 */
	su2double GetKappa_2nd_AdjTNE2(void);

	/*!
	 * \brief Value of the calibrated constant for the high order method (center scheme).
	 * \return Calibrated constant for the high order center method for the adjoint flow equations.
	 */
	su2double GetKappa_4th_AdjTNE2(void);

	/*!
	 * \brief Value of the calibrated constant for the low order method (center scheme).
	 * \return Calibrated constant for the low order center method for the adjoint flow equations.
	 */
	su2double GetKappa_1st_AdjTNE2(void);

	/*!
	 * \brief Get the kind of integration scheme (explicit or implicit)
	 *        for the linearized flow equations.
	 * \note This value is obtained from the config file, and it is constant
	 *       during the computation.
	 * \return Kind of integration scheme for the linearized flow equations.
	 */
	unsigned short GetKind_TimeIntScheme_LinFlow(void);

	/*!
	 * \brief Get the kind of convective numerical scheme for the linearized flow
	 *        equations (centered or upwind).
	 * \note This value is obtained from the config file, and it is constant
	 *       during the computation.
	 * \return Kind of convective numerical scheme for the linearized flow equations.
	 */
	unsigned short GetKind_ConvNumScheme_LinFlow(void);

	/*!
	 * \brief Get the kind of center convective numerical scheme for the linearized flow equations.
	 * \note This value is obtained from the config file, and it is constant
	 *       during the computation.
	 * \return Kind of center convective numerical scheme for the linearized flow equations.
	 */
	unsigned short GetKind_Centered_LinFlow(void);

	/*!
	 * \brief Get the kind of upwind convective numerical scheme for the linearized flow equations.
	 * \note This value is obtained from the config file, and it is constant
	 *       during the computation.
	 * \return Kind of upwind convective numerical scheme for the linearized flow equations.
	 */
	unsigned short GetKind_Upwind_LinFlow(void);

	/*!
	 * \brief Value of the calibrated constant for the high order method (center scheme).
	 * \return Calibrated constant for the high order center method for the linearized flow equations.
	 */
	su2double GetKappa_4th_LinFlow(void);

	/*!
	 * \brief Value of the calibrated constant for the low order method (center scheme).
	 * \return Calibrated constant for the low order center method for the linearized flow equations.
	 */
	su2double GetKappa_1st_LinFlow(void);

	/*!
	 * \brief Get the kind of integration scheme (implicit)
	 *        for the turbulence equations.
	 * \note This value is obtained from the config file, and it is constant
	 *       during the computation.
	 * \return Kind of integration scheme for the turbulence equations.
	 */
	unsigned short GetKind_TimeIntScheme_Turb(void);

	/*!
	 * \brief Get the kind of integration scheme (implicit)
	 *        for the level set equations.
	 * \note This value is obtained from the config file, and it is constant
	 *       during the computation.
	 * \return Kind of integration scheme for the level set equations.
	 */
	unsigned short GetKind_TimeIntScheme_AdjLevelSet(void);

	/*!
	 * \brief Get the kind of convective numerical scheme for the turbulence
	 *        equations (upwind).
	 * \note This value is obtained from the config file, and it is constant
	 *       during the computation.
	 * \return Kind of convective numerical scheme for the turbulence equations.
	 */
	unsigned short GetKind_ConvNumScheme_Turb(void);

	/*!
	 * \brief Get the kind of center convective numerical scheme for the turbulence equations.
	 * \note This value is obtained from the config file, and it is constant
	 *       during the computation.
	 * \return Kind of center convective numerical scheme for the turbulence equations.
	 */
	unsigned short GetKind_Centered_Turb(void);

	/*!
	 * \brief Get the kind of upwind convective numerical scheme for the turbulence equations.
	 * \note This value is obtained from the config file, and it is constant
	 *       during the computation.
	 * \return Kind of upwind convective numerical scheme for the turbulence equations.
	 */
	unsigned short GetKind_Upwind_Turb(void);

	/*!
	 * \brief Get the kind of integration scheme (explicit or implicit)
	 *        for the adjoint turbulence equations.
	 * \note This value is obtained from the config file, and it is constant
	 *       during the computation.
	 * \return Kind of integration scheme for the adjoint turbulence equations.
	 */
	unsigned short GetKind_TimeIntScheme_AdjTurb(void);

	/*!
	 * \brief Get the kind of convective numerical scheme for the adjoint turbulence
	 *        equations (centered or upwind).
	 * \note This value is obtained from the config file, and it is constant
	 *       during the computation.
	 * \return Kind of convective numerical scheme for the adjoint turbulence equations.
	 */
	unsigned short GetKind_ConvNumScheme_AdjTurb(void);

	/*!
	 * \brief Get the kind of center convective numerical scheme for the adjoint turbulence equations.
	 * \note This value is obtained from the config file, and it is constant
	 *       during the computation.
	 * \return Kind of center convective numerical scheme for the adjoint turbulence equations.
	 */
	unsigned short GetKind_Centered_AdjTurb(void);

	/*!
	 * \brief Get the kind of upwind convective numerical scheme for the adjoint turbulence equations.
	 * \note This value is obtained from the config file, and it is constant
	 *       during the computation.
	 * \return Kind of upwind convective numerical scheme for the adjoint turbulence equations.
	 */
	unsigned short GetKind_Upwind_AdjTurb(void);

	/*!
	 * \brief Provides information about the way in which the turbulence will be treated by the
	 *        adjoint method.
	 * \return <code>FALSE</code> means that the adjoint turbulence equations will be used.
	 */
	bool GetFrozen_Visc(void);

  /*!
   * \brief Viscous limiter mean flow.
   * \return <code>FALSE</code> means no viscous limiter turb equations.
   */
  bool GetViscous_Limiter_Flow(void);
  
  /*!
   * \brief Viscous limiter turb equations.
   * \return <code>FALSE</code> means no viscous limiter turb equations.
   */
  bool GetViscous_Limiter_Turb(void);
  
  /*!
   * \brief Write convergence file for FSI problems
   * \return <code>FALSE</code> means no file is written.
   */
  bool GetWrite_Conv_FSI(void);

  /*!
	 * \brief Provides information about if the sharp edges are going to be removed from the sensitivity.
	 * \return <code>FALSE</code> means that the sharp edges will be removed from the sensitivity.
	 */
	bool GetSens_Remove_Sharp(void);

	/*!
	 * \brief Get the kind of inlet boundary condition treatment (total conditions or mass flow).
	 * \return Kind of inlet boundary condition.
	 */
	unsigned short GetKind_Inlet(void);

  /*!
	 * \brief Get the number of sections.
	 * \return Number of sections
	 */
	unsigned short GetnSections(void);

  /*!
	 * \brief Get the number of sections for computing internal volume.
	 * \return Number of sections for computing internal volume.
	 */
	unsigned short GetnVolSections(void);

	/*!
	 * \brief Provides information about the the nodes that are going to be moved on a deformation
	 *        volumetric grid deformation.
	 * \return <code>TRUE</code> means that only the points on the FFD box will be moved.
	 */
	bool GetHold_GridFixed(void);

	/*!
	 * \brief Get the kind of objective function. There are several options: Drag coefficient,
	 *        Lift coefficient, efficiency, etc.
	 * \note The objective function will determine the boundary condition of the adjoint problem.
	 * \return Kind of objective function.
	 */
	unsigned short GetKind_ObjFunc(void);

	/*!
	 * \brief Get the kind of sensitivity smoothing technique.
	 * \return Kind of sensitivity smoothing technique.
	 */
	unsigned short GetKind_SensSmooth(void);

	/*!
	 * \brief Provides information about the time integration, and change the write in the output
	 *        files information about the iteration.
	 * \return The kind of time integration: Steady state, time stepping method (unsteady) or
	 *         dual time stepping method (unsteady).
	 */
	unsigned short GetUnsteady_Simulation(void);

	/*!
	 * \brief Provides the number of species present in the plasma
	 * \return: The number of species present in the plasma, read from input file
	 */
	unsigned short GetnSpecies(void);

	/*!
	 * \brief Provides the number of chemical reactions in the chemistry model
	 * \return: The number of chemical reactions, read from input file
	 */
	unsigned short GetnReactions(void);

	/*!
	 * \brief Provides the number of chemical reactions in the chemistry model
	 * \return: The number of chemical reactions, read from input file
	 */
	su2double GetArrheniusCoeff(unsigned short iReaction);

	/*!
	 * \brief Provides the number of chemical reactions in the chemistry model
	 * \return: The number of chemical reactions, read from input file
	 */
	su2double GetArrheniusEta(unsigned short iReaction);

	/*!
	 * \brief Provides the number of chemical reactions in the chemistry model
	 * \return: The number of chemical reactions, read from input file
	 */
	su2double GetArrheniusTheta(unsigned short iReaction);

  /*!
	 * \brief Provides the rate controlling temperature exponents for chemistry.
	 * \return: Rate controlling temperature exponents.
	 */
  su2double* GetRxnTcf_a(void);

  /*!
	 * \brief Provides the rate controlling temperature exponents for chemistry.
	 * \return: Rate controlling temperature exponents.
	 */
  su2double* GetRxnTcf_b(void);

  /*!
	 * \brief Provides the rate controlling temperature exponents for chemistry.
	 * \return: Rate controlling temperature exponents.
	 */
  su2double* GetRxnTcb_a(void);

  /*!
	 * \brief Provides the rate controlling temperature exponents for chemistry.
	 * \return: Rate controlling temperature exponents.
	 */
  su2double* GetRxnTcb_b(void);

  /*!
	 * \brief Dissociation potential of species.
	 * \return: Dissociation potential.
	 */
	su2double* GetDissociationPot(void);

	/*!
	 * \brief Provides the number of rotational modes of energy storage
	 * \return: Vector of rotational mode count
	 */
  su2double* GetRotationModes(void);

	/*!
	 * \brief Provides the characteristic vibrational temperature for calculating e_vib
	 * \return: Vector of characteristic vibrational temperatures [K]
	 */
	su2double* GetCharVibTemp(void);

  /*!
	 * \brief Provides the characteristic electronic temperature for calculating e_el
	 * \return: Vector of characteristic vibrational temperatures [K]
	 */
	su2double** GetCharElTemp(void);

  /*!
	 * \brief Provides the degeneracy of electron states for calculating e_el
	 * \return: Vector of characteristic vibrational temperatures [K]
	 */
	su2double** GetElDegeneracy(void);

  /*!
	 * \brief Provides number electron states for calculating e_el
	 * \return: Vector of number of electron states for each species
	 */
	unsigned short* GetnElStates(void);


  /*!
	 * \brief Provides the thermodynamic reference temperatures from the JANAF tables
	 * \return: Vector of reference temperatures [K]
	 */
  su2double* GetRefTemperature(void);

  /*!
	 * \brief Provides the characteristic vibrational temperature for calculating e_vib
	 * \return: The number of chemical reactions, read from input file
	 */
	su2double GetCharVibTemp(unsigned short iSpecies);

	/*!
	 * \brief Provides a table of equilibrium constants for a particular chemical reaction for a supplied gas model.
	 * \return: Matrix of reaction constants
	 */
	void GetChemistryEquilConstants(su2double **RxnConstantTable, unsigned short iReaction);

	/*!
	 * \brief Provides the molar mass of each species present in multi species fluid
	 * \return: Vector of molar mass of each species in kg/kmol
	 */
	su2double* GetMolar_Mass(void);

  /*!
	 * \brief Provides the molar mass of each species present in multi species fluid
	 * \return: Mass of each species in Kg
	 */
	su2double GetMolar_Mass(unsigned short iSpecies);

	/*!
	 * \brief Retrieves the number of monatomic species in the multicomponent gas.
	 * \return: Number of monatomic species.
	 */
	unsigned short GetnMonatomics(void);

	/*!
	 * \brief Retrieves the number of monatomic species in the multicomponent gas.
	 * \return: Number of monatomic species.
	 */
	unsigned short GetnDiatomics(void);

	/*!
	 * \brief Provides the molar mass of each species present in multi species fluid
	 * \return: Molar mass of the specified gas consituent [kg/kmol]
	 */
	su2double GetInitial_Gas_Composition(unsigned short iSpecies);

  /*!
	 * \brief Provides the formation enthalpy of the specified species at standard conditions
	 * \return: Enthalpy of formation
	 */
	su2double* GetEnthalpy_Formation(void);

	/*!
	 * \brief Provides the formation enthalpy of the specified species at standard conditions
	 * \return: Enthalpy of formation
	 */
	su2double GetEnthalpy_Formation(unsigned short iSpecies);

	/*!
	 * \brief Provides the restart information.
	 * \return Restart information, if <code>TRUE</code> then the code will use the solution as restart.
	 */
	bool GetRestart(void);

	/*!
	 * \brief Provides the number of varaibles.
	 * \return Number of variables.
	 */
	unsigned short GetnVar(void);

  /*!
	 * \brief Provides the number of varaibles.
	 * \return Number of variables.
	 */
	unsigned short GetnZone(void);

  /*!
	 * \brief Provides the number of varaibles.
	 * \return Number of variables.
	 */
	unsigned short GetiZone(void);

	/*!
	 * \brief For some problems like adjoint or the linearized equations it
	 *		  is necessary to restart the flow solution.
	 * \return Flow restart information, if <code>TRUE</code> then the code will restart the flow solution.
	 */

	bool GetRestart_Flow(void);

  /*!
   * \brief Indicates whether electron gas is present in the gas mixture.
   */
  bool GetIonization(void);

	/*!
	 * \brief Information about computing and plotting the equivalent area distribution.
	 * \return <code>TRUE</code> or <code>FALSE</code>  depending if we are computing the equivalent area.
	 */
	bool GetEquivArea(void);

  /*!
	 * \brief Information about computing and plotting the equivalent area distribution.
	 * \return <code>TRUE</code> or <code>FALSE</code>  depending if we are computing the equivalent area.
	 */
	bool GetInvDesign_Cp(void);

	/*!
	 * \brief Information about computing and plotting the equivalent area distribution.
	 * \return <code>TRUE</code> or <code>FALSE</code>  depending if we are computing the equivalent area.
	 */
	bool GetInvDesign_HeatFlux(void);

	/*!
	 * \brief Get name of the input grid.
	 * \return File name of the input grid.
	 */
	string GetMesh_FileName(void);

	/*!
	 * \brief Get name of the output grid, this parameter is important for grid
	 *        adaptation and deformation.
	 * \return File name of the output grid.
	 */
	string GetMesh_Out_FileName(void);

	/*!
	 * \brief Get the name of the file with the solution of the flow problem.
	 * \return Name of the file with the solution of the flow problem.
	 */
	string GetSolution_FlowFileName(void);

	/*!
	 * \brief Get the name of the file with the solution of the linearized flow problem.
	 * \return Name of the file with the solution of the linearized flow problem.
	 */
	string GetSolution_LinFileName(void);

	/*!
	 * \brief Get the name of the file with the solution of the adjoint flow problem
	 *		  with drag objective function.
	 * \return Name of the file with the solution of the adjoint flow problem with
	 *         drag objective function.
	 */
	string GetSolution_AdjFileName(void);

	/*!
	 * \brief Get the name of the file with the solution of the structural problem.
	 * \return Name of the file with the solution of the structural problem.
	 */
	string GetSolution_FEMFileName(void);

	/*!
	 * \brief Get the name of the file with the residual of the problem.
	 * \return Name of the file with the residual of the problem.
	 */
	string GetResidual_FileName(void);

	/*!
	 * \brief Get the format of the input/output grid.
	 * \return Format of the input/output grid.
	 */
	unsigned short GetMesh_FileFormat(void);

	/*!
	 * \brief Get the format of the output solution.
	 * \return Format of the output solution.
	 */
	unsigned short GetOutput_FileFormat(void);

	/*!
	 * \brief Get the name of the file with the convergence history of the problem.
	 * \return Name of the file with convergence history of the problem.
	 */
	string GetConv_FileName(void);

	/*!
	 * \brief Get the name of the file with the convergence history of the problem for FSI applications.
	 * \return Name of the file with convergence history of the problem.
	 */
	string GetConv_FileName_FSI(void);
    
  /*!
   * \brief Get the name of the file with the forces breakdown of the problem.
   * \return Name of the file with forces breakdown of the problem.
   */
  string GetBreakdown_FileName(void);

	/*!
	 * \brief Get the name of the file with the flow variables.
	 * \return Name of the file with the primitive variables.
	 */
	string GetFlow_FileName(void);

	/*!
	 * \brief Get the name of the file with the structure variables.
	 * \return Name of the file with the structure variables.
	 */
	string GetStructure_FileName(void);

  /*!
	 * \brief Get the name of the file with the structure variables.
	 * \return Name of the file with the structure variables.
	 */
	string GetSurfStructure_FileName(void);

  /*!
	 * \brief Get the name of the file with the structure variables.
	 * \return Name of the file with the structure variables.
	 */
	string GetSurfWave_FileName(void);

  /*!
	 * \brief Get the name of the file with the structure variables.
	 * \return Name of the file with the structure variables.
	 */
	string GetSurfHeat_FileName(void);

	/*!
	 * \brief Get the name of the file with the wave variables.
	 * \return Name of the file with the wave variables.
	 */
	string GetWave_FileName(void);

  /*!
	 * \brief Get the name of the file with the wave variables.
	 * \return Name of the file with the wave variables.
	 */
	string GetHeat_FileName(void);

	/*!
	 * \brief Get the name of the file with the adjoint wave variables.
	 * \return Name of the file with the adjoint wave variables.
	 */
	string GetAdjWave_FileName(void);

	/*!
	 * \brief Get the name of the restart file for the wave variables.
	 * \return Name of the restart file for the flow variables.
	 */
	string GetRestart_WaveFileName(void);

	/*!
	 * \brief Get the name of the restart file for the heat variables.
	 * \return Name of the restart file for the flow variables.
	 */
	string GetRestart_HeatFileName(void);

	/*!
	 * \brief Get the name of the restart file for the flow variables.
	 * \return Name of the restart file for the flow variables.
	 */
	string GetRestart_FlowFileName(void);

	/*!
	 * \brief Get the name of the restart file for the linearized flow variables.
	 * \return Name of the restart file for the linearized flow variables.
	 */
	string GetRestart_LinFileName(void);

	/*!
	 * \brief Get the name of the restart file for the adjoint variables (drag objective function).
	 * \return Name of the restart file for the adjoint variables (drag objective function).
	 */
	string GetRestart_AdjFileName(void);

	/*!
	 * \brief Get the name of the restart file for the flow variables.
	 * \return Name of the restart file for the flow variables.
	 */
	string GetRestart_FEMFileName(void);

	/*!
	 * \brief Get the name of the file with the adjoint variables.
	 * \return Name of the file with the adjoint variables.
	 */
	string GetAdj_FileName(void);

	/*!
	 * \brief Get the name of the file with the linearized flow variables.
	 * \return Name of the file with the linearized flow variables.
	 */
	string GetLin_FileName(void);

	/*!
	 * \brief Get the name of the file with the gradient of the objective function.
	 * \return Name of the file with the gradient of the objective function.
	 */
	string GetObjFunc_Grad_FileName(void);

	/*!
	 * \brief Get the name of the file with the gradient of the objective function.
	 * \return Name of the file with the gradient of the objective function.
	 */
	string GetObjFunc_Value_FileName(void);

	/*!
	 * \brief Get the name of the file with the surface information for the flow problem.
	 * \return Name of the file with the surface information for the flow problem.
	 */
	string GetSurfFlowCoeff_FileName(void);

	/*!
	 * \brief Get the name of the file with the surface information for the adjoint problem.
	 * \return Name of the file with the surface information for the adjoint problem.
	 */
	string GetSurfAdjCoeff_FileName(void);

	/*!
	 * \brief Get the name of the file with the surface information for the linearized flow problem.
	 * \return Name of the file with the surface information for the linearized flow problem.
	 */
	string GetSurfLinCoeff_FileName(void);

  /*!
	 * \brief Augment the input filename with the iteration number for an unsteady file.
   * \param[in] val_filename - String value of the base filename.
   * \param[in] val_iter - Unsteady iteration number or time spectral instance.
	 * \return Name of the file with the iteration numer for an unsteady solution file.
	 */
  string GetUnsteady_FileName(string val_filename, int val_iter);

  /*!
	 * \brief Append the input filename string with the appropriate objective function extension.
   * \param[in] val_filename - String value of the base filename.
	 * \return Name of the file with the appropriate objective function extension.
	 */
  string GetObjFunc_Extension(string val_filename);
  
        /*!
  	 * \brief Get functional that is going to be used to evaluate the residual flow convergence.
  	 * \return Functional that is going to be used to evaluate the residual flow convergence.
  	 */
  	unsigned short GetResidual_Func_Flow(void);

	/*!
	 * \brief Get functional that is going to be used to evaluate the flow convergence.
	 * \return Functional that is going to be used to evaluate the flow convergence.
	 */
	unsigned short GetCauchy_Func_Flow(void);

	/*!
	 * \brief Get functional that is going to be used to evaluate the adjoint flow convergence.
	 * \return Functional that is going to be used to evaluate the adjoint flow convergence.
	 */
	unsigned short GetCauchy_Func_AdjFlow(void);

	/*!
	 * \brief Get functional that is going to be used to evaluate the linearized flow convergence.
	 * \return Functional that is going to be used to evaluate the linearized flow convergence.
	 */
	unsigned short GetCauchy_Func_LinFlow(void);

	/*!
	 * \brief Get the number of iterations that are considered in the Cauchy convergence criteria.
	 * \return Number of elements in the Cauchy criteria.
	 */
	unsigned short GetCauchy_Elems(void);

	/*!
	 * \brief Get the number of iterations that are not considered in the convergence criteria.
	 * \return Number of iterations before starting with the convergence criteria.
	 */
	unsigned long GetStartConv_Iter(void);

	/*!
	 * \brief Get the value of convergence criteria for the Cauchy method in the direct,
	 *        adjoint or linearized problem.
	 * \return Value of the convergence criteria.
	 */
	su2double GetCauchy_Eps(void);

	/*!
	 * \brief If we are prforming an unsteady simulation, there is only
	 *        one value of the time step for the complete simulation.
	 * \return Value of the time step in an unsteady simulation (non dimensional).
	 */
	su2double GetDelta_UnstTimeND(void);

  /*!
	 * \brief If we are prforming an unsteady simulation, there is only
	 *        one value of the time step for the complete simulation.
	 * \return Value of the time step in an unsteady simulation (non dimensional).
	 */
	su2double GetTotal_UnstTimeND(void);

	/*!
	 * \brief If we are prforming an unsteady simulation, there is only
	 *        one value of the time step for the complete simulation.
	 * \return Value of the time step in an unsteady simulation.
	 */
	su2double GetDelta_UnstTime(void);

	/*!
	 * \brief Set the value of the unsteadty time step using the CFL number.
	 * \param[in] val_delta_unsttimend - Value of the unsteady time step using CFL number.
	 */
	void SetDelta_UnstTimeND(su2double val_delta_unsttimend);

	/*!
	 * \brief If we are performing an unsteady simulation, this is the
	 * 	value of max physical time for which we run the simulation
	 * \return Value of the physical time in an unsteady simulation.
	 */
	su2double GetTotal_UnstTime(void);

	/*!
	 * \brief If we are performing an unsteady simulation, this is the
	 * 	value of current time.
	 * \return Value of the physical time in an unsteady simulation.
	 */
	su2double GetCurrent_UnstTime(void);

  /*!
	 * \brief Divide the rectbles and hexahedron.
	 * \return <code>TRUE</code> if the elements must be divided; otherwise <code>FALSE</code>.
	 */
	bool GetEngine_Intake(void);

	/*!
	 * \brief Value of the design variable step, we use this value in design problems.
	 * \param[in] val_dv - Number of the design variable that we want to read.
	 * \return Design variable step.
	 */
	su2double GetDV_Value(unsigned short val_dv);

  /*!
   * \brief Set the value of the design variable step, we use this value in design problems.
   * \param[in] val_dv - Number of the design variable that we want to read.
   * \param[in] val    - Value of the design variable.
   */
  void SetDV_Value(unsigned short val_dv, su2double val);

	/*!
	 * \brief Get information about the grid movement.
	 * \return <code>TRUE</code> if there is a grid movement; otherwise <code>FALSE</code>.
	 */
	bool GetGrid_Movement(void);

	/*!
	 * \brief Get the type of dynamic mesh motion.
	 * \param[in] val_iZone - Number for the current zone in the mesh (each zone has independent motion).
	 * \return Type of dynamic mesh motion.
	 */
	unsigned short GetKind_GridMovement(unsigned short val_iZone);

	/*!
	 * \brief Set the type of dynamic mesh motion.
	 * \param[in] val_iZone - Number for the current zone in the mesh (each zone has independent motion).
	 * \param[in] motion_Type - Specify motion type.
	 */
	void SetKind_GridMovement(unsigned short val_iZone, unsigned short motion_Type);

	/*!
	 * \brief Get the mach number based on the mesh velocity and freestream quantities.
	 * \return Mach number based on the mesh velocity and freestream quantities.
	 */
	su2double GetMach_Motion(void);

	/*!
	 * \brief Get x-coordinate of the mesh motion origin.
	 * \param[in] val_iZone - Number for the current zone in the mesh (each zone has independent motion).
	 * \return X-coordinate of the mesh motion origin.
	 */
	su2double GetMotion_Origin_X(unsigned short val_iZone);

	/*!
	 * \brief Get y-coordinate of the mesh motion origin
	 * \param[in] val_iZone - Number for the current zone in the mesh (each zone has independent motion).
	 * \return Y-coordinate of the mesh motion origin.
	 */
	su2double GetMotion_Origin_Y(unsigned short val_iZone);

	/*!
	 * \brief Get z-coordinate of the mesh motion origin
	 * \param[in] val_iZone - Number for the current zone in the mesh (each zone has independent motion).
	 * \return Z-coordinate of the mesh motion origin.
	 */
	su2double GetMotion_Origin_Z(unsigned short val_iZone);

	/*!
	 * \brief Set x-coordinate of the mesh motion origin.
	 * \param[in] val_iZone - Number for the current zone in the mesh (each zone has independent motion).
	 * \param[in] val_origin - New x-coordinate of the mesh motion origin.
	 */
	void SetMotion_Origin_X(unsigned short val_iZone, su2double val_origin);

	/*!
	 * \brief Set y-coordinate of the mesh motion origin
	 * \param[in] val_iZone - Number for the current zone in the mesh (each zone has independent motion).
	 * \param[in] val_origin - New y-coordinate of the mesh motion origin.
	 */
	void SetMotion_Origin_Y(unsigned short val_iZone, su2double val_origin);

	/*!
	 * \brief Set z-coordinate of the mesh motion origin
	 * \param[in] val_iZone - Number for the current zone in the mesh (each zone has independent motion).
	 * \param[in] val_origin - New y-coordinate of the mesh motion origin.
	 */
	void SetMotion_Origin_Z(unsigned short val_iZone, su2double val_origin);

	/*!
	 * \brief Get the translational velocity of the mesh in the x-direction.
	 * \param[in] val_iZone - Number for the current zone in the mesh (each zone has independent motion).
	 * \return Translational velocity of the mesh in the x-direction.
	 */
	su2double GetTranslation_Rate_X(unsigned short val_iZone);

	/*!
	 * \brief Get the translational velocity of the mesh in the y-direction.
	 * \param[in] val_iZone - Number for the current zone in the mesh (each zone has independent motion).
	 * \return Translational velocity of the mesh in the y-direction.
	 */
	su2double GetTranslation_Rate_Y(unsigned short val_iZone);

	/*!
	 * \brief Get the translational velocity of the mesh in the z-direction.
	 * \param[in] val_iZone - Number for the current zone in the mesh (each zone has independent motion).
	 * \return Translational velocity of the mesh in the z-direction.
	 */
	su2double GetTranslation_Rate_Z(unsigned short val_iZone);

	/*!
	 * \brief Get the angular velocity of the mesh about the x-axis.
	 * \param[in] val_iZone - Number for the current zone in the mesh (each zone has independent motion).
	 * \return Angular velocity of the mesh about the x-axis.
	 */
	su2double GetRotation_Rate_X(unsigned short val_iZone);

	/*!
	 * \brief Get the angular velocity of the mesh about the y-axis.
	 * \param[in] val_iZone - Number for the current zone in the mesh (each zone has independent motion).
	 * \return Angular velocity of the mesh about the y-axis.
	 */
	su2double GetRotation_Rate_Y(unsigned short val_iZone);

	/*!
	 * \brief Get the angular velocity of the mesh about the z-axis.
	 * \param[in] val_iZone - Number for the current zone in the mesh (each zone has independent motion).
	 * \return Angular velocity of the mesh about the z-axis.
	 */
	su2double GetRotation_Rate_Z(unsigned short val_iZone);

	/*!
	 * \brief Get the angular frequency of a mesh pitching about the x-axis.
	 * \param[in] val_iZone - Number for the current zone in the mesh (each zone has independent motion).
	 * \return Angular frequency of a mesh pitching about the x-axis.
	 */
	su2double GetPitching_Omega_X(unsigned short val_iZone);

	/*!
	 * \brief Get the angular frequency of a mesh pitching about the y-axis.
	 * \param[in] val_iZone - Number for the current zone in the mesh (each zone has independent motion).
	 * \return Angular frequency of a mesh pitching about the y-axis.
	 */
	su2double GetPitching_Omega_Y(unsigned short val_iZone);

	/*!
	 * \brief Get the angular frequency of a mesh pitching about the z-axis.
	 * \param[in] val_iZone - Number for the current zone in the mesh (each zone has independent motion).
	 * \return Angular frequency of a mesh pitching about the z-axis.
	 */
	su2double GetPitching_Omega_Z(unsigned short val_iZone);

	/*!
	 * \brief Get the pitching amplitude about the x-axis.
	 * \param[in] val_iZone - Number for the current zone in the mesh (each zone has independent motion).
	 * \return Pitching amplitude about the x-axis.
	 */
	su2double GetPitching_Ampl_X(unsigned short val_iZone);

	/*!
	 * \brief Get the pitching amplitude about the y-axis.
	 * \param[in] val_iZone - Number for the current zone in the mesh (each zone has independent motion).
	 * \return Pitching amplitude about the y-axis.
	 */
	su2double GetPitching_Ampl_Y(unsigned short val_iZone);

	/*!
	 * \brief Get the pitching amplitude about the z-axis.
	 * \param[in] val_iZone - Number for the current zone in the mesh (each zone has independent motion).
	 * \return Pitching amplitude about the z-axis.
	 */
	su2double GetPitching_Ampl_Z(unsigned short val_iZone);

	/*!
	 * \brief Get the pitching phase offset about the x-axis.
	 * \param[in] val_iZone - Number for the current zone in the mesh (each zone has independent motion).
	 * \return Pitching phase offset about the x-axis.
	 */
	su2double GetPitching_Phase_X(unsigned short val_iZone);

	/*!
	 * \brief Get the pitching phase offset about the y-axis.
	 * \param[in] val_iZone - Number for the current zone in the mesh (each zone has independent motion).
	 * \return Pitching phase offset about the y-axis.
	 */
	su2double GetPitching_Phase_Y(unsigned short val_iZone);

	/*!
	 * \brief Get the pitching phase offset about the z-axis.
	 * \param[in] val_iZone - Number for the current zone in the mesh (each zone has independent motion).
	 * \return Pitching phase offset about the z-axis.
	 */
	su2double GetPitching_Phase_Z(unsigned short val_iZone);

	/*!
	 * \brief Get the angular frequency of a mesh plunging in the x-direction.
	 * \param[in] val_iZone - Number for the current zone in the mesh (each zone has independent motion).
	 * \return Angular frequency of a mesh plunging in the x-direction.
	 */
	su2double GetPlunging_Omega_X(unsigned short val_iZone);

	/*!
	 * \brief Get the angular frequency of a mesh plunging in the y-direction.
	 * \param[in] val_iZone - Number for the current zone in the mesh (each zone has independent motion).
	 * \return Angular frequency of a mesh plunging in the y-direction.
	 */
	su2double GetPlunging_Omega_Y(unsigned short val_iZone);

	/*!
	 * \brief Get the angular frequency of a mesh plunging in the z-direction.
	 * \param[in] val_iZone - Number for the current zone in the mesh (each zone has independent motion).
	 * \return Angular frequency of a mesh plunging in the z-direction.
	 */
	su2double GetPlunging_Omega_Z(unsigned short val_iZone);

	/*!
	 * \brief Get the plunging amplitude in the x-direction.
	 * \param[in] val_iZone - Number for the current zone in the mesh (each zone has independent motion).
	 * \return Plunging amplitude in the x-direction.
	 */
	su2double GetPlunging_Ampl_X(unsigned short val_iZone);

	/*!
	 * \brief Get the plunging amplitude in the y-direction.
	 * \param[in] val_iZone - Number for the current zone in the mesh (each zone has independent motion).
	 * \return Plunging amplitude in the y-direction.
	 */
	su2double GetPlunging_Ampl_Y(unsigned short val_iZone);

	/*!
	 * \brief Get the plunging amplitude in the z-direction.
	 * \param[in] val_iZone - Number for the current zone in the mesh (each zone has independent motion).
	 * \return Plunging amplitude in the z-direction.
	 */
	su2double GetPlunging_Ampl_Z(unsigned short val_iZone);

  /*!
	 * \brief Get if we should update the motion origin.
	 * \param[in] val_marker - Value of the marker in which we are interested.
	 * \return yes or no to update motion origin.
	 */
	unsigned short GetMoveMotion_Origin(unsigned short val_marker);

	/*!
	 * \brief Get the minimum value of Beta for Roe-Turkel preconditioner
	 * \return the minimum value of Beta for Roe-Turkel preconditioner
	 */
	su2double GetminTurkelBeta();

	/*!
	 * \brief Get the minimum value of Beta for Roe-Turkel preconditioner
	 * \return the minimum value of Beta for Roe-Turkel preconditioner
	 */
	su2double GetmaxTurkelBeta();

	/*!
	 * \brief Get information about the adibatic wall condition
	 * \return <code>TRUE</code> if it is a adiabatic wall condition; otherwise <code>FALSE</code>.
	 */
	bool GetAdiabaticWall(void);

	/*!
	 * \brief Get information about the isothermal wall condition
	 * \return <code>TRUE</code> if it is a isothermal wall condition; otherwise <code>FALSE</code>.
	 */
	bool GetIsothermalWall(void);

	/*!
	 * \brief Get information about the catalytic wall condition
	 * \return <code>TRUE</code> if it is a catalytic wall condition; otherwise <code>FALSE</code>.
	 */
	bool GetCatalyticWall(void);

	/*!
	 * \brief Get information about the Low Mach Preconditioning
	 * \return <code>TRUE</code> if we are using low Mach preconditioner; otherwise <code>FALSE</code>.
	 */
	bool Low_Mach_Preconditioning(void);

	/*!
	 * \brief Get information about the poisson solver condition
	 * \return <code>TRUE</code> if it is a poisson solver condition; otherwise <code>FALSE</code>.
	 */
	bool GetPoissonSolver(void);

	/*!
	 * \brief Get information about the gravity force.
	 * \return <code>TRUE</code> if it uses the gravity force; otherwise <code>FALSE</code>.
	 */
	bool GetGravityForce(void);

	/*!
	 * \brief Get information about the rotational frame.
	 * \return <code>TRUE</code> if there is a rotational frame; otherwise <code>FALSE</code>.
	 */
	bool GetRotating_Frame(void);

	/*!
	 * \brief Get information about the axisymmetric frame.
	 * \return <code>TRUE</code> if there is a rotational frame; otherwise <code>FALSE</code>.
	 */
	bool GetAxisymmetric(void);
  
  /*!
	 * \brief Get information about the axisymmetric frame.
	 * \return <code>TRUE</code> if there is a rotational frame; otherwise <code>FALSE</code>.
	 */
	bool GetDebugMode(void);

	/*!
	 * \brief Get information about there is a smoothing of the grid coordinates.
	 * \return <code>TRUE</code> if there is smoothing of the grid coordinates; otherwise <code>FALSE</code>.
	 */
	bool GetAdaptBoundary(void);

	/*!
	 * \brief Get information about there is a smoothing of the grid coordinates.
	 * \return <code>TRUE</code> if there is smoothing of the grid coordinates; otherwise <code>FALSE</code>.
	 */
	bool GetSmoothNumGrid(void);

	/*!
	 * \brief Set information about there is a smoothing of the grid coordinates.
	 * \param[in] val_smoothnumgrid - <code>TRUE</code> if there is smoothing of the grid coordinates; otherwise <code>FALSE</code>.
	 */
	void SetSmoothNumGrid(bool val_smoothnumgrid);

	/*!
	 * \brief Subtract one to the index of the finest grid (full multigrid strategy).
	 * \return Change the index of the finest grid.
	 */
	void SubtractFinestMesh(void);

	/*!
	 * \brief Obtain the kind of design variable.
	 * \param[in] val_dv - Number of the design variable that we want to read.
	 * \return Design variable identification.
	 */
	unsigned short GetDesign_Variable(unsigned short val_dv);

	/*!
	 * \brief Obtain the kind of convergence criteria to establish the convergence of the CFD code.
	 * \return Kind of convergence criteria.
	 */
	unsigned short GetConvCriteria(void);

	/*!
	 * \brief Get the index in the config information of the marker <i>val_marker</i>.
	 * \note When we read the config file, it stores the markers in a particular vector.
	 * \return Index in the config information of the marker <i>val_marker</i>.
	 */
	unsigned short GetMarker_CfgFile_TagBound(string val_marker);
  
  /*!
   * \brief Get the name in the config information of the marker number <i>val_marker</i>.
   * \note When we read the config file, it stores the markers in a particular vector.
   * \return Name of the marker in the config information of the marker <i>val_marker</i>.
   */
  string GetMarker_CfgFile_TagBound(unsigned short val_marker);

	/*!
	 * \brief Get the boundary information (kind of boundary) in the config information of the marker <i>val_marker</i>.
	 * \return Kind of boundary in the config information of the marker <i>val_marker</i>.
	 */
	unsigned short GetMarker_CfgFile_KindBC(string val_marker);

	/*!
	 * \brief Get the monitoring information from the config definition for the marker <i>val_marker</i>.
	 * \return Monitoring information of the boundary in the config information for the marker <i>val_marker</i>.
	 */
	unsigned short GetMarker_CfgFile_Monitoring(string val_marker);

  /*!
	 * \brief Get the monitoring information from the config definition for the marker <i>val_marker</i>.
	 * \return Monitoring information of the boundary in the config information for the marker <i>val_marker</i>.
	 */
	unsigned short GetMarker_CfgFile_GeoEval(string val_marker);

  /*!
	 * \brief Get the monitoring information from the config definition for the marker <i>val_marker</i>.
	 * \return Monitoring information of the boundary in the config information for the marker <i>val_marker</i>.
	 */
	unsigned short GetMarker_CfgFile_Designing(string val_marker);

	/*!
	 * \brief Get the plotting information from the config definition for the marker <i>val_marker</i>.
	 * \return Plotting information of the boundary in the config information for the marker <i>val_marker</i>.
	 */
	unsigned short GetMarker_CfgFile_Plotting(string val_marker);


	/*!
	 * \brief Get the FSI interface information from the config definition for the marker <i>val_marker</i>.
	 * \return Plotting information of the boundary in the config information for the marker <i>val_marker</i>.
	 */
	unsigned short GetMarker_CfgFile_FSIinterface(string val_marker);

  /*!
   * \brief Get the 1-D output (ie, averaged pressure) information from the config definition for the marker <i>val_marker</i>.
   * \return 1D output information of the boundary in the config information for the marker <i>val_marker</i>.
   */
  unsigned short GetMarker_CfgFile_Out_1D(string val_marker);

	/*!
	 * \brief Get the DV information from the config definition for the marker <i>val_marker</i>.
	 * \return DV information of the boundary in the config information for the marker <i>val_marker</i>.
	 */
	unsigned short GetMarker_CfgFile_DV(string val_marker);

  /*!
	 * \brief Get the motion information from the config definition for the marker <i>val_marker</i>.
	 * \return Motion information of the boundary in the config information for the marker <i>val_marker</i>.
	 */
	unsigned short GetMarker_CfgFile_Moving(string val_marker);

	/*!
	 * \brief Get the periodic information from the config definition of the marker <i>val_marker</i>.
	 * \return Periodic information of the boundary in the config information of the marker <i>val_marker</i>.
	 */
	unsigned short GetMarker_CfgFile_PerBound(string val_marker);

	/*!
	 * \brief Determines if problem is adjoint
	 * \return true if Adjoint
	 */
	bool GetAdjoint(void);

    /*!
	 * \brief Determines if problem is viscous
	 * \return true if Viscous
	 */
	bool GetViscous(void);

	/*!
	 * \brief Provides the index of the solution in the container.
	 * \param[in] val_eqsystem - Equation that is being solved.
	 * \return Index on the solution container.
	 */
	unsigned short GetContainerPosition(unsigned short val_eqsystem);

	/*!
	 * \brief Value of the order of magnitude reduction of the residual.
	 * \return Value of the order of magnitude reduction of the residual.
	 */
	su2double GetOrderMagResidual(void);

	/*!
	 * \brief Value of the minimum residual value (log10 scale).
	 * \return Value of the minimum residual value (log10 scale).
	 */
	su2double GetMinLogResidual(void);

	/*!
	 * \brief Value of the order of magnitude reduction of the residual for FSI applications.
	 * \return Value of the order of magnitude reduction of the residual.
	 */
	su2double GetOrderMagResidualFSI(void);

	/*!
	 * \brief Value of the minimum residual value for FSI applications (log10 scale).
	 * \return Value of the minimum residual value (log10 scale).
	 */
	su2double GetMinLogResidualFSI(void);

	/*!
	 * \brief Value of the displacement tolerance UTOL for FEM structural analysis (log10 scale).
	 * \return Value of Res_FEM_UTOL (log10 scale).
	 */
	su2double GetResidual_FEM_UTOL(void);

	/*!
	 * \brief Value of the displacement tolerance UTOL for FEM structural analysis (log10 scale).
	 * \return Value of Res_FEM_UTOL (log10 scale).
	 */
	su2double GetResidual_FEM_RTOL(void);

	/*!
	 * \brief Value of the displacement tolerance UTOL for FEM structural analysis (log10 scale).
	 * \return Value of Res_FEM_UTOL (log10 scale).
	 */
	su2double GetResidual_FEM_ETOL(void);

  /*!
   * \brief Value of the damping factor for the engine inlet bc.
   * \return Value of the damping factor.
   */
  su2double GetDamp_Engine_Inflow(void);
  
  /*!
   * \brief Value of the damping factor for the engine bleed inlet bc.
   * \return Value of the damping factor.
   */
  su2double GetDamp_Engine_Bleed(void);
  
  /*!
   * \brief Value of the damping factor for the engine exhaust inlet bc.
   * \return Value of the damping factor.
   */
  su2double GetDamp_Engine_Exhaust(void);
  
	/*!
	 * \brief Value of the damping factor for the residual restriction.
	 * \return Value of the damping factor.
	 */
	su2double GetDamp_Res_Restric(void);

	/*!
	 * \brief Value of the damping factor for the correction prolongation.
	 * \return Value of the damping factor.
	 */
	su2double GetDamp_Correc_Prolong(void);

	/*!
	 * \brief Value of the position of the Near Field (y coordinate for 2D, and z coordinate for 3D).
	 * \return Value of the Near Field position.
	 */
	su2double GetPosition_Plane(void);

	/*!
	 * \brief Value of the weight of the drag coefficient in the Sonic Boom optimization.
	 * \return Value of the weight of the drag coefficient in the Sonic Boom optimization.
	 */
	su2double GetWeightCd(void);

  /*!
	 * \brief Value of the azimuthal line to fix due to a misalignments of the nearfield.
	 * \return Azimuthal line to fix due to a misalignments of the nearfield.
	 */
	su2double GetFixAzimuthalLine(void);

	/*!
	 * \brief Set the global parameters of each simulation for each runtime system.
	 * \param[in] val_solver - Solver of the simulation.
	 * \param[in] val_system - Runtime system that we are solving.
	 */
	void SetGlobalParam(unsigned short val_solver, unsigned short val_system, unsigned long val_extiter);

	/*!
	 * \brief Center of rotation for a rotational periodic boundary.
	 */
	su2double *GetPeriodicRotCenter(string val_marker);

	/*!
	 * \brief Angles of rotation for a rotational periodic boundary.
	 */
	su2double *GetPeriodicRotAngles(string val_marker);

	/*!
	 * \brief Translation vector for a rotational periodic boundary.
	 */
	su2double *GetPeriodicTranslation(string val_marker);

	/*!
	 * \brief Get the rotationally periodic donor marker for boundary <i>val_marker</i>.
	 * \return Periodic donor marker from the config information for the marker <i>val_marker</i>.
	 */
	unsigned short GetMarker_Periodic_Donor(string val_marker);

  /*!
	 * \brief Get the origin of the actuator disk.
	 */
  su2double* GetActDisk_Origin(string val_marker);

  /*!
	 * \brief Get the root radius of the actuator disk.
	 */
  su2double GetActDisk_RootRadius(string val_marker);

  /*!
	 * \brief Get the tip radius of th actuator disk.
	 */
  su2double GetActDisk_TipRadius(string val_marker);

  /*!
	 * \brief Get the thurst corffient of the actuator disk.
	 */
  su2double GetActDisk_PressJump(string val_marker);
  
  /*!
   * \brief Get the thurst corffient of the actuator disk.
   */
  su2double GetActDisk_TempJump(string val_marker);

  /*!
	 * \brief Get the rev / min of the actuator disk.
	 */
  su2double GetActDisk_Omega(string val_marker);
  
  /*!
   * \brief Get the rev / min of the actuator disk.
   */
  unsigned short GetActDisk_Distribution(string val_marker);
  
  /*!
	 * \brief Get Actuator Disk Outlet for boundary <i>val_marker</i> (actuator disk inlet).
	 * \return Actuator Disk Outlet from the config information for the marker <i>val_marker</i>.
	 */
	unsigned short GetMarker_ActDisk_Outlet(string val_marker);

  /*!
	 * \brief Get the internal index for a moving boundary <i>val_marker</i>.
	 * \return Internal index for a moving boundary <i>val_marker</i>.
	 */
	unsigned short GetMarker_Moving(string val_marker);

  /*!
	 * \brief Get the name of the surface defined in the geometry file.
	 * \param[in] val_marker - Value of the marker in which we are interested.
	 * \return Name that is in the geometry file for the surface that
	 *         has the marker <i>val_marker</i>.
	 */
	string GetMarker_Moving(unsigned short val_marker);

	/*!
	 * \brief Set the total number of SEND_RECEIVE periodic transformations.
	 * \param[in] val_index - Total number of transformations.
	 */
	void SetnPeriodicIndex(unsigned short val_index);

	/*!
	 * \brief Get the total number of SEND_RECEIVE periodic transformations.
	 * \return Total number of transformations.
	 */
	unsigned short GetnPeriodicIndex(void);

	/*!
	 * \brief Set the rotation center for a periodic transformation.
	 * \param[in] val_index - Index corresponding to the periodic transformation.
	 * \param[in] center - Pointer to a vector containing the coordinate of the center.
	 */
	void SetPeriodicCenter(unsigned short val_index, su2double* center);

	/*!
	 * \brief Get the rotation center for a periodic transformation.
	 * \param[in] val_index - Index corresponding to the periodic transformation.
	 * \return A vector containing coordinates of the center point.
	 */
	su2double* GetPeriodicCenter(unsigned short val_index);

	/*!
	 * \brief Set the rotation angles for a periodic transformation.
	 * \param[in] val_index - Index corresponding to the periodic transformation.
	 * \param[in] rotation - Pointer to a vector containing the rotation angles.
	 */
	void SetPeriodicRotation(unsigned short val_index, su2double* rotation);

	/*!
	 * \brief Get the rotation angles for a periodic transformation.
	 * \param[in] val_index - Index corresponding to the periodic transformation.
	 * \return A vector containing the angles of rotation.
	 */
	su2double* GetPeriodicRotation(unsigned short val_index);

	/*!
	 * \brief Set the translation vector for a periodic transformation.
	 * \param[in] val_index - Index corresponding to the periodic transformation.
	 * \param[in] translate - Pointer to a vector containing the coordinate of the center.
	 */
	void SetPeriodicTranslate(unsigned short val_index, su2double* translate);

	/*!
	 * \brief Get the translation vector for a periodic transformation.
	 * \param[in] val_index - Index corresponding to the periodic transformation.
	 * \return The translation vector.
	 */
	su2double* GetPeriodicTranslate(unsigned short val_index);

	/*!
	 * \brief Get the total temperature at a nacelle boundary.
	 * \param[in] val_index - Index corresponding to the inlet boundary.
	 * \return The total temperature.
	 */
	su2double GetExhaust_Temperature_Target(string val_index);

	/*!
	 * \brief Get the total temperature at an inlet boundary.
	 * \param[in] val_index - Index corresponding to the inlet boundary.
	 * \return The total temperature.
	 */
	su2double GetInlet_Ttotal(string val_index);

	/*!
	 * \brief Get the temperature at a supersonic inlet boundary.
	 * \param[in] val_index - Index corresponding to the inlet boundary.
	 * \return The inlet density.
	 */
	su2double GetInlet_Temperature(string val_index);

	/*!
	 * \brief Get the pressure at a supersonic inlet boundary.
	 * \param[in] val_index - Index corresponding to the inlet boundary.
	 * \return The inlet pressure.
	 */
	su2double GetInlet_Pressure(string val_index);

	/*!
	 * \brief Get the velocity vector at a supersonic inlet boundary.
	 * \param[in] val_index - Index corresponding to the inlet boundary.
	 * \return The inlet velocity vector.
	 */
	su2double* GetInlet_Velocity(string val_index);

	/*!
	 * \brief Get the fixed value at the Dirichlet boundary.
	 * \param[in] val_index - Index corresponding to the Dirichlet boundary.
	 * \return The total temperature.
	 */
	su2double GetDirichlet_Value(string val_index);

	/*!
	 * \brief Get whether this is a Dirichlet or a Neumann boundary.
	 * \param[in] val_index - Index corresponding to the Dirichlet boundary.
	 * \return Yes or No.
	 */
	bool GetDirichlet_Boundary(string val_index);

	/*!
	 * \brief Get the total pressure at an inlet boundary.
	 * \param[in] val_index - Index corresponding to the inlet boundary.
	 * \return The total pressure.
	 */
	su2double GetInlet_Ptotal(string val_index);

	/*!
	 * \brief Get the total pressure at an nacelle boundary.
	 * \param[in] val_index - Index corresponding to the inlet boundary.
	 * \return The total pressure.
	 */
	su2double GetExhaust_Pressure_Target(string val_index);

  /*!
	 * \brief Value of the CFL reduction in LevelSet problems.
	 * \return Value of the CFL reduction in LevelSet problems.
	 */
	su2double GetCFLRedCoeff_Turb(void);

	/*!
	 * \brief Get the flow direction unit vector at an inlet boundary.
	 * \param[in] val_index - Index corresponding to the inlet boundary.
	 * \return The flow direction vector.
	 */
	su2double* GetInlet_FlowDir(string val_index);

	/*!
	 * \brief Get the back pressure (static) at an outlet boundary.
	 * \param[in] val_index - Index corresponding to the outlet boundary.
	 * \return The outlet pressure.
	 */
	su2double GetOutlet_Pressure(string val_index);

	/*!
	 * \brief Get the var 1 at Riemann boundary.
	 * \param[in] val_marker - Index corresponding to the Riemann boundary.
	 * \return The var1
	 */
	su2double GetRiemann_Var1(string val_marker);

	/*!
	 * \brief Get the var 2 at Riemann boundary.
	 * \param[in] val_marker - Index corresponding to the Riemann boundary.
	 * \return The var2
	 */

	su2double GetRiemann_Var2(string val_marker);

	/*!
	 * \brief Get the Flowdir at Riemann boundary.
	 * \param[in] val_marker - Index corresponding to the Riemann boundary.
	 * \return The Flowdir
	 */
	su2double* GetRiemann_FlowDir(string val_marker);

	/*!
	 * \brief Get Kind Data of Riemann boundary.
	 * \param[in] val_marker - Index corresponding to the Riemann boundary.
	 * \return Kind data
	 */
	unsigned short GetKind_Data_Riemann(string val_marker);

	/*!
	 * \brief Get the wall temperature (static) at an isothermal boundary.
	 * \param[in] val_index - Index corresponding to the isothermal boundary.
	 * \return The wall temperature.
	 */
	su2double GetIsothermal_Temperature(string val_index);

	/*!
	 * \brief Get the wall heat flux on a constant heat flux boundary.
	 * \param[in] val_index - Index corresponding to the constant heat flux boundary.
	 * \return The heat flux.
	 */
	su2double GetWall_HeatFlux(string val_index);

	/*!
	 * \brief Get the wall heat flux on a constant heat flux boundary.
	 * \return The heat flux.
	 */
	su2double *GetWall_Catalycity(void);

	/*!
	 * \brief Get the back pressure (static) at an outlet boundary.
	 * \param[in] val_index - Index corresponding to the outlet boundary.
	 * \return The outlet pressure.
	 */
	su2double GetInflow_Mach_Target(string val_marker);

    /*!
	 * \brief Get the back pressure (static) at an outlet boundary.
	 * \param[in] val_index - Index corresponding to the outlet boundary.
	 * \return The outlet pressure.
	 */
	su2double GetInflow_Mach(string val_marker);

    /*!
	 * \brief Get the back pressure (static) at an outlet boundary.
	 * \param[in] val_index - Index corresponding to the outlet boundary.
	 * \return The outlet pressure.
	 */
	void SetInflow_Mach(unsigned short val_imarker, su2double val_fanface_mach);

    /*!
	 * \brief Get the back pressure (static) at an outlet boundary.
	 * \param[in] val_index - Index corresponding to the outlet boundary.
	 * \return The outlet pressure.
	 */
	su2double GetInflow_Pressure(string val_marker);

    /*!
	 * \brief Get the back pressure (static) at an outlet boundary.
	 * \param[in] val_index - Index corresponding to the outlet boundary.
	 * \return The outlet pressure.
	 */
	void SetInflow_Pressure(unsigned short val_imarker, su2double val_fanface_pressure);
  
  /*!
   * \brief Get the back pressure (static) at an outlet boundary.
   * \param[in] val_index - Index corresponding to the outlet boundary.
   * \return The outlet pressure.
   */
  su2double GetBleed_Temperature_Target(string val_marker);
  
  /*!
   * \brief Get the back pressure (static) at an outlet boundary.
   * \param[in] val_index - Index corresponding to the outlet boundary.
   * \return The outlet pressure.
   */
  su2double GetBleed_Temperature(string val_marker);
  
  /*!
   * \brief Get the back pressure (static) at an outlet boundary.
   * \param[in] val_index - Index corresponding to the outlet boundary.
   * \return The outlet pressure.
   */
  void SetBleed_Temperature(unsigned short val_imarker, su2double val_bleed_temp);
  
  /*!
   * \brief Get the back pressure (static) at an outlet boundary.
   * \param[in] val_index - Index corresponding to the outlet boundary.
   * \return The outlet pressure.
   */
  void SetExhaust_Temperature(unsigned short val_imarker, su2double val_exhaust_temp);
  
  /*!
   * \brief Get the back pressure (static) at an outlet boundary.
   * \param[in] val_index - Index corresponding to the outlet boundary.
   * \return The outlet pressure.
   */
  su2double GetExhaust_Temperature(string val_marker);
  
  /*!
   * \brief Get the back pressure (static) at an outlet boundary.
   * \param[in] val_index - Index corresponding to the outlet boundary.
   * \return The outlet pressure.
   */
  su2double GetBleed_MassFlow_Target(string val_marker);
  
  /*!
   * \brief Get the back pressure (static) at an outlet boundary.
   * \param[in] val_index - Index corresponding to the outlet boundary.
   * \return The outlet pressure.
   */
  su2double GetBleed_MassFlow(string val_marker);
  
  /*!
   * \brief Get the back pressure (static) at an outlet boundary.
   * \param[in] val_index - Index corresponding to the outlet boundary.
   * \return The outlet pressure.
   */
  void SetBleed_MassFlow(unsigned short val_imarker, su2double val_bleed_massflow);
  
  /*!
   * \brief Get the back pressure (static) at an outlet boundary.
   * \param[in] val_index - Index corresponding to the outlet boundary.
   * \return The outlet pressure.
   */
  su2double GetBleed_Pressure(string val_marker);

  /*!
   * \brief Get the back pressure (static) at an outlet boundary.
   * \param[in] val_index - Index corresponding to the outlet boundary.
   * \return The outlet pressure.
   */
  su2double GetExhaust_Pressure(string val_marker);

  /*!
   * \brief Get the back pressure (static) at an outlet boundary.
   * \param[in] val_index - Index corresponding to the outlet boundary.
   * \return The outlet pressure.
   */
  void SetBleed_Pressure(unsigned short val_imarker, su2double val_bleed_pressure);
  
  /*!
   * \brief Get the back pressure (static) at an outlet boundary.
   * \param[in] val_index - Index corresponding to the outlet boundary.
   * \return The outlet pressure.
   */
  void SetExhaust_Pressure(unsigned short val_imarker, su2double val_exhaust_pressure);
  
	/*!
	 * \brief Get the displacement value at an displacement boundary.
	 * \param[in] val_index - Index corresponding to the displacement boundary.
	 * \return The displacement value.
	 */
	su2double GetDispl_Value(string val_index);

	/*!
	 * \brief Get the force value at an load boundary.
	 * \param[in] val_index - Index corresponding to the load boundary.
	 * \return The load value.
	 */
	su2double GetLoad_Value(string val_index);

	/*!
	 * \brief Get the force value at a load boundary defined in cartesian coordinates.
	 * \param[in] val_index - Index corresponding to the load boundary.
	 * \return The load value.
	 */
	su2double GetLoad_Dir_Value(string val_index);

	/*!
	 * \brief Get the force multiplier at a load boundary in cartesian coordinates.
	 * \param[in] val_index - Index corresponding to the load boundary.
	 * \return The load multiplier.
	 */
	su2double GetLoad_Dir_Multiplier(string val_index);

	/*!
	 * \brief Get the force direction at a loaded boundary in cartesian coordinates.
	 * \param[in] val_index - Index corresponding to the load boundary.
	 * \return The load direction.
	 */
	su2double* GetLoad_Dir(string val_index);

	/*!
	 * \brief Get the amplitude of the sine-wave at a load boundary defined in cartesian coordinates.
	 * \param[in] val_index - Index corresponding to the load boundary.
	 * \return The load value.
	 */
	su2double GetLoad_Sine_Amplitude(string val_index);

	/*!
	 * \brief Get the frequency of the sine-wave at a load boundary in cartesian coordinates.
	 * \param[in] val_index - Index corresponding to the load boundary.
	 * \return The load frequency.
	 */
	su2double GetLoad_Sine_Frequency(string val_index);

	/*!
	 * \brief Get the force direction at a sine-wave loaded boundary in cartesian coordinates.
	 * \param[in] val_index - Index corresponding to the load boundary.
	 * \return The load direction.
	 */
	su2double* GetLoad_Sine_Dir(string val_index);

	/*!
	 * \brief Get the force value at an load boundary.
	 * \param[in] val_index - Index corresponding to the load boundary.
	 * \return The load value.
	 */
	su2double GetFlowLoad_Value(string val_index);

	/*!
	 * \brief Cyclic pitch amplitude for rotor blades.
	 * \return The specified cyclic pitch amplitude.
	 */
	su2double GetCyclic_Pitch(void);

	/*!
	 * \brief Collective pitch setting for rotor blades.
	 * \return The specified collective pitch setting.
	 */
	su2double GetCollective_Pitch(void);

	/*!
	 * \brief Get name of the arbitrary mesh motion input file.
	 * \return File name of the arbitrary mesh motion input file.
	 */
	string GetMotion_FileName(void);

  /*!
	 * \brief Set the config options.
	 */
	void SetConfig_Options(unsigned short val_iZone, unsigned short val_nZone);

  /*!
   * \brief Set the config options.
   */
  void SetRunTime_Options(void);

  /*!
	 * \brief Set the config file parsing.
	 */
  void SetConfig_Parsing(char case_filename[MAX_STRING_SIZE]);

  /*!
   * \brief Set the config file parsing.
   */
  bool SetRunTime_Parsing(char case_filename[MAX_STRING_SIZE]);
  
	/*!
	 * \brief Config file postprocessing.
	 */
	void SetPostprocessing(unsigned short val_software, unsigned short val_izone, unsigned short val_nDim);

	/*!
	 * \brief Config file markers processing.
	 */
	void SetMarkers(unsigned short val_software);

	/*!
	 * \brief Config file output.
	 */
	void SetOutput(unsigned short val_software, unsigned short val_izone);

	/*!
	 * \brief Value of Aeroelastic solution coordinate at time n+1.
	 */
	vector<vector<su2double> > GetAeroelastic_np1(unsigned short iMarker);

	/*!
	 * \brief Value of Aeroelastic solution coordinate at time n.
	 */
	vector<vector<su2double> > GetAeroelastic_n(unsigned short iMarker);

	/*!
	 * \brief Value of Aeroelastic solution coordinate at time n-1.
	 */
	vector<vector<su2double> > GetAeroelastic_n1(unsigned short iMarker);

	/*!
	 * \brief Value of Aeroelastic solution coordinate at time n+1.
	 */
	void SetAeroelastic_np1(unsigned short iMarker, vector<vector<su2double> > solution);

	/*!
	 * \brief Value of Aeroelastic solution coordinate at time n from time n+1.
	 */
	void SetAeroelastic_n(void);

	/*!
	 * \brief Value of Aeroelastic solution coordinate at time n-1 from time n.
	 */
	void SetAeroelastic_n1(void);

  /*!
   * \brief Aeroelastic Flutter Speed Index.
   */
  su2double GetAeroelastic_Flutter_Speed_Index(void);
  
	/*!
	 * \brief Uncoupled Aeroelastic Frequency Plunge.
	 */
	su2double GetAeroelastic_Frequency_Plunge(void);

	/*!
	 * \brief Uncoupled Aeroelastic Frequency Pitch.
	 */
	su2double GetAeroelastic_Frequency_Pitch(void);

  /*!
   * \brief Aeroelastic Airfoil Mass Ratio.
   */
  su2double GetAeroelastic_Airfoil_Mass_Ratio(void);

  /*!
   * \brief Aeroelastic center of gravity location.
   */
  su2double GetAeroelastic_CG_Location(void);

  /*!
   * \brief Aeroelastic radius of gyration squared.
   */
  su2double GetAeroelastic_Radius_Gyration_Squared(void);

  /*!
   * \brief Aeroelastic solve every x inner iteration.
   */
  unsigned short GetAeroelasticIter(void);
  
	/*!
	 * \brief Value of plunging coordinate.
     * \param[in] val_marker - the marker we are monitoring.
	 * \return Value of plunging coordinate.
	 */
	su2double GetAeroelastic_plunge(unsigned short val_marker);

    /*!
	 * \brief Value of pitching coordinate.
     * \param[in] val_marker - the marker we are monitoring.
	 * \return Value of pitching coordinate.
	 */
	su2double GetAeroelastic_pitch(unsigned short val_marker);

	/*!
	 * \brief Value of plunging coordinate.
     * \param[in] val_marker - the marker we are monitoring.
     * \param[in] val - value of plunging coordinate.
	 */
	void SetAeroelastic_plunge(unsigned short val_marker, su2double val);

	/*!
	 * \brief Value of pitching coordinate.
     * \param[in] val_marker - the marker we are monitoring.
     * \param[in] val - value of pitching coordinate.
	 */
	void SetAeroelastic_pitch(unsigned short val_marker, su2double val);

    /*!
	 * \brief Get information about the aeroelastic simulation.
	 * \return <code>TRUE</code> if it is an aeroelastic case; otherwise <code>FALSE</code>.
	 */
	bool GetAeroelastic_Simulation(void);

    /*!
	 * \brief Get information about the wind gust.
	 * \return <code>TRUE</code> if there is a wind gust; otherwise <code>FALSE</code>.
	 */
	bool GetWind_Gust(void);

    /*!
	 * \brief Get the type of gust to simulate.
	 * \return type of gust to use for the simulation.
	 */
	unsigned short GetGust_Type(void);

    /*!
	 * \brief Get the gust direction.
	 * \return the gust direction.
	 */
    unsigned short GetGust_Dir(void);

    /*!
	 * \brief Value of the gust wavelength.
	 */
	su2double GetGust_WaveLength(void);

    /*!
	 * \brief Value of the number of gust periods.
	 */
	su2double GetGust_Periods(void);

    /*!
	 * \brief Value of the gust amplitude.
	 */
	su2double GetGust_Ampl(void);

    /*!
	 * \brief Value of the time at which to begin the gust.
	 */
	su2double GetGust_Begin_Time(void);

    /*!
	 * \brief Value of the location ath which the gust begins.
	 */
	su2double GetGust_Begin_Loc(void);

  /*!
	 * \brief Value of the time at which to begin the gust.
	 */
	unsigned short GetnFFD_Iter(void);

  /*!
	 * \brief Value of the location ath which the gust begins.
	 */
	su2double GetFFD_Tol(void);

  /*!
	 * \brief Get the node number of the CV to visualize.
	 * \return Node number of the CV to visualize.
	 */
	long GetVisualize_CV(void);

  /*!
	 * \brief Get information about whether to use fixed CL mode.
	 * \return <code>TRUE</code> if fixed CL mode is active; otherwise <code>FALSE</code>.
	 */
	bool GetFixed_CL_Mode(void);

  /*!
	 * \brief Get the value specified for the target CL.
	 * \return Value of the target CL.
	 */
	su2double GetTarget_CL(void);

  /*!
	 * \brief Get the value of the damping coefficient for fixed CL mode.
	 * \return Damping coefficient for fixed CL mode.
	 */
	su2double GetDamp_Fixed_CL(void);
  
  /*!
   * \brief Get the value of iterations to re-evaluate the angle of attack.
   * \return Number of iterations.
   */
  unsigned long GetIter_Fixed_CL(void);
  
  /*!
	 * \brief Set the value of the boolean for updating AoA in fixed lift mode.
   * \param[in] val_update - the bool for whether to update the AoA.
	 */
	void SetUpdate_AoA(bool val_update);

  /*!
	 * \brief Get information about whether to update the AoA for fixed lift mode.
	 * \return <code>TRUE</code> if we should update the AoA for fixed lift mode; otherwise <code>FALSE</code>.
	 */
	bool GetUpdate_AoA(void);
  
  /*!
	 * \brief Set the current number of non-physical nodes in the solution.
   * \param[in] val_nonphys_points - current number of non-physical points.
	 */
	void SetNonphysical_Points(unsigned long val_nonphys_points);
  
  /*!
	 * \brief Get the current number of non-physical nodes in the solution.
	 * \return Current number of non-physical points.
	 */
	unsigned long GetNonphysical_Points(void);
  
  /*!
	 * \brief Set the current number of non-physical reconstructions for 2nd-order upwinding.
   * \param[in] val_nonphys_reconstr - current number of non-physical reconstructions for 2nd-order upwinding.
	 */
	void SetNonphysical_Reconstr(unsigned long val_nonphys_reconstr);
  
  /*!
	 * \brief Get the current number of non-physical reconstructions for 2nd-order upwinding.
	 * \return Current number of non-physical reconstructions for 2nd-order upwinding.
	 */
	unsigned long GetNonphysical_Reconstr(void);
  
	/*!
	 * \brief Given arrays x[1..n] and y[1..n] containing a tabulated function, i.e., yi = f(xi), with
	          x1 < x2 < . . . < xN , and given values yp1 and ypn for the first derivative of the interpolating
	          function at points 1 and n, respectively, this routine returns an array y2[1..n] that contains
	          the second derivatives of the interpolating function at the tabulated points xi. If yp1 and/or
	          ypn are equal to 1 × 1030 or larger, the routine is signaled to set the corresponding boundary
	          condition for a natural spline, with zero second derivative on that boundary.
						Numerical Recipes: The Art of Scientific Computing, Third Edition in C++.
	 */
	void SetSpline(vector<su2double> &x, vector<su2double> &y, unsigned long n, su2double yp1, su2double ypn, vector<su2double> &y2);

	/*!
	 * \brief Given the arrays xa[1..n] and ya[1..n], which tabulate a function (with the xai’s in order),
	          and given the array y2a[1..n], which is the output from spline above, and given a value of
	          x, this routine returns a cubic-spline interpolated value y.
         	  Numerical Recipes: The Art of Scientific Computing, Third Edition in C++.
	 * \returns The interpolated value of for x.
	 */
	su2double GetSpline(vector<su2double> &xa, vector<su2double> &ya, vector<su2double> &y2a, unsigned long n, su2double x);
  
  /*!
   * \brief Get the verbosity level of the console output.
   * \return Verbosity level for the console output.
   */
  unsigned short GetConsole_Output_Verb(void);

  /*!
   *
   * \brief Get the direct differentation method.
   * \return direct differentiation method.
   */
  unsigned short GetDirectDiff();

  /*!
   * \brief Get the indicator whether we are solving an discrete adjoint problem.
   * \return the discrete adjoint indicator.
  */
  bool GetDiscrete_Adjoint(void);

	/*!
	 * \brief Get the number of fluid subiterations roblems.
	 * \return Number of FSI subiters.
	 */
	unsigned short GetnIterFSI(void);

	/*!
	 * \brief Get Aitken's relaxation parameter for static relaxation cases.
	 * \return Aitken's relaxation parameters.
	 */
	su2double GetAitkenStatRelax(void);

	/*!
	 * \brief Get Aitken's maximum relaxation parameter for dynamic relaxation cases and first iteration.
	 * \return Aitken's relaxation parameters.
	 */
	su2double GetAitkenDynMaxInit(void);


	/*!
	  * \brief Decide whether to apply dead loads to the model.
	  * \return <code>TRUE</code> if the dead loads are to be applied, <code>FALSE</code> otherwise.
	  */

	bool GetDeadLoad(void);

	/*!
	  * \brief Identifies if the mesh is matching or not (temporary, while implementing interpolation procedures).
	  * \return <code>TRUE</code> if the mesh is matching, <code>FALSE</code> otherwise.
	  */

	bool GetMatchingMesh(void);

	/*!
	 * \brief Provides information about the time integration of the structural analysis, and change the write in the output
	 *        files information about the iteration.
	 * \return The kind of time integration: Static or dynamic analysis
	 */
	unsigned short GetDynamic_Analysis(void);

	/*!
	 * \brief If we are prforming an unsteady simulation, there is only
	 *        one value of the time step for the complete simulation.
	 * \return Value of the time step in an unsteady simulation (non dimensional).
	 */
	su2double GetDelta_DynTime(void);

	/*!
	 * \brief If we are prforming an unsteady simulation, there is only
	 *        one value of the time step for the complete simulation.
	 * \return Value of the time step in an unsteady simulation (non dimensional).
	 */
	su2double GetTotal_DynTime(void);

	/*!
	 * \brief If we are prforming an unsteady simulation, there is only
	 *        one value of the time step for the complete simulation.
	 * \return Value of the time step in an unsteady simulation (non dimensional).
	 */
	su2double GetCurrent_DynTime(void);

	/*!
	 * \brief Get information about writing dynamic structural analysis headers and file extensions.
	 * \return 	<code>TRUE</code> means that dynamic structural analysis solution files will be written.
	 */
	bool GetWrt_Dynamic(void);

	/*!
	 * \brief Get Newmark alpha parameter.
	 * \return Value of the Newmark alpha parameter.
	 */
	su2double GetNewmark_alpha(void);

	/*!
	 * \brief Get Newmark delta parameter.
	 * \return Value of the Newmark delta parameter.
	 */
	su2double GetNewmark_delta(void);

	/*!
	 * \brief Check if the user wants to apply the load gradually.
	 * \return 	<code>TRUE</code> means that the load is to be applied gradually.
	 */
	 bool GetGradual_Load(void);

	/*!
	 * \brief Check if the user wants to apply the load as a ramp.
	 * \return 	<code>TRUE</code> means that the load is to be applied as a ramp.
	 */
	 bool GetRamp_Load(void);

	/*!
	 * \brief Get the maximum time of the ramp.
	 * \return 	Value of the max time while the load is linearly increased
	 */
	 su2double GetRamp_Time(void);

	/*!
	 * \brief Get the maximum time of the ramp.
	 * \return 	Value of the max time while the load is linearly increased
	 */
	su2double GetStatic_Time(void);

	/*!
	 * \brief Get the order of the predictor for FSI applications.
	 * \return 	Order of predictor
	 */
	 unsigned short GetPredictorOrder(void);

	/*!
	 * \brief Check if the simulation we are running is a FSI simulation
	 * \return Value of the physical time in an unsteady simulation.
	 */
	 bool GetFSI_Simulation(void);

	/*!
	 * \brief Check if we want to apply an incremental load to the nonlinear structural simulation
	 * \return <code>TRUE</code> means that the load is to be applied in increments.
	 */
	 bool GetIncrementalLoad(void);

	/*!
	 * \brief Get the number of increments for an incremental load.
	 * \return 	Number of increments.
	 */
	 unsigned long GetNumberIncrements(void);

	/*!
	 * \brief Get the value of the criteria for applying incremental loading.
	 * \return Value of the log10 of the residual.
	 */
	 su2double GetIncLoad_Criteria(unsigned short val_var);

	/*!
	 * \brief Get the relaxation method chosen for the simulation
	 * \return Value of the relaxation method
	 */
	unsigned short GetRelaxation_Method_FSI(void);

	/*!
	 * \brief Get the interpolation method used for matching between zones.
	 */
	inline unsigned short GetKindInterpolation(void);


};

#include "config_structure.inl"<|MERGE_RESOLUTION|>--- conflicted
+++ resolved
@@ -744,23 +744,15 @@
   Gust_Begin_Loc;             /*!< \brief Location at which the gust begins. */
   long Visualize_CV; /*!< \brief Node number for the CV to be visualized */
   bool ExtraOutput;
-<<<<<<< HEAD
-  bool DeadLoad; /*!< Application of dead loads to the FE analysis */
-  bool MatchingMesh;  /*!< Matching mesh (while implementing interpolation procedures). */
-=======
   bool DeadLoad; 		/*!< Application of dead loads to the FE analysis */
   bool MatchingMesh; 	/*!< Matching mesh (while implementing interpolation procedures). */
->>>>>>> 0ad3381b
   su2double Newmark_alpha,			/*!< \brief Parameter alpha for Newmark method. */
   Newmark_delta;				/*!< \brief Parameter delta for Newmark method. */
   bool Gradual_Load,		/*!< \brief Apply the load gradually. */
   Ramp_Load;				/*!< \brief Apply the load with linear increases. */
-<<<<<<< HEAD
-=======
   bool IncrementalLoad;		/*!< \brief Apply the load in increments (for nonlinear structural analysis). */
   unsigned long IncLoad_Nincrements; /*!< \brief Number of increments. */
   su2double *IncLoad_Criteria;	/*!< \brief Criteria for the application of incremental loading. */
->>>>>>> 0ad3381b
   su2double Ramp_Time;			/*!< \brief Time until the maximum load is applied. */
   su2double Static_Time;			/*!< \brief Time while the structure is not loaded in FSI applications. */
   unsigned short Pred_Order;  /*!< \brief Order of the predictor for FSI applications. */
