/*!
 * \file interpolation_structure.hpp
 * \brief Headers of the main subroutines used by SU2_FSI.
 *        The subroutines and functions are in the <i>interpolation_structure.cpp</i> file.
 * \author H. Kline
 * \version 6.1.0 "Falcon"
 *
 * The current SU2 release has been coordinated by the
 * SU2 International Developers Society <www.su2devsociety.org>
 * with selected contributions from the open-source community.
 *
 * The main research teams contributing to the current release are:
 *  - Prof. Juan J. Alonso's group at Stanford University.
 *  - Prof. Piero Colonna's group at Delft University of Technology.
 *  - Prof. Nicolas R. Gauger's group at Kaiserslautern University of Technology.
 *  - Prof. Alberto Guardone's group at Polytechnic University of Milan.
 *  - Prof. Rafael Palacios' group at Imperial College London.
 *  - Prof. Vincent Terrapon's group at the University of Liege.
 *  - Prof. Edwin van der Weide's group at the University of Twente.
 *  - Lab. of New Concepts in Aeronautics at Tech. Institute of Aeronautics.
 *
 * Copyright 2012-2018, Francisco D. Palacios, Thomas D. Economon,
 *                      Tim Albring, and the SU2 contributors.
 *
 * SU2 is free software; you can redistribute it and/or
 * modify it under the terms of the GNU Lesser General Public
 * License as published by the Free Software Foundation; either
 * version 2.1 of the License, or (at your option) any later version.
 *
 * SU2 is distributed in the hope that it will be useful,
 * but WITHOUT ANY WARRANTY; without even the implied warranty of
 * MERCHANTABILITY or FITNESS FOR A PARTICULAR PURPOSE. See the GNU
 * Lesser General Public License for more details.
 *
 * You should have received a copy of the GNU Lesser General Public
 * License along with SU2. If not, see <http://www.gnu.org/licenses/>.
 */

#pragma once

#include "../../Common/include/mpi_structure.hpp"

#include <iostream>
#include <cmath>
#include <cstdlib>
#include <limits>
#include <stdexcept>

#include "config_structure.hpp"
#include "geometry_structure.hpp"
#include "vector_structure.hpp"

#ifdef HAVE_LAPACK
<<<<<<< HEAD
extern "C" void dsptrf_(char*, int*, double*, int*, int*);
extern "C" void dsptri_(char*, int*, double*, int*, double*, int*);
extern "C" void dsymm_(char*, char*, int*, int*, double*, double*, int*, \
  double*, int*, double*, double*, int*);
=======
/*--- Lapack / Blas routines used in RBF interpolation. ---*/
extern "C" void dsptrf_(char*, int*, passivedouble*, int*, int*);
extern "C" void dsptri_(char*, int*, passivedouble*, int*, passivedouble*, int*);
extern "C" void dsymm_(char*, char*, int*, int*, passivedouble*, passivedouble*, int*,
                       passivedouble*, int*, passivedouble*, passivedouble*, int*);
>>>>>>> 8c9d9cfc
#endif

using namespace std;


/*!
 * \class CInterpolator
 * \brief Main class for defining the interpolator, it requires
 * a child class for each particular interpolation method
 * \author H. Kline
 */
class CInterpolator {
protected:
  int rank, 	/*!< \brief MPI Rank. */
  size;       	/*!< \brief MPI Size. */
  unsigned int nZone;
  unsigned int donorZone, targetZone;

  unsigned long MaxLocalVertex_Donor,/*!\brief Maximum vertices per processor*/
  nGlobalFace_Donor,/*!\brief */
  nGlobalFaceNodes_Donor,/*!\brief */
  MaxFace_Donor,/*!\brief Maximum faces per processor*/
  MaxFaceNodes_Donor;/*!\brief Maximum nodes associated with faces per processor*/
  unsigned long *Buffer_Receive_nVertex_Donor, /*!\brief Buffer to store the number of vertices per processor on the Donor domain */
  *Buffer_Receive_nFace_Donor, /*!\brief Buffer to store the number of faces per processor*/
  *Buffer_Receive_nFaceNodes_Donor,/*!\brief Buffer to store the number of nodes associated with faces per processor*/
  *Buffer_Send_nVertex_Donor,/*!\brief Buffer to send number of vertices on the local processor*/
  *Buffer_Send_nFace_Donor,/*!\brief Buffer to send number of faces on the local processor*/
  *Buffer_Send_nFaceNodes_Donor,/*!\brief Buffer to send the number of nodes assocated with faces per processor*/
  *Buffer_Receive_GlobalPoint, /*!\brief Buffer to receive global point indices*/
  *Buffer_Send_GlobalPoint,/*!\brief Buffer to send global point indices*/
  *Buffer_Send_FaceIndex,/*!\brief Buffer to send indices pointing to the node indices that define the faces*/
  *Buffer_Receive_FaceIndex,/*!\brief Buffer to receive indices pointing to the node indices that define the faces*/
  *Buffer_Send_FaceNodes,/*!\brief Buffer to send indices pointing to the location of node information in other buffers, defining faces*/
  *Buffer_Receive_FaceNodes,/*!\brief Buffer to receive indices pointing to the location of node information in other buffers, defining faces*/
  *Buffer_Send_FaceProc,/*!\brief Buffer to send processor which stores the node indicated in Buffer_Receive_FaceNodes*/
  *Buffer_Receive_FaceProc;/*!\brief Buffer to receive processor which stores the node indicated in Buffer_Receive_FaceNodes*/

  su2double *Buffer_Send_Coord,/*!\brief Buffer to send coordinate values*/
  *Buffer_Send_Normal,/*!\brief Buffer to send normal vector values */
  *Buffer_Receive_Coord,/*!\brief Buffer to receive coordinate values*/
  *Buffer_Receive_Normal;/*!\brief Buffer to receive normal vector values*/
  
  unsigned long *Receive_GlobalPoint, /*!\brief Buffer to receive Global point indexes*/
  *Buffer_Receive_nLinkedNodes,       /*!\brief Buffer to receive the number of edges connected to each node*/
  *Buffer_Receive_LinkedNodes,        /*!\brief Buffer to receive the list of notes connected to the nodes through an edge*/
  *Buffer_Receive_StartLinkedNodes,   /*!\brief Buffer to receive the index of the Receive_LinkedNodes buffer where corresponding list of linked nodes begins */
  *Buffer_Receive_Proc;               /*!\brief Buffer to receive the thread that owns the node*/
  
  unsigned long  nGlobalVertex_Target, /*!\brief Global number of vertex of the target boundary*/
  nLocalVertex_Target,                 /*!\brief Number of vertex of the target boundary owned by the thread*/
  nGlobalVertex_Donor,                 /*!\brief Global number of vertex of the donor boundary*/
  nLocalVertex_Donor,                  /*!\brief Number of vertex of the donor boundary owned by the thread*/
  nGlobalVertex,                       /*!\brief Dummy variable to temporarily store the global number of vertex of a boundary*/
  nLocalLinkedNodes;                   /*!\brief Dummy variable to temporarily store the number of vertex of a boundary*/

public:
  CGeometry**** Geometry;        /*! \brief Vector which stores n zones of geometry. */
  CGeometry* donor_geometry;    /*! \brief Vector which stores the donor geometry. */
  CGeometry* target_geometry;   /*! \brief Vector which stores the target geometry. */

  /*!
   * \brief Constructor of the class.
   */
  CInterpolator(void);

  /*!
 * \brief Constructor of the class.
 * \param[in] geometry - Geometrical definition of the problem.
 * \param[in] config - Definition of the particular problem.
 * \param[in] iZone - index of the donor zone
 * \param[in] jZone - index of the target zone
 */
  CInterpolator(CGeometry ****geometry_container, CConfig **config, unsigned int iZone, unsigned int jZone);

  /*!
   * \brief Destructor of the class.
   */
  virtual ~CInterpolator(void);

  /*!
   * \brief Find the index of the interface marker shared by that zone
   * \param[in] config - Definition of the particular problem.
   * \param[in] val_marker_interface - Interface tag.
   */
  int Find_InterfaceMarker(CConfig *config, unsigned short val_marker_interface);

  /*!
   * \brief Check whether the interface should be processed or not
   * \param[in] val_markDonor  - Marker tag from donor zone.
   * \param[in] val_markTarget - Marker tag from target zone.
   */  
  bool CheckInterfaceBoundary(int val_markDonor, int val_markTarget);
  
  /*!
   * \brief Recontstruct the boundary connectivity from parallel partitioning and broadcasts it to all threads
   * \param[in] val_zone   - index of the zone
   * \param[in] val_marker - index of the marker
   */
  void ReconstructBoundary(unsigned long val_zone, int val_marker);
  
  /*!
   * \brief compute distance between 2 points
   * \param[in] point_i
   * \param[in] point_i
   */
  su2double PointsDistance(su2double *point_i, su2double *point_j);

  /*!
   * \brief Set up transfer matrix defining relation between two meshes
   * \param[in] config - Definition of the particular problem.
   */
  virtual void Set_TransferCoeff(CConfig **config);

  /*!
   * \brief Determine array sizes used to collect and send coordinate and global point
   * information.
   * \param[in] faces - boolean that determines whether or not to set face information as well
   * \param[in] markDonor - Index of the boundary on the donor domain.
   * \param[in] markTarget - Index of the boundary on the target domain.
   * \param[in] nVertexDonor - Number of vertices on the donor boundary.
   * \param[in] nDim - number of physical dimensions.
   */
  void Determine_ArraySize(bool faces, int markDonor, int markTarget, unsigned long nVertexDonor, unsigned short nDim);

  /*!
   * \brief Collect and communicate vertex info: coord, global point, and if faces=true the normal vector
   * \param[in] faces - boolean that determines whether or not to set face information as well
   * \param[in] markDonor - Index of the boundary on the donor domain.
   * \param[in] markTarget - Index of the boundary on the target domain.
   * \param[in] nVertexDonor - Number of vertices on the donor boundary.
   * \param[in] nDim - number of physical dimensions.
   */
  void Collect_VertexInfo(bool faces, int markDonor, int markTarget, unsigned long nVertexDonor, unsigned short nDim);

};

/*!
 * \brief Nearest Neighbor interpolation
 */
class CNearestNeighbor : public CInterpolator {
public:

  /*!
   * \brief Constructor of the class.
   */
  CNearestNeighbor(void);

  /*!
   * \brief Constructor of the class.
   * \param[in] geometry - Geometrical definition of the problem.
   * \param[in] config - Definition of the particular problem.
   * \param[in] iZone - index of the donor zone
   * \param[in] jZone - index of the target zone
   */
  CNearestNeighbor(CGeometry ****geometry_container, CConfig **config, unsigned int iZone, unsigned int jZone);

  /*!
   * \brief Destructor of the class.
   */
  ~CNearestNeighbor(void);

  /*!
   * \brief Set up transfer matrix defining relation between two meshes
   * \param[in] config - Definition of the particular problem.
   */
  void Set_TransferCoeff(CConfig **config);

};

/*!
 * \brief Isoparametric interpolation
  */
class CIsoparametric : public CInterpolator {
public:

  /*!
   * \brief Constructor of the class.
   * \param[in] geometry - Geometrical definition of the problem.
   * \param[in] config - Definition of the particular problem.
   * \param[in] iZone - index of the donor zone
   * \param[in] jZone - index of the target zone
   */
  CIsoparametric(CGeometry ****geometry_container, CConfig **config, unsigned int iZone, unsigned int jZone);

  /*!
   * \brief Destructor of the class.
   */
  ~CIsoparametric(void);

  /*!
   * \brief Set up transfer matrix defining relation between two meshes
   * \param[in] config - Definition of the particular problem.
   */
  void Set_TransferCoeff(CConfig **config);

  /*!
   * \brief Calculate the isoparametric representation of point iVertex in marker iZone_0 by nodes of element donor_elem in marker jMarker of zone iZone_1.
   * \param[in] iVertex - vertex index of the point being interpolated.
   * \param[in] nDim - the dimension of the coordinates.
   * \param[in] iZone_1 - zone index of the element to use for interpolation (the DONOR zone)
   * \param[in] donor_elem - element index of the element to use for interpolation (or global index of a point in 2D)
   * \param[in[ nDonorPoints - number of donor points in the element.
   * \param[in] xj - point projected onto the plane of the donor element.
   * \param[out] isoparams - isoparametric coefficients. Must be allocated to size nNodes ahead of time. (size> nDonors)
   *
   * If the problem is 2D, the 'face' projected onto is actually an edge; the local index
   * of the edge is then stored in iFace, and the global index of the node (from which the edge
   * is referenced)
   */
  void Isoparameters(unsigned short nDim, unsigned short nDonor, su2double *X, su2double *xj,su2double* isoparams);

};

/*!
 * \brief Mirror interpolation: copy point linking and coefficient values from the opposing mesh
 * Assumes that the oppoosing mesh has already run interpolation. (otherwise this will result in empty/trivial interpolation)
 */
class CMirror : public CInterpolator {
public:

  /*!
   * \brief Constructor of the class.
   * \param[in] geometry_container
   * \param[in] config - config container
   * \param[in] iZone - First zone
   * \param[in] jZone - Second zone
   *
   * Data is set in geometry[targetZone]
   *
   */
  CMirror(CGeometry ****geometry_container, CConfig **config, unsigned int iZone, unsigned int jZone);

  /*!
   * \brief Destructor of the class.
   */
  ~CMirror(void);

  /*!
   * \brief Set up transfer matrix defining relation between two meshes
   * \param[in] config - Definition of the particular problem.
   */
  void Set_TransferCoeff(CConfig **config);
  
};

/*!
 * \brief Sliding mesh approach
  */
class CSlidingMesh : public CInterpolator {
public:

  /*!
   * \brief Constructor of the class.
   * \param[in] geometry - Geometrical definition of the problem.
   * \param[in] config - Definition of the particular problem.
   * \param[in] iZone - index of the donor zone
   * \param[in] jZone - index of the target zone
   */
  CSlidingMesh(CGeometry ****geometry_container, CConfig **config, unsigned int iZone, unsigned int jZone);

  /*!
   * \brief Destructor of the class.
   */
  ~CSlidingMesh(void);

  /*!
   * \brief Set up transfer matrix defining relation between two meshes
   * \param[in] config - Definition of the particular problem.
   */
  void Set_TransferCoeff(CConfig **config);
  
  /*!
   * \brief For 3-Dimensional grids, build the dual surface element
   * \param[in] map         - array containing the index of the boundary points connected to the node
   * \param[in] startIndex  - for each vertex specifies the corresponding index in the global array containing the indexes of all its neighbouring vertexes 
   * \param[in] nNeighbour  - for each vertex specifies the number of its neighbouring vertexes (on the boundary)
   * \param[in] coord       - array containing the coordinates of all the boundary vertexes
   * \param[in] centralNode - label of the vertex around which the dual surface element is built
   * \param[in] element  - double array where element node coordinates will be stored
   */  
  int Build_3D_surface_element(unsigned long *map, unsigned long *startIndex, unsigned long* nNeighbor, su2double *coord, unsigned long centralNode, su2double** element);
   
  /*!
   * \brief For 2-Dimensional grids, compute intersection length of two segments projected along a given direction
   * \param[in] A1 - first  point of segment A
   * \param[in] A2 - second point of segment A
   * \param[in] B1 - first  point of segment B
   * \param[in] B2 - second point of segment B
   * \param[in] Direction - along which segments are projected
   */
  su2double ComputeLineIntersectionLength(su2double* A1, su2double* A2, su2double* B1, su2double* B2, su2double* Direction);
  
  /*!
   * \brief For 3-Dimensional grids, compute intersection area between two triangle projected on a given plane
   * \param[in] A1 - first  point of triangle A
   * \param[in] A2 - second point of triangle A
   * \param[in] A3 - third  point of triangle A
   * \param[in] B1 - first  point of triangle B
   * \param[in] B2 - second point of triangle B
   * \param[in] B3 - third  point of triangle B
   * \param[in] Direction - vector normal to projection plane
   */
  su2double Compute_Triangle_Intersection(su2double* A1, su2double* A2, su2double* A3, su2double* B1, su2double* B2, su2double* B3, su2double* Direction);
  
  /*!
   * \brief For 3-Dimensional grids, compute intersection area between two triangle projected on a given plane
   * P1 from triangle P MUST be inside triangle Q, points order doesn't matter
   * \param[in] P1 - first  point of triangle A
   * \param[in] P2 - second point of triangle A
   * \param[in] P3 - third  point of triangle A
   * \param[in] Q1 - first  point of triangle B
   * \param[in] Q2 - second point of triangle B
   * \param[in] Q3 - third  point of triangle B
   */
  su2double ComputeIntersectionArea( su2double* P1, su2double* P2, su2double* P3, su2double* Q1, su2double* Q2, su2double* Q3 );
  
  /*!
   * \brief For 2-Dimensional grids, check whether, and compute, two lines are intersecting
   * \param[in] A1 - first  defining first line
   * \param[in] A2 - second defining first line
   * \param[in] B1 - first  defining second line
   * \param[in] B2 - second defining second line
   * \param[in] IntersectionPoint - Container for intersection coordinates
   */
  void ComputeLineIntersectionPoint( su2double* A1, su2double* A2, su2double* B1, su2double* B2, su2double* IntersectionPoint );
  
  /*!
   * \brief For N-Dimensional grids, check whether a point is inside a triangle specified by 3 T points
   * \param[in] Point - query point
   * \param[in] T1 - first  point of triangle T
   * \param[in] T2 - second point of triangle T
   * \param[in] T3 - third  point of triangle T
   */
  bool CheckPointInsideTriangle(su2double* Point, su2double* T1, su2double* T2, su2double* T3);
};

/*!
 * \brief Radial basis function interpolation
 */
class CRadialBasisFunction : public CInterpolator {
public:

  /*!
   * \brief Constructor of the class.
   */
  CRadialBasisFunction(void);

  /*!
   * \brief Constructor of the class.
   * \param[in] geometry - Geometrical definition of the problem.
   * \param[in] config - Definition of the particular problem.
   * \param[in] iZone - index of the donor zone
   * \param[in] jZone - index of the target zone
   */
  CRadialBasisFunction(CGeometry ****geometry_container, CConfig **config, unsigned int iZone, unsigned int jZone);

  /*!
   * \brief Destructor of the class.
   */
  ~CRadialBasisFunction(void);

  /*!
   * \brief Set up transfer matrix defining relation between two meshes
   * \param[in] config - Definition of the particular problem.
   */
  void Set_TransferCoeff(CConfig **config);

  /*!
   * \brief Compute the value of a radial basis function, this is static so it can be re-used.
   * \param[in] type - of radial basis function
   * \param[in] radius - the characteristic dimension
   * \param[in] dist - distance
   */
  static su2double Get_RadialBasisValue(const short unsigned int type, const su2double &radius, const su2double &dist);
  
private:
  /*!
   * \brief If the polynomial term is included in the interpolation, and the points lie on a plane, the matrix becomes rank deficient
   * and cannot be inverted. This method detects that condition and corrects it by removing a row from P (the polynomial part of the matrix).
   * \param[in] m - number of rows of P
   * \param[in] n - number of columns of P
<<<<<<< HEAD
   * \param[in] P_transposed - orientation of the polynomial part
=======
>>>>>>> 8c9d9cfc
   * \param[in] skip_row - marks the row of P which is all ones (by construction)
   * \param[in] max_diff_tol_in - tolerance to detect points are on a plane
   * \param[out] keep_row - marks the rows of P kept
   * \param[out] n_polynomial - size of the polynomial part on exit (i.e. new number of rows)
   * \param[in,out] P - polynomial part of the matrix, may be changed or not!
   */
<<<<<<< HEAD
  void Check_PolynomialTerms(int m, unsigned long n, bool P_transposed, const int *skip_row, su2double max_diff_tol_in, int *keep_row, int &n_polynomial, su2double *P);
=======
  void Check_PolynomialTerms(int m, unsigned long n, const int *skip_row, su2double max_diff_tol_in, int *keep_row, int &n_polynomial, su2double *P);
>>>>>>> 8c9d9cfc

};

/*!
 * \brief Helper class used by CRadialBasisFunction to calculate the interpolation weights.
 * This does not inherit from CSysMatrix because: it is a dense format rather than block sparse;
 * as the interpolation is done on a single core there are no methods for communication.
 * The code can be compiled with LAPACK to use optimized matrix inversion and multiplication routines.
 * CPPFLAGS="-DHAVE_LAPACK" LDFLAGS=-L/path/to/lapack_lib LIBS="-llapack -lrefblas -lgfortran"
 */
class CSymmetricMatrix{

  private:
    
    bool initialized, inversed;
    int sz, num_val;
    int *perm_vec;
<<<<<<< HEAD
    double *val_vec, *decompose_vec, *inv_val_vec;
=======
    passivedouble *val_vec, *decompose_vec, *inv_val_vec;
>>>>>>> 8c9d9cfc

    enum DecompositionType { none, cholesky, lu };
    
    DecompositionType decomposed;
    
    inline int CalcIdx(int i, int j);
    inline int CalcIdxFull(int i, int j);
    inline void CheckBounds(int i, int j);
    
<<<<<<< HEAD
    double ReadL(int i, int j);
    double ReadU(int i, int j);
    double ReadInv(int i,int j);
=======
    passivedouble ReadL(int i, int j);
    passivedouble ReadU(int i, int j);
    passivedouble ReadInv(int i,int j);
>>>>>>> 8c9d9cfc
    
    // not optimized dense matrix factorization and inversion for portability
    void CholeskyDecompose(bool overwrite);
    void LUDecompose();
    void CalcInv(bool overwrite);
    // matrix inversion using LAPACK routines (LDLT factorization)
<<<<<<< HEAD
    void CalcInv_dsptri();
    void CalcInv_dpotri() {}; // LLT not implemented yet
=======
    void CalcInv_sptri();
    void CalcInv_potri() {}; // LLT not implemented yet
>>>>>>> 8c9d9cfc

  public:
	
    /*--- Methods ---*/
    CSymmetricMatrix();
    ~CSymmetricMatrix();

    void Initialize(int N);
    void Initialize(int N, su2double *formed_val_vec);

    inline int GetSize();

    void Write(int i, int j, const su2double& val);
<<<<<<< HEAD
    double Read(int i, int j);

    void MatVecMult(double *v);
=======
    passivedouble Read(int i, int j);

    void MatVecMult(passivedouble *v);
>>>>>>> 8c9d9cfc
    void MatMatMult(bool left_mult, su2double *mat_vec, int N);
    void Invert(const bool is_spd);

};<|MERGE_RESOLUTION|>--- conflicted
+++ resolved
@@ -51,18 +51,11 @@
 #include "vector_structure.hpp"
 
 #ifdef HAVE_LAPACK
-<<<<<<< HEAD
-extern "C" void dsptrf_(char*, int*, double*, int*, int*);
-extern "C" void dsptri_(char*, int*, double*, int*, double*, int*);
-extern "C" void dsymm_(char*, char*, int*, int*, double*, double*, int*, \
-  double*, int*, double*, double*, int*);
-=======
 /*--- Lapack / Blas routines used in RBF interpolation. ---*/
 extern "C" void dsptrf_(char*, int*, passivedouble*, int*, int*);
 extern "C" void dsptri_(char*, int*, passivedouble*, int*, passivedouble*, int*);
 extern "C" void dsymm_(char*, char*, int*, int*, passivedouble*, passivedouble*, int*,
                        passivedouble*, int*, passivedouble*, passivedouble*, int*);
->>>>>>> 8c9d9cfc
 #endif
 
 using namespace std;
@@ -445,21 +438,13 @@
    * and cannot be inverted. This method detects that condition and corrects it by removing a row from P (the polynomial part of the matrix).
    * \param[in] m - number of rows of P
    * \param[in] n - number of columns of P
-<<<<<<< HEAD
-   * \param[in] P_transposed - orientation of the polynomial part
-=======
->>>>>>> 8c9d9cfc
    * \param[in] skip_row - marks the row of P which is all ones (by construction)
    * \param[in] max_diff_tol_in - tolerance to detect points are on a plane
    * \param[out] keep_row - marks the rows of P kept
    * \param[out] n_polynomial - size of the polynomial part on exit (i.e. new number of rows)
    * \param[in,out] P - polynomial part of the matrix, may be changed or not!
    */
-<<<<<<< HEAD
-  void Check_PolynomialTerms(int m, unsigned long n, bool P_transposed, const int *skip_row, su2double max_diff_tol_in, int *keep_row, int &n_polynomial, su2double *P);
-=======
   void Check_PolynomialTerms(int m, unsigned long n, const int *skip_row, su2double max_diff_tol_in, int *keep_row, int &n_polynomial, su2double *P);
->>>>>>> 8c9d9cfc
 
 };
 
@@ -477,11 +462,7 @@
     bool initialized, inversed;
     int sz, num_val;
     int *perm_vec;
-<<<<<<< HEAD
-    double *val_vec, *decompose_vec, *inv_val_vec;
-=======
     passivedouble *val_vec, *decompose_vec, *inv_val_vec;
->>>>>>> 8c9d9cfc
 
     enum DecompositionType { none, cholesky, lu };
     
@@ -491,28 +472,17 @@
     inline int CalcIdxFull(int i, int j);
     inline void CheckBounds(int i, int j);
     
-<<<<<<< HEAD
-    double ReadL(int i, int j);
-    double ReadU(int i, int j);
-    double ReadInv(int i,int j);
-=======
     passivedouble ReadL(int i, int j);
     passivedouble ReadU(int i, int j);
     passivedouble ReadInv(int i,int j);
->>>>>>> 8c9d9cfc
     
     // not optimized dense matrix factorization and inversion for portability
     void CholeskyDecompose(bool overwrite);
     void LUDecompose();
     void CalcInv(bool overwrite);
     // matrix inversion using LAPACK routines (LDLT factorization)
-<<<<<<< HEAD
-    void CalcInv_dsptri();
-    void CalcInv_dpotri() {}; // LLT not implemented yet
-=======
     void CalcInv_sptri();
     void CalcInv_potri() {}; // LLT not implemented yet
->>>>>>> 8c9d9cfc
 
   public:
 	
@@ -526,15 +496,9 @@
     inline int GetSize();
 
     void Write(int i, int j, const su2double& val);
-<<<<<<< HEAD
-    double Read(int i, int j);
-
-    void MatVecMult(double *v);
-=======
     passivedouble Read(int i, int j);
 
     void MatVecMult(passivedouble *v);
->>>>>>> 8c9d9cfc
     void MatMatMult(bool left_mult, su2double *mat_vec, int N);
     void Invert(const bool is_spd);
 
