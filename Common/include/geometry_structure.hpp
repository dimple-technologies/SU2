/*!
 * \file geometry_structure.hpp
 * \brief Headers of the main subroutines for creating the geometrical structure.
 *        The subroutines and functions are in the <i>geometry_structure.cpp</i> file.
 * \author F. Palacios, T. Economon
 * \version 6.2.0 "Falcon"
 *
 * The current SU2 release has been coordinated by the
 * SU2 International Developers Society <www.su2devsociety.org>
 * with selected contributions from the open-source community.
 *
 * The main research teams contributing to the current release are:
 *  - Prof. Juan J. Alonso's group at Stanford University.
 *  - Prof. Piero Colonna's group at Delft University of Technology.
 *  - Prof. Nicolas R. Gauger's group at Kaiserslautern University of Technology.
 *  - Prof. Alberto Guardone's group at Polytechnic University of Milan.
 *  - Prof. Rafael Palacios' group at Imperial College London.
 *  - Prof. Vincent Terrapon's group at the University of Liege.
 *  - Prof. Edwin van der Weide's group at the University of Twente.
 *  - Lab. of New Concepts in Aeronautics at Tech. Institute of Aeronautics.
 *
 * Copyright 2012-2019, Francisco D. Palacios, Thomas D. Economon,
 *                      Tim Albring, and the SU2 contributors.
 *
 * SU2 is free software; you can redistribute it and/or
 * modify it under the terms of the GNU Lesser General Public
 * License as published by the Free Software Foundation; either
 * version 2.1 of the License, or (at your option) any later version.
 *
 * SU2 is distributed in the hope that it will be useful,
 * but WITHOUT ANY WARRANTY; without even the implied warranty of
 * MERCHANTABILITY or FITNESS FOR A PARTICULAR PURPOSE. See the GNU
 * Lesser General Public License for more details.
 *
 * You should have received a copy of the GNU Lesser General Public
 * License along with SU2. If not, see <http://www.gnu.org/licenses/>.
 */

#pragma once

#include "./mpi_structure.hpp"

#ifdef HAVE_METIS
  #include "metis.h"
#endif
#ifdef HAVE_PARMETIS
extern "C" {
#include "parmetis.h"
}
#endif
#ifdef HAVE_CGNS
  #include "fem_cgns_elements.hpp"
#endif
#ifdef HAVE_INRIA
extern "C" {
#include "libmeshb7.h"
}
#endif
#include <string>
#include <fstream>
#include <sstream>
#include <cmath>
#include <algorithm>
#include <string.h>
#include <stdio.h>
#include <stdlib.h>
#include <climits>

#include "primal_grid_structure.hpp"
#include "dual_grid_structure.hpp"
#include "config_structure.hpp"
#include "fem_standard_element.hpp"
#include "CMeshReaderFVM.hpp"

using namespace std;

/*!
 * \class CUnsignedLong2T
 * \brief Help class used to store two unsigned longs as one entity.
 */
class CUnsignedLong2T {
public:
  unsigned long long0;  /*!< \brief First long to store in this class. */
  unsigned long long1;  /*!< \brief Second long to store in this class. */

  /* Constructors and destructors. */
  CUnsignedLong2T();
  ~CUnsignedLong2T();

  CUnsignedLong2T(const unsigned long a, const unsigned long b);

  CUnsignedLong2T(const CUnsignedLong2T &other);

  /* Operators. */
  CUnsignedLong2T& operator=(const CUnsignedLong2T &other);

  bool operator<(const CUnsignedLong2T &other) const;

  bool operator==(const CUnsignedLong2T &other) const;

private:
  /* Copy function. */
  void Copy(const CUnsignedLong2T &other);
};

/*!
 * \class CUnsignedShort2T
 * \brief Help class used to store two unsigned shorts as one entity.
 */
class CUnsignedShort2T {
public:
  unsigned short short0;  /*!< \brief First short to store in this class. */
  unsigned short short1;  /*!< \brief Second short to store in this class. */

  /* Constructors and destructors. */
  CUnsignedShort2T();
  ~CUnsignedShort2T();

  CUnsignedShort2T(const unsigned short a, const unsigned short b);

  CUnsignedShort2T(const CUnsignedShort2T &other);

  /* Operators. */
  CUnsignedShort2T& operator=(const CUnsignedShort2T &other);

  bool operator<(const CUnsignedShort2T &other) const;

  bool operator==(const CUnsignedShort2T &other) const;

private:
  /* Copy function. */
  void Copy(const CUnsignedShort2T &other);
};

/*!
 * \class CFaceOfElement
 * \brief Class used in the partitioning of the FEM grid as well as the building of
          the faces of DG. It stores a face of an element.
 */
class CFaceOfElement {
public:
  unsigned short nCornerPoints;          /*!< \brief Number of corner points of the face. */
  unsigned long  cornerPoints[4];        /*!< \brief Global ID's of ther corner points. */
  unsigned long  elemID0, elemID1;       /*!< \brief Element ID's to the left and right. */
  unsigned short nPolyGrid0, nPolyGrid1; /*!< \brief Polynomial degrees of the grid of the elements
                                                     to the left and right. */
  unsigned short nPolySol0,  nPolySol1;  /*!< \brief Polynomial degrees of the solution of the elements
                                                     to the left and right. */
  unsigned short nDOFsElem0, nDOFsElem1; /*!< \brief Number of DOFs of the elements to the left and right. */
  unsigned short elemType0,  elemType1;  /*!< \brief Type of the elements to the left and right. */
  unsigned short faceID0, faceID1;       /*!< \brief The local face ID in the corresponding elements
                                                     to the left and right of the face. */
  unsigned short periodicIndex;          /*!< \brief Periodic indicator of the face. A value of 0 means no
                                                     periodic face. A value larger than 0 gives the index of
                                                     the periodic boundary + 1. */
  unsigned short periodicIndexDonor;     /*!< \brief Periodic indicator of the donor face. A value of 0 means no
                                                     periodic donor face. A value larger than 0 gives the index of
                                                     the periodic donor boundary + 1. */
  short faceIndicator;                   /*!< \brief The corresponding boundary marker if this face is on a
                                                     boundary. For an internal face the value is -1,
                                                     while an invalidated face has the value -2. */
  bool JacFaceIsConsideredConstant;      /*!< \brief Whether or not the Jacobian of the transformation
                                                     to the standard element is considered constant. */
  bool elem0IsOwner;                     /*!< \brief Whether or not the neighboring element 0 is the owner
                                                     of the face. If false, element 1 is the owner. */

  /* Standard constructor and destructor. */
  CFaceOfElement();
  ~CFaceOfElement(){}

  /* Alternative constructor to set the corner points. */
  CFaceOfElement(const unsigned short VTK_Type,
                 const unsigned short nPoly,
                 const unsigned long  *Nodes);

  /* Copy constructor and assignment operator. */
  CFaceOfElement(const CFaceOfElement &other);

  CFaceOfElement& operator=(const CFaceOfElement &other);

  /* Less than operator. Needed for the sorting and searching. */
  bool operator<(const CFaceOfElement &other) const;

  /* Equal operator. Needed for removing double entities. */
  bool operator ==(const CFaceOfElement &other) const;

  /*--- Member function, which creates a unique numbering for the corner points.
        A sort in increasing order is OK for this purpose.                       ---*/
  void CreateUniqueNumbering(void);

  /*--- Member function, which creates a unique numbering for the corner points
        while the orientation is taken into account. ---*/
  void CreateUniqueNumberingWithOrientation(void);

private:
  /*--- Copy function, which copies the data of the given object into the current object. ---*/
  void Copy(const CFaceOfElement &other);
};

/*!
 * \class CBoundaryFace
 * \brief Help class used in the partitioning of the FEM grid.
          It stores a boundary element.
 */
class CBoundaryFace {
 public:
  unsigned short VTK_Type, nPolyGrid, nDOFsGrid;
  unsigned long  globalBoundElemID, domainElementID;
  vector<unsigned long>  Nodes;

  /* Standard constructor and destructor. Nothing to be done. */
  CBoundaryFace(){}
  ~CBoundaryFace(){}

  /* Copy constructor and assignment operator. */
  CBoundaryFace(const CBoundaryFace &other);

  CBoundaryFace& operator=(const CBoundaryFace &other);

  /* Less than operator. Needed for the sorting. */
  bool operator<(const CBoundaryFace &other) const;

private:
  /*--- Copy function, which copies the data of the given object into the current object. ---*/
  void Copy(const CBoundaryFace &other);
};

/*!
 * \class CMatchingFace
 * \brief Help class used to determine whether or not (periodic) faces match.
 */
class CMatchingFace {
public:
  unsigned short nCornerPoints;          /*!< \brief Number of corner points of the face. */
  unsigned short nDim;                   /*!< \brief Number of spatial dimensions. */
  unsigned short nPoly;                  /*!< \brief Polynomial degree of the face. */
  unsigned short nDOFsElem;              /*!< \brief Number of DOFs of the relevant adjacent element. */
  unsigned short elemType;               /*!< \brief Type of the adjacent element. */
  unsigned long  elemID;                 /*!< \brief The relevant adjacent element ID. */
  su2double cornerCoor[4][3];            /*!< \brief Coordinates of the corner points of the face. */
  su2double tolForMatching;              /*!< \brief Tolerance for this face for matching points. */

  /* Standard constructor. */
  CMatchingFace();

  /* Destructor, nothing to be done. */
  ~CMatchingFace(){}

  /* Copy constructor and assignment operator. */
  CMatchingFace(const CMatchingFace &other);

  CMatchingFace& operator=(const CMatchingFace &other);

  /* Less than operator. Needed for the sorting and searching. */
  bool operator<(const CMatchingFace &other) const;

  /*--- Member function, which sorts the coordinates of the face. ---*/
  void SortFaceCoordinates(void);

private:
  /*--- Copy function, which copies the data of the given object into the current object. ---*/
  void Copy(const CMatchingFace &other);
};

/*!
 * \class CGeometry
 * \brief Parent class for defining the geometry of the problem (complete geometry, 
 *        multigrid agglomerated geometry, only boundary geometry, etc..)
 * \author F. Palacios
 */
class CGeometry {
protected:
  int rank, 	/*!< \brief MPI Rank. */
  size;       	/*!< \brief MPI Size. */
	unsigned long nPoint,	/*!< \brief Number of points of the mesh. */
	nPointDomain,						/*!< \brief Number of real points of the mesh. */
	nPointGhost,					/*!< \brief Number of ghost points of the mesh. */
	nPointNode,					/*!< \brief Size of the node array allocated to hold CPoint objects. */
  Global_nPoint,	/*!< \brief Total number of nodes in a simulation across all processors (including halos). */
	Global_nPointDomain,	/*!< \brief Total number of nodes in a simulation across all processors (excluding halos). */
	nElem,					/*!< \brief Number of elements of the mesh. */
  Global_nElem,	/*!< \brief Total number of elements in a simulation across all processors (all types). */
  Global_nElemDomain,  /*!< \brief Total number of elements in a simulation across all processors (excluding halos). */
	nEdge,					/*!< \brief Number of edges of the mesh. */
	nFace,					/*!< \brief Number of faces of the mesh. */
  nelem_edge,             /*!< \brief Number of edges in the mesh. */
  Global_nelem_edge,      /*!< \brief Total number of edges in the mesh across all processors. */
  nelem_triangle,       /*!< \brief Number of triangles in the mesh. */
  Global_nelem_triangle,       /*!< \brief Total number of triangles in the mesh across all processors. */
  nelem_quad,           /*!< \brief Number of quadrangles in the mesh. */
  Global_nelem_quad,           /*!< \brief Total number of quadrangles in the mesh across all processors. */
  nelem_tetra,          /*!< \brief Number of tetrahedra in the mesh. */
  Global_nelem_tetra,          /*!< \brief Total number of tetrahedra in the mesh across all processors. */
  nelem_hexa,           /*!< \brief Number of hexahedra in the mesh. */
  Global_nelem_hexa,           /*!< \brief Total number of hexahedra in the mesh across all processors. */
  nelem_prism,          /*!< \brief Number of prisms in the mesh. */
  Global_nelem_prism,          /*!< \brief Total number of prisms in the mesh across all processors. */
  nelem_pyramid,        /*!< \brief Number of pyramids in the mesh. */
  Global_nelem_pyramid,        /*!< \brief Total number of pyramids in the mesh across all processors. */
  nelem_edge_bound,           /*!< \brief Number of edges on the mesh boundaries. */
  Global_nelem_edge_bound,           /*!< \brief Total number of edges on the mesh boundaries across all processors. */
  nelem_triangle_bound,          /*!< \brief Number of triangles on the mesh boundaries. */
  Global_nelem_triangle_bound,          /*!< \brief Total number of triangles on the mesh boundaries across all processors. */
  nelem_quad_bound,        /*!< \brief Number of quads on the mesh boundaries. */
  Global_nelem_quad_bound;        /*!< \brief Total number of quads on the mesh boundaries across all processors. */
	unsigned short nDim,	/*!< \brief Number of dimension of the problem. */
	nZone,								/*!< \brief Number of zones in the problem. */
	nMarker;				/*!< \brief Number of different markers of the mesh. */
  unsigned short MGLevel;         /*!< \brief The mesh level index for the current geometry container. */
  unsigned long Max_GlobalPoint;  /*!< \brief Greater global point in the domain local structure. */

  /* --- Custom boundary variables --- */
  su2double **CustomBoundaryTemperature;
  su2double **CustomBoundaryHeatFlux;

public:
	unsigned long *nElem_Bound;			/*!< \brief Number of elements of the boundary. */
	string *Tag_to_Marker;	/*!< \brief If you know the index of the boundary (depend of the 
							 grid definition), it gives you the maker (where the boundary 
							 is stored from 0 to boundaries). */	
	CPrimalGrid** elem;	/*!< \brief Element vector (primal grid information). */
	CPrimalGrid** face;			/*!< \brief Face vector (primal grid information). */
	CPrimalGrid*** bound;	/*!< \brief Boundary vector (primal grid information). */
	CPoint** node;			/*!< \brief Node vector (dual grid information). */
	CEdge** edge;			/*!< \brief Edge vector (dual grid information). */
	CVertex*** vertex;		/*!< \brief Boundary Vertex vector (dual grid information). */
  CTurboVertex**** turbovertex; /*!< \brief Boundary Vertex vector ordered for turbomachinery calculation(dual grid information). */
  unsigned long *nVertex;	/*!< \brief Number of vertex for each marker. */
  unsigned short *nSpanWiseSections; /*!< \brief Number of Span wise section for each turbo marker, indexed by inflow/outflow */
  unsigned short *nSpanSectionsByMarker; /*! <\brief Number of Span wise section for each turbo marker, indexed by marker.  Needed for deallocation.*/
  unsigned short nTurboPerf; /*!< \brief Number of Span wise section for each turbo marker. */
  su2double **SpanWiseValue; /*!< \brief Span wise values for each turbo marker. */
  long **nVertexSpan; /*! <\brief number of vertexes for span wise section for each marker.  */
  unsigned long **nTotVertexSpan; /*! <\brief number of vertexes at each span wise section for each marker.  */
  unsigned long nVertexSpanMax[3]; /*! <\brief max number of vertexes for each span section for each marker flag.  */
  su2double ***AverageTurboNormal; /*! <\brief Average boundary normal at each span wise section for each marker in the turbomachinery frame of reference.*/
  su2double ***AverageNormal; /*! <\brief Average boundary normal at each span wise section for each marker.*/
  su2double ***AverageGridVel; /*! <\brief Average boundary grid velocity at each span wise section for each marker.*/
  su2double **AverageTangGridVel; /*! <\brief Average tangential rotational speed at each span wise section for each marker.*/
  su2double **SpanArea; /*! <\brief Area at each span wise section for each marker.*/
  su2double **MaxAngularCoord; /*! <\brief Max angular pitch at each span wise section for each marker.*/
  su2double **MinAngularCoord; /*! <\brief Max angular pitch at each span wise section for each marker.*/
  su2double **MinRelAngularCoord; /*! <\brief Min relative angular coord at each span wise section for each marker.*/
  su2double **TurboRadius; /*! <\brief Radius at each span wise section for each marker.*/
  su2double **TangGridVelIn, **TangGridVelOut; /*! <\brief Average tangential rotational speed at each span wise section for each turbomachinery marker.*/
  su2double **SpanAreaIn, **SpanAreaOut; /*! <\brief Area at each span wise section for each turbomachinery marker.*/
  su2double **TurboRadiusIn, **TurboRadiusOut; /*! <\brief Radius at each span wise section for each turbomachinery marker*/

  unsigned short nCommLevel;		/*!< \brief Number of non-blocking communication levels. */
	vector<unsigned long> PeriodicPoint[MAX_NUMBER_PERIODIC][2];			/*!< \brief PeriodicPoint[Periodic bc] and return the point that
																			 must be sent [0], and the image point in the periodic bc[1]. */
	vector<unsigned long> PeriodicElem[MAX_NUMBER_PERIODIC];				/*!< \brief PeriodicElem[Periodic bc] and return the elements that 
																			 must be sent. */
  
  short *Marker_All_SendRecv;
  
	/*--- Create vectors and distribute the values among the different planes queues ---*/
	vector<vector<su2double> > Xcoord_plane; /*!< \brief Vector containing x coordinates of new points appearing on a single plane */
	vector<vector<su2double> > Ycoord_plane; /*!< \brief Vector containing y coordinates of  new points appearing on a single plane */
	vector<vector<su2double> > Zcoord_plane; 	/*!< \brief Vector containing z coordinates of  new points appearing on a single plane */
	vector<vector<su2double> > FaceArea_plane; /*!< \brief Vector containing area/volume associated with  new points appearing on a single plane */
	vector<vector<unsigned long> > Plane_points; /*!< \brief Vector containing points appearing on a single plane */

	vector<su2double> XCoordList;	/*!< \brief Vector containing points appearing on a single plane */
	CPrimalGrid*** newBound;            /*!< \brief Boundary vector for new periodic elements (primal grid information). */
	unsigned long *nNewElem_Bound;			/*!< \brief Number of new periodic elements of the boundary. */
  
  /*--- Partitioning-specific variables ---*/
  
  map<unsigned long,unsigned long> Global_to_Local_Elem; /*!< \brief Mapping of global to local index for elements. */
  unsigned long *beg_node; /*!< \brief Array containing the first node on each rank due to a linear partitioning by global index. */
  unsigned long *end_node; /*!< \brief Array containing the last node on each rank due to a linear partitioning by global index. */
  unsigned long *nPointLinear;     /*!< \brief Array containing the total number of nodes on each rank due to a linear partioning by global index. */
  unsigned long *nPointCumulative; /*!< \brief Cumulative storage array containing the total number of points on all prior ranks in the linear partitioning. */
  
#ifdef HAVE_MPI
#ifdef HAVE_PARMETIS
  vector< vector<unsigned long> > adj_nodes; /*!< \brief Vector of vectors holding each node's adjacency during preparation for ParMETIS. */
  idx_t *adjacency; /*!< \brief Local adjacency array to be input into ParMETIS for partitioning (idx_t is a ParMETIS type defined in their headers). */
  idx_t *xadj;      /*!< \brief Index array that points to the start of each node's adjacency in CSR format (needed to interpret the adjacency array).  */
#endif
#endif
  
  /*--- Data structures for point-to-point MPI communications. ---*/

  int countPerPoint;                  /*!< \brief Maximum number of pieces of data sent per vertex in point-to-point comms. */
  int nP2PSend;                       /*!< \brief Number of sends during point-to-point comms. */
  int nP2PRecv;                       /*!< \brief Number of receives during point-to-point comms. */
  int *nPoint_P2PSend;                /*!< \brief Data structure holding number of vertices for each send in point-to-point comms. */
  int *nPoint_P2PRecv;                /*!< \brief Data structure holding number of vertices for each recv in point-to-point comms. */
  int *Neighbors_P2PSend;             /*!< \brief Data structure holding the ranks of the neighbors for point-to-point send comms. */
  int *Neighbors_P2PRecv;             /*!< \brief Data structure holding the ranks of the neighbors for point-to-point recv comms. */
  map<int, int> P2PSend2Neighbor;     /*!< \brief Data structure holding the reverse mapping of the ranks of the neighbors for point-to-point send comms. */
  map<int, int> P2PRecv2Neighbor;     /*!< \brief Data structure holding the reverse mapping of the ranks of the neighbors for point-to-point recv comms. */
  unsigned long *Local_Point_P2PSend; /*!< \brief Data structure holding the local index of all vertices to be sent in point-to-point comms. */
  unsigned long *Local_Point_P2PRecv; /*!< \brief Data structure holding the local index of all vertices to be received in point-to-point comms. */
  su2double *bufD_P2PRecv;            /*!< \brief Data structure for su2double point-to-point receive. */
  su2double *bufD_P2PSend;            /*!< \brief Data structure for su2double point-to-point send. */
  unsigned short *bufS_P2PRecv;       /*!< \brief Data structure for unsigned long point-to-point receive. */
  unsigned short *bufS_P2PSend;       /*!< \brief Data structure for unsigned long point-to-point send. */
  SU2_MPI::Request *req_P2PSend;      /*!< \brief Data structure for point-to-point send requests. */
  SU2_MPI::Request *req_P2PRecv;      /*!< \brief Data structure for point-to-point recv requests. */

  /*--- Data structures for periodic communications. ---*/

  int countPerPeriodicPoint;                /*!< \brief Maximum number of pieces of data sent per vertex in periodic comms. */
  int nPeriodicSend;                        /*!< \brief Number of sends during periodic comms. */
  int nPeriodicRecv;                        /*!< \brief Number of receives during periodic comms. */
  int *nPoint_PeriodicSend;                 /*!< \brief Data structure holding number of vertices for each send in periodic comms. */
  int *nPoint_PeriodicRecv;                 /*!< \brief Data structure holding number of vertices for each recv in periodic comms. */
  int *Neighbors_PeriodicSend;              /*!< \brief Data structure holding the ranks of the neighbors for periodic send comms. */
  int *Neighbors_PeriodicRecv;              /*!< \brief Data structure holding the ranks of the neighbors for periodic recv comms. */
  map<int, int> PeriodicSend2Neighbor;      /*!< \brief Data structure holding the reverse mapping of the ranks of the neighbors for periodic send comms. */
  map<int, int> PeriodicRecv2Neighbor;      /*!< \brief Data structure holding the reverse mapping of the ranks of the neighbors for periodic recv comms. */
  unsigned long *Local_Point_PeriodicSend;  /*!< \brief Data structure holding the local index of all vertices to be sent in periodic comms. */
  unsigned long *Local_Point_PeriodicRecv;  /*!< \brief Data structure holding the local index of all vertices to be received in periodic comms. */
  unsigned long *Local_Marker_PeriodicSend; /*!< \brief Data structure holding the local index of the periodic marker for a particular vertex to be sent in periodic comms. */
  unsigned long *Local_Marker_PeriodicRecv; /*!< \brief Data structure holding the local index of the periodic marker for a particular vertex to be received in periodic comms. */
  su2double *bufD_PeriodicRecv;             /*!< \brief Data structure for su2double periodic receive. */
  su2double *bufD_PeriodicSend;             /*!< \brief Data structure for su2double periodic send. */
  unsigned short *bufS_PeriodicRecv;        /*!< \brief Data structure for unsigned long periodic receive. */
  unsigned short *bufS_PeriodicSend;        /*!< \brief Data structure for unsigned long periodic send. */
  SU2_MPI::Request *req_PeriodicSend;       /*!< \brief Data structure for periodic send requests. */
  SU2_MPI::Request *req_PeriodicRecv;       /*!< \brief Data structure for periodic recv requests. */
  
	/*!
	 * \brief Constructor of the class.
	 */
	CGeometry(void);

  /*!
	 * \brief Constructor of the class.
	 */
	CGeometry(CConfig *config, unsigned short nDim);

	/*! 
	 * \brief Destructor of the class.
	 */
	virtual ~CGeometry(void);
  
  /*!
   * \brief Routine to launch non-blocking recvs only for all periodic communications. Note that this routine is called by any class that has loaded data into the generic communication buffers.
   * \brief Routine to set up persistent data structures for point-to-point MPI communications.
   * \param[in] geometry - Geometrical definition of the problem.
   * \param[in] config - Definition of the particular problem.
   */
  void PreprocessP2PComms(CGeometry *geometry, CConfig *config);
  
  /*!
   * \brief Routine to allocate buffers for point-to-point MPI communications. Also called to dynamically reallocate if not enough memory is found for comms during runtime.
   * \param[in] val_countPerPoint - Maximum count of the data type per vertex in point-to-point comms, e.g., nPrimvarGrad*nDim.
   */
  void AllocateP2PComms(unsigned short val_countPerPoint);
  
  /*!
   * \brief Routine to launch non-blocking recvs only for all point-to-point communication with neighboring partitions. Note that this routine is called by any class that has loaded data into the generic communication buffers.
   * \param[in] geometry - Geometrical definition of the problem.
   * \param[in] config   - Definition of the particular problem.
   * \param[in] commType - Enumerated type for the quantity to be communicated.
   * \param[in] val_reverse  - Boolean controlling forward or reverse communication between neighbors.
   */
  void PostP2PRecvs(CGeometry *geometry, CConfig *config, unsigned short commType, bool val_reverse);
  
  /*!
   * \brief Routine to launch a single non-blocking send once the buffer is loaded for a point-to-point commucation. Note that this routine is called by any class that has loaded data into the generic communication buffers.
   * \param[in] geometry     - Geometrical definition of the problem.
   * \param[in] config       - Definition of the particular problem.
   * \param[in] commType     - Enumerated type for the quantity to be communicated.
   * \param[in] val_iMessage - Index of the message in the order they are stored.
   * \param[in] val_reverse  - Boolean controlling forward or reverse communication between neighbors.
   */
  void PostP2PSends(CGeometry *geometry, CConfig *config, unsigned short commType, int val_iMessage, bool val_reverse);
  
  /*!
   * \brief Routine to set up persistent data structures for periodic communications.
   * \param[in] geometry - Geometrical definition of the problem.
   * \param[in] config - Definition of the particular problem.
   */
  void PreprocessPeriodicComms(CGeometry *geometry, CConfig *config);
  
  /*!
   * \brief Routine to allocate buffers for periodic communications. Also called to dynamically reallocate if not enough memory is found for comms during runtime.
   * \param[in] val_countPerPeriodicPoint - Maximum count of the data type per vertex in periodic comms, e.g., nPrimvarGrad*nDim.
   */
  void AllocatePeriodicComms(unsigned short val_countPerPeriodicPoint);

  /*!
   * \brief Routine to launch non-blocking recvs only for all periodic communication with neighboring partitions. Note that this routine is called by any class that has loaded data into the generic communication buffers.
   * \param[in] geometry - Geometrical definition of the problem.
   * \param[in] config   - Definition of the particular problem.
   * \param[in] commType - Enumerated type for the quantity to be communicated.
   */
  void PostPeriodicRecvs(CGeometry *geometry, CConfig *config, unsigned short commType);
  
  /*!
   * \brief Routine to launch a single non-blocking send once the buffer is loaded for a periodic commucation. Note that this routine is called by any class that has loaded data into the generic communication buffers.
   * \param[in] geometry     - Geometrical definition of the problem.
   * \param[in] config       - Definition of the particular problem.
   * \param[in] commType     - Enumerated type for the quantity to be communicated.
   * \param[in] val_iMessage - Index of the message in the order they are stored.
   */
  void PostPeriodicSends(CGeometry *geometry, CConfig *config, unsigned short commType, int val_iMessage);

  /*!
   * \brief Routine to load a geometric quantity into the data structures for MPI point-to-point communication and to launch non-blocking sends and recvs for all point-to-point communication with neighboring partitions.
   * \param[in] geometry - Geometrical definition of the problem.
   * \param[in] config   - Definition of the particular problem.
   * \param[in] commType - Enumerated type for the quantity to be communicated.
   */
  void InitiateComms(CGeometry *geometry, CConfig *config, unsigned short commType);
  
  /*!
   * \brief Routine to complete the set of non-blocking communications launched by InitiateComms() and unpacking of the data into the geometry class.
   * \param[in] geometry - Geometrical definition of the problem.
   * \param[in] config   - Definition of the particular problem.
   * \param[in] commType - Enumerated type for the quantity to be unpacked.
   */
  void CompleteComms(CGeometry *geometry, CConfig *config, unsigned short commType);
  
	/*! 
	 * \brief Get number of coordinates.
	 * \return Number of coordinates.
	 */
	unsigned short GetnDim(void);

	/*! 
	 * \brief Get number of zones.
	 * \return Number of zones.
	 */
	unsigned short GetnZone(void);

	/*! 
	 * \brief Get number of points.
	 * \return Number of points.
	 */
	unsigned long GetnPoint(void);

	/*! 
	 * \brief Get number of real points (that belong to the domain).
	 * \return Number of real points.
	 */
	unsigned long GetnPointDomain(void);

  /*!
	 * \brief Get number of elements.
	 * \return Number of elements.
	 */
	unsigned long GetnLine(void);
  
	/*! 
	 * \brief Get number of elements.
	 * \return Number of elements.
	 */
	unsigned long GetnElem(void);
  
	/*! 
	 * \brief Get number of edges.
	 * \return Number of edges.
	 */
	unsigned long GetnEdge(void);

	/*! 
	 * \brief Get number of markers.
	 * \return Number of markers.
	 */
	unsigned short GetnMarker(void);

	/*!
	 * \brief Get number of vertices.
	 * \param[in] val_marker - Marker of the boundary.
	 * \return Number of vertices.
	 */
	su2double* GetSpanWiseValue(unsigned short val_marker);

	/*! 
	 * \brief Get number of vertices.
	 * \param[in] val_marker - Marker of the boundary.
	 * \return Number of vertices.
	 */
	unsigned long GetnVertex(unsigned short val_marker);

	/*!
	 * \brief Get number of span wise section.
	 * \param[in] marker_flag - flag of the turbomachinery boundary.
	 * \return Number of span wise section.
	 */
	unsigned short GetnSpanWiseSections(unsigned short marker_flag);

	/*!
	 * \brief Get number of vertices.
	 * \param[in] val_marker - Marker of the boundary.
	 * \return Number of vertices.
	 */
	unsigned long GetnVertexSpan(unsigned short val_marker, unsigned short val_span);

	/*!
	 * \brief Get number of frequencies per span for NRBC.
	 * \param[in] val_marker - Marker of the boundary.
	 * \return Number of frequencies for NRBC.
	 */
	unsigned long GetnFreqSpan(unsigned short val_marker, unsigned short val_span);

	/*!
	 * \brief Get number of vertices.
	 * \param[in] val_marker - Marker of the boundary.
	 * \return Number of vertices.
	 */
	unsigned long GetnVertexSpanMax(unsigned short marker_flag);

	/*!
	 * \brief Get number of max frequencies for initializing the Fourier Coefficient for NR BC.
	 * \param[in] marker_flag - Marker of the boundary.
	 * \return Number of frequencies.
	 */
	unsigned long GetnFreqSpanMax(unsigned short marker_flag);

	/*!
	 * \brief Get number of vertices.
	 * \param[in] val_marker - Marker of the boundary.
	 * \return Number of vertices.
	 */
	void SetnVertexSpanMax(unsigned short marker_flag, unsigned long nVertMax);

	/*! 
	 * \brief Get the edge index from using the nodes of the edge.
	 * \param[in] first_point - First point of the edge.
	 * \param[in] second_point - Second point of the edge.
	 * \return Index of the edge.
	 */		
	long FindEdge(unsigned long first_point, unsigned long second_point);

    /*!
	 * \brief Get the edge index from using the nodes of the edge.
	 * \param[in] first_point - First point of the edge.
	 * \param[in] second_point - Second point of the edge.
	 * \return Index of the edge.
	 */
	bool CheckEdge(unsigned long first_point, unsigned long second_point);
    
	/*! 
	 * \brief Get the distance between a plane (defined by three point) and a point.
	 * \param[in] Coord - Coordinates of the point.
	 * \param[in] iCoord - Coordinates of the first point that defines the plane.
	 * \param[in] jCoord - Coordinates of the second point that defines the plane.
	 * \param[in] kCoord - Coordinates of the third point that defines the plane.
	 * \return Signed distance.
	 */		
	su2double Point2Plane_Distance(su2double *Coord, su2double *iCoord, su2double *jCoord, su2double *kCoord);

	/*! 
	 * \brief Create a file for testing the geometry.
	 */		
	void TestGeometry(void);

	/*! 
	 * \brief A virtual member.
	 * \param[in] val_nmarker - Number of markers.
	 */
	void SetnMarker(unsigned short val_nmarker);

	/*! 
	 * \brief Set the number of dimensions of the problem.
	 * \param[in] val_nDim - Number of dimensions.
	 */
	void SetnDim(unsigned short val_nDim);

	/*! 
	 * \brief Get the index of a marker.
	 * \param[in] val_marker - Marker of the boundary.
	 * \return Index of the marker in the grid defintion.
	 */	
	string GetMarker_Tag(unsigned short val_marker);

	/*! 
	 * \brief Set index of a marker.
	 * \param[in] val_marker - Marker of the boundary.
	 * \param[in] val_index - Index of the marker.
	 */		
	void SetMarker_Tag(unsigned short val_marker, string val_index);

	/*! 
	 * \brief Set the number of boundary elements.
	 * \param[in] val_marker - Marker of the boundary.
	 * \param[in] val_nelem_bound - Number of boundary elements.
	 */	
	void SetnElem_Bound(unsigned short val_marker, unsigned long val_nelem_bound);

	/*! 
	 * \brief Set the number of grid points.
	 * \param[in] val_npoint - Number of grid points.
	 */	
	void SetnPoint(unsigned long val_npoint);

	/*! 
	 * \brief Set the number of grid points in the domain.
	 * \param[in] val_npoint - Number of grid points in the domain.
	 */	
	void SetnPointDomain(unsigned long val_npoint);

	/*! 
	 * \brief Set the number of grid elements.
	 * \param[in] val_nelem - Number of grid elements.
	 */
	void SetnElem(unsigned long val_nelem);

	/*! 
	 * \brief Get the number of boundary elements.
	 * \param[in] val_marker - Marker of the boundary.
	 */
	unsigned long GetnElem_Bound(unsigned short val_marker);

  /*!
	 * \brief Get the number of elements in vtk fortmat.
	 */
	unsigned long GetMax_GlobalPoint(void);

	/*! 
	 * \brief A virtual function.
	 * \param[in] first_elem - Identification of the first element.
	 * \param[in] second_elem - Identification of the second element.
	 * \param[in] face_first_elem - Index of the common face for the first element.
	 * \param[in] face_second_elem - Index of the common face for the second element.
	 */
	virtual bool FindFace(unsigned long first_elem, unsigned long second_elem, unsigned short &face_first_elem, 
			unsigned short &face_second_elem);

	/*! 
	 * \brief A virtual member.
	 * \param[in] config - Definition of the particular problem.		 
	 */
	virtual void ComputeWall_Distance(CConfig *config);

	/*! 
	 * \brief A virtual member.
	 * \param[in] config - Definition of the particular problem.		 
	 */
	virtual void SetPositive_ZArea(CConfig *config);
  
	/*! 
	 * \brief A virtual member.
	 */	
	virtual void SetPoint_Connectivity(void);
  
  /*!
	 * \brief A virtual member.
   * \param[in] config - Definition of the particular problem.
	 */
	virtual void SetRCM_Ordering(CConfig *config);
  
	/*!
	 * \brief A virtual member.
	 */		
	virtual void SetElement_Connectivity(void);

	/*! 
	 * \brief A virtual member.
	 */
	void SetEdges(void);

	/*! 
	 * \brief A virtual member.
	 */
	virtual void SetFaces(void);

	/*!
	 * \brief A virtual member.
	 */
	virtual void SetBoundVolume(void);

	/*! 
	 * \brief A virtual member.
	 * \param[in] config - Definition of the particular problem.
	 */
	virtual void SetVertex(CConfig *config);

  /*!
   * \brief A virtual member.
   * \param[in] config - Definition of the particular problem.
   */
  virtual void ComputeNSpan(CConfig *config, unsigned short val_iZone, unsigned short marker_flag, bool allocate);

  /*!
   * \brief A virtual member.
   * \param[in] config - Definition of the particular problem.
   */
  virtual void SetTurboVertex(CConfig *config, unsigned short val_iZone, unsigned short marker_flag, bool allocate);

  /*!
   * \brief A virtual member.
   * \param[in] config - Definition of the particular problem.
   */
  virtual void UpdateTurboVertex(CConfig *config, unsigned short val_iZone, unsigned short marker_flag);

  /*!
   * \brief A virtual member.
   * \param[in] config - Definition of the particular problem.
   */
  virtual void SetAvgTurboValue(CConfig *config, unsigned short val_iZone, unsigned short marker_flag, bool allocate);

  /*!
   * \brief A virtual member.
   * \param[in] config - Definition of the particular problem.
   */
  virtual void GatherInOutAverageValues(CConfig *config, bool allocate);

  /*!
   * \brief A virtual member.
   */
  virtual void SetVertex(void);

  /*!
   * \brief A virtual member.
   */
  virtual void SetCoord_CG(void);

  /*!
   * \brief A virtual member.
   * \param[in] config - Definition of the particular problem.
   */
  virtual void SetMaxLength(CConfig* config);

  /*!
   * \brief A virtual member.
   * \param[in] config - Definition of the particular problem.
   * \param[in] action - Allocate or not the new elements.
   */
  virtual void SetControlVolume(CConfig *config, unsigned short action);

  /*!
   * \brief A virtual member.
   * \param[in] config - Definition of the particular problem.
   * \param[in] action - Allocate or not the new elements.
   */
  virtual void VisualizeControlVolume(CConfig *config, unsigned short action);
  
	/*! 
	 * \brief A virtual member.
	 * \param[in] config - Definition of the particular problem.
	 */
	virtual void MatchNearField(CConfig *config);
  
  /*!
	 * \brief A virtual member.
	 * \param[in] config - Definition of the particular problem.
	 */
	virtual void MatchActuator_Disk(CConfig *config);

  /*!
   * \brief A virtual member.
   * \param[in] config - Definition of the particular problem.
   */
	virtual void MatchInterface(CConfig *config);

  /*!
   * \brief A virtual member.
   * \param[in] config - Definition of the particular problem.
   */
  virtual void MatchPeriodic(CConfig *config, unsigned short val_periodic);
  
	/*! 
	 * \brief A virtual member.
	 * \param[in] config - Definition of the particular problem.
	 * \param[in] action - Allocate or not the new elements.		 
	 */
	virtual void SetBoundControlVolume(CConfig *config, unsigned short action);
  
  /*!
	 * \brief A virtual member.
	 * \param[in] config_filename - Name of the file where the tecplot information is going to be stored.
	 */
	virtual void SetTecPlot(char config_filename[MAX_STRING_SIZE], bool new_file);

	/*! 
	 * \brief A virtual member.
   * \param[in] mesh_filename - Name of the file where the tecplot information is going to be stored.
   * \param[in] new_file - Boolean to decide if aopen a new file or add to a old one
	 * \param[in] config - Definition of the particular problem.
	 */
	virtual void SetBoundTecPlot(char mesh_filename[MAX_STRING_SIZE], bool new_file, CConfig *config);
  
	/*! 
	 * \brief A virtual member.
	 * \param[in] config - Definition of the particular problem.		 
	 */
	virtual void Check_IntElem_Orientation(CConfig *config);
  
  /*!
	 * \brief A virtual member.
	 * \param[in] config - Definition of the particular problem.
	 */
	virtual void Check_BoundElem_Orientation(CConfig *config);

	/*! 
	 * \brief A virtual member.
	 * \param[in] config - Definition of the particular problem.		 
	 */
	virtual void SetColorGrid(CConfig *config);
  
  /*!
   * \brief A virtual member.
   * \param[in] config - Definition of the particular problem.
   */
  virtual void SetColorGrid_Parallel(CConfig *config);

  /*!
   * \brief A virtual member.
   * \param[in] config - Definition of the particular problem.
   */
  virtual void SetColorFEMGrid_Parallel(CConfig *config);

  /*!
	 * \brief A virtual member.
	 * \param[in] config - Definition of the particular problem.
	 */
  virtual void DivideConnectivity(CConfig *config, unsigned short Elem_Type);

	/*! 
	 * \brief A virtual member.
	 * \param[in] geometry - Geometrical definition of the problem.
	 * \param[in] config - Definition of the particular problem.
	 * \param[in] val_domain - Number of domains for parallelization purposes.		 
	 */
	virtual void SetSendReceive(CConfig *config);
  
  /*!
	 * \brief A virtual member.
	 * \param[in] geometry - Geometrical definition of the problem.
	 * \param[in] config - Definition of the particular problem.
	 * \param[in] val_domain - Number of domains for parallelization purposes.
	 */
	virtual void SetBoundaries(CConfig *config);
  
	/*! 
	 * \brief A virtual member.
	 * \param[in] geometry - Geometrical definition of the problem.
	 */	
	virtual void SetCoord(CGeometry *geometry);

        /*! 
	 * \brief A virtual member.
	 * \param[in] geometry - Geometrical definition of the problem.
         * \param[in] val_marker - Index of the boundary marker.
	 */
        virtual void SetMultiGridWallHeatFlux(CGeometry *geometry, unsigned short val_marker);

        /*! 
	 * \brief A virtual member.
	 * \param[in] geometry - Geometrical definition of the problem.
         * \param[in] val_marker - Index of the boundary marker.
	 */
        virtual void SetMultiGridWallTemperature(CGeometry *geometry, unsigned short val_marker);

	/*! 
	 * \brief A virtual member.
	 * \param[in] val_nSmooth - Number of smoothing iterations.
	 * \param[in] val_smooth_coeff - Relaxation factor.
	 * \param[in] config - Definition of the particular problem.
	 */	
	virtual void SetCoord_Smoothing(unsigned short val_nSmooth, su2double val_smooth_coeff, CConfig *config);

	/*! 
	 * \brief A virtual member.
	 * \param[in] geometry - Geometrical definition of the problem.
	 */	
	virtual void SetPoint_Connectivity(CGeometry *geometry);

	/*! 
	 * \brief A virtual member.
	 * \param[in] geometry - Geometrical definition of the problem.
	 * \param[in] config - Definition of the particular problem.
	 */	
	virtual void SetVertex(CGeometry *geometry, CConfig *config);

	/*! 
	 * \brief A virtual member.
	 * \param[in] config - Definition of the particular problem.
	 * \param[in] geometry - Geometrical definition of the problem.
	 * \param[in] action - Allocate or not the new elements.		 
	 */	
	virtual void SetControlVolume(CConfig *config, CGeometry *geometry, unsigned short action);

	/*! 
	 * \brief A virtual member.
	 * \param[in] config - Definition of the particular problem.
	 * \param[in] geometry - Geometrical definition of the problem.
	 * \param[in] action - Allocate or not the new elements.		 
	 */	
	virtual void SetBoundControlVolume(CConfig *config, CGeometry *geometry, unsigned short action);

	/*! 
	 * \brief A virtual member.
	 * \param[in] config - Definition of the particular problem.
	 * \param[in] val_mesh_out_filename - Name of the output file.
	 */	
	virtual void SetMeshFile(CConfig *config, string val_mesh_out_filename);
  
    /*!
	 * \brief A virtual member.
	 * \param[in] config - Definition of the particular problem.
	 * \param[in] val_mesh_out_filename - Name of the output file.
	 */
	virtual void SetMeshFile(CGeometry *geometry, CConfig *config, string val_mesh_out_filename);

	/*! 
	 * \brief A virtual member.
	 * \param[in] config - Definition of the particular problem.
	 */
	virtual void SetBoundSensitivity(CConfig *config);

  /*!
   * \brief Set the data containers for customized boundary conditions.
   * \param[in] config - Definition of the particular problem.
   */
  virtual void SetCustomBoundary(CConfig *config);


  /*!
   * \brief A virtual member.
   * \param[in] config - Definition of the particular problem.
   * \param[in] val_iZone - Index of the current zone.
   */
  virtual void SetRotationalVelocity(CConfig *config, unsigned short val_iZone, bool print);

  /*!
   * \brief A virtual member.
   * \param[in] config - Definition of the particular problem.
   */
  virtual void SetShroudVelocity(CConfig *config);

   /*!
    * \brief A virtual member.
    * \param[in] config - Definition of the particular problem.
    */
   virtual void SetTranslationalVelocity(CConfig *config, unsigned short val_iZone, bool print);

   /*!
    * \brief A virtual member.
    * \param[in] config - Definition of the particular problem.
    * \param[in] iter - Current physical time step.
    */
   virtual void SetGridVelocity(CConfig *config, unsigned long iter);

	/*!
	 * \brief A virtual member.
   * \param[in] geometry - Geometry of the fine mesh.
	 * \param[in] config - Definition of the particular problem.
	 */
	virtual void SetRestricted_GridVelocity(CGeometry *fine_mesh, CConfig *config);

	/*!
	 * \brief Find and store all vertices on a sharp corner in the geometry.
	 * \param[in] config - Definition of the particular problem.
	 */
  void ComputeSurf_Curvature(CConfig *config);
  
  /*!
	 * \brief A virtual member.
	 * \param[in] config - Definition of the particular problem.
	 */
  void ComputeAirfoil_Section(su2double *Plane_P0, su2double *Plane_Normal,
                              su2double MinXCoord, su2double MaxXCoord,
                              su2double MinYCoord, su2double MaxYCoord,
                              su2double MinZCoord, su2double MaxZCoord,
                              su2double *FlowVariable,
                              vector<su2double> &Xcoord_Airfoil, vector<su2double> &Ycoord_Airfoil,
                              vector<su2double> &Zcoord_Airfoil, vector<su2double> &Variable_Airfoil,
                              bool original_surface, CConfig *config);

  /*!
	 * \brief A virtual member.
	 */
  virtual su2double Compute_MaxThickness(su2double *Plane_P0, su2double *Plane_Normal, CConfig *config, vector<su2double> &Xcoord_Airfoil, vector<su2double> &Ycoord_Airfoil, vector<su2double> &Zcoord_Airfoil);
 
  /*!
	 * \brief A virtual member.
	 */
  virtual su2double Compute_Twist(su2double *Plane_P0, su2double *Plane_Normal, vector<su2double> &Xcoord_Airfoil, vector<su2double> &Ycoord_Airfoil, vector<su2double> &Zcoord_Airfoil);

  /*!
	 * \brief A virtual member.
	 */
  virtual su2double Compute_Chord(su2double *Plane_P0, su2double *Plane_Normal, vector<su2double> &Xcoord_Airfoil, vector<su2double> &Ycoord_Airfoil, vector<su2double> &Zcoord_Airfoil);

  /*!
	 * \brief A virtual member.
	 */
  virtual su2double Compute_Width(su2double *Plane_P0, su2double *Plane_Normal, vector<su2double> &Xcoord_Airfoil, vector<su2double> &Ycoord_Airfoil, vector<su2double> &Zcoord_Airfoil);

  /*!
	 * \brief A virtual member.
	 */
  virtual su2double Compute_WaterLineWidth(su2double *Plane_P0, su2double *Plane_Normal, CConfig *config, vector<su2double> &Xcoord_Airfoil, vector<su2double> &Ycoord_Airfoil, vector<su2double> &Zcoord_Airfoil);

  /*!
	 * \brief A virtual member.
	 */
  virtual su2double Compute_Height(su2double *Plane_P0, su2double *Plane_Normal, vector<su2double> &Xcoord_Airfoil, vector<su2double> &Ycoord_Airfoil, vector<su2double> &Zcoord_Airfoil);

  /*!
   * \brief A virtual member.
   */
  virtual su2double Compute_LERadius(su2double *Plane_P0, su2double *Plane_Normal, vector<su2double> &Xcoord_Airfoil, vector<su2double> &Ycoord_Airfoil, vector<su2double> &Zcoord_Airfoil);

  /*!
	 * \brief A virtual member.
	 */
	virtual su2double Compute_Thickness(su2double *Plane_P0, su2double *Plane_Normal, su2double Location, CConfig *config, vector<su2double> &Xcoord_Airfoil, vector<su2double> &Ycoord_Airfoil, vector<su2double> &Zcoord_Airfoil, su2double &ZLoc);
	
	/*!
	 * \brief A virtual member.
	 */
	virtual su2double Compute_Area(su2double *Plane_P0, su2double *Plane_Normal, CConfig *config, vector<su2double> &Xcoord_Airfoil, vector<su2double> &Ycoord_Airfoil, vector<su2double> &Zcoord_Airfoil);
  
	/*!
	 * \brief A virtual member.
	 */
	virtual su2double Compute_Length(su2double *Plane_P0, su2double *Plane_Normal, CConfig *config, vector<su2double> &Xcoord_Airfoil, vector<su2double> &Ycoord_Airfoil, vector<su2double> &Zcoord_Airfoil);

  /*!
   * \brief A virtual member.
   */
  virtual void Compute_Wing_LeadingTrailing(su2double *LeadingEdge, su2double *TrailingEdge, su2double *Plane_P0, su2double *Plane_Normal, vector<su2double>
	                                       &Xcoord_Airfoil, vector<su2double> &Ycoord_Airfoil, vector<su2double> &Zcoord_Airfoil);

  /*!
   * \brief A virtual member.
   */
  virtual void Compute_Fuselage_LeadingTrailing(su2double *LeadingEdge, su2double *TrailingEdge, su2double *Plane_P0, su2double *Plane_Normal, vector<su2double>
	                                       &Xcoord_Airfoil, vector<su2double> &Ycoord_Airfoil, vector<su2double> &Zcoord_Airfoil);

  /*!
   * \brief A virtual member.
   */
  virtual su2double Compute_Dihedral(su2double *LeadingEdge_im1, su2double *TrailingEdge_im1,
                                     su2double *LeadingEdge_i, su2double *TrailingEdge_i);

  /*!
   * \brief A virtual member.
   */
  virtual su2double Compute_Curvature(su2double *LeadingEdge_im1, su2double *TrailingEdge_im1,
                                      su2double *LeadingEdge_i, su2double *TrailingEdge_i,
                                      su2double *LeadingEdge_ip1, su2double *TrailingEdge_ip1);

  /*!
   * \brief A virtual member.
   */
  virtual void Compute_Wing(CConfig *config, bool original_surface,
                            su2double &Wing_Volume, su2double &Wing_MinMaxThickness, su2double &Wing_MaxMaxThickness, su2double &Wing_MinChord, su2double &Wing_MaxChord,
                            su2double &Wing_MinLERadius, su2double &Wing_MaxLERadius,
                            su2double &Wing_MinToC, su2double &Wing_MaxToC, su2double &Wing_ObjFun_MinToC, su2double &Wing_MaxTwist, su2double &Wing_MaxCurvature,
                            su2double &Wing_MaxDihedral);

  /*!
   * \brief A virtual member.
   */
  virtual void Compute_Fuselage(CConfig *config, bool original_surface,
  		su2double &Fuselage_Volume, su2double &Fuselage_WettedArea,
  		su2double &Fuselage_MinWidth, su2double &Fuselage_MaxWidth,
  		su2double &Fuselage_MinWaterLineWidth, su2double &Fuselage_MaxWaterLineWidth,
  		su2double &Fuselage_MinHeight, su2double &Fuselage_MaxHeight,
  		su2double &Fuselage_MaxCurvature);

  /*!
   * \brief A virtual member.
   */
  virtual void Compute_Nacelle(CConfig *config, bool original_surface,
                               su2double &Nacelle_Volume, su2double &Nacelle_MinMaxThickness, su2double &Nacelle_MaxMaxThickness,
                               su2double &Nacelle_MinChord, su2double &Nacelle_MaxChord,
                               su2double &Nacelle_MinLERadius, su2double &Nacelle_MaxLERadius,
                               su2double &Nacelle_MinToC, su2double &Nacelle_MaxToC,
                               su2double &Nacelle_ObjFun_MinToC, su2double &Nacelle_MaxTwist);

	/*!
	 * \brief A virtual member.
	 * \param[in] config - Definition of the particular problem.
	 */
	virtual void FindNormal_Neighbor(CConfig *config);

  /*!
   * \brief A virtual member.
   */
  virtual void SetGlobal_to_Local_Point();

	/*!
	 * \brief A virtual member.
	 * \param[in] val_ipoint - Global point.
	 * \returns Local index that correspond with the global index.
	 */
	virtual long GetGlobal_to_Local_Point(unsigned long val_ipoint);

	/*!
	 * \brief A virtual member.
	 * \param[in] val_ipoint - Global marker.
	 * \returns Local marker that correspond with the global index.
	 */
	virtual unsigned short GetGlobal_to_Local_Marker(unsigned short val_imarker);

  /*!
	 * \brief A virtual member.
	 * \returns Total number of nodes in a simulation across all processors (including halos).
	 */
	virtual unsigned long GetGlobal_nPoint();
  
	/*!
	 * \brief A virtual member.
	 * \returns Total number of nodes in a simulation across all processors (excluding halos).
	 */
	virtual unsigned long GetGlobal_nPointDomain();

  /*!
   * \brief A virtual member.
	 * \param[in] val_global_npoint - Global number of points in the mesh (excluding halos).
   */
  virtual void SetGlobal_nPointDomain(unsigned long val_global_npoint);

  /*!
	 * \brief A virtual member.
	 * \returns Total number of elements in a simulation across all processors.
	 */
	virtual unsigned long GetGlobal_nElem();

  /*!
   * \brief A virtual member.
   * \returns Total number of elements in a simulation across all processors (excluding halos).
   */
  virtual unsigned long GetGlobal_nElemDomain();
  
  /*!
	 * \brief A virtual member.
	 * \returns Total number of line elements in a simulation across all processors.
	 */
	virtual unsigned long GetGlobal_nElemLine();
  
  /*!
	 * \brief A virtual member.
	 * \returns Total number of triangular elements in a simulation across all processors.
	 */
	virtual unsigned long GetGlobal_nElemTria();
  
  /*!
	 * \brief A virtual member.
	 * \returns Total number of quadrilateral elements in a simulation across all processors.
	 */
	virtual unsigned long GetGlobal_nElemQuad();
  
  /*!
	 * \brief A virtual member.
	 * \returns Total number of tetrahedral elements in a simulation across all processors.
	 */
	virtual unsigned long GetGlobal_nElemTetr();
  
  /*!
	 * \brief A virtual member.
	 * \returns Total number of hexahedral elements in a simulation across all processors.
	 */
	virtual unsigned long GetGlobal_nElemHexa();
  
  /*!
	 * \brief A virtual member.
	 * \returns Total number of prism elements in a simulation across all processors.
	 */
	virtual unsigned long GetGlobal_nElemPris();
  
  /*!
	 * \brief A virtual member.
	 * \returns Total number of pyramid elements in a simulation across all processors.
	 */
	virtual unsigned long GetGlobal_nElemPyra();

  /*!
   * \brief A virtual member.
   * \returns Number of boundary elements.
   */
  virtual unsigned long GetnElem_Local_Bound();
  
  /*!
	 * \brief A virtual member.
	 * \return Number of line elements.
	 */
	virtual unsigned long GetnElemLine();
  
  /*!
	 * \brief A virtual member.
	 * \return Number of triangular elements.
	 */
	virtual unsigned long GetnElemTria();
  
  /*!
	 * \brief A virtual member.
	 * \return Number of quadrilateral elements.
	 */
	virtual unsigned long GetnElemQuad();
  
  /*!
	 * \brief A virtual member.
	 * \return Number of tetrahedral elements.
	 */
	virtual unsigned long GetnElemTetr();
  
  /*!
	 * \brief A virtual member.
	 * \return Number of hexahedral elements.
	 */
	virtual unsigned long GetnElemHexa();
  
  /*!
	 * \brief A virtual member.
	 * \return Number of prism elements.
	 */
	virtual unsigned long GetnElemPris();
  
  /*!
	 * \brief A virtual member.
	 * \return Number of pyramid elements.
	 */
	virtual unsigned long GetnElemPyra();

	/*!
	 * \brief Indentify geometrical planes in the mesh
	 */
	virtual void SetGeometryPlanes(CConfig *config);
  
	/*!
	 * \brief Get geometrical planes in the mesh
	 */
	virtual vector<su2double> GetGeometryPlanes();

	/*!
	 * \brief Get x coords of geometrical planes in the mesh
	 */
	virtual vector<vector<su2double> > GetXCoord();

	/*!
	 * \brief Get y coords of geometrical planes in the mesh
	 */
	virtual vector<vector<su2double> > GetYCoord();

	/*!
	 * \brief Get z coords of geometrical planes in the mesh
	 */
	virtual vector<vector<su2double> > GetZCoord();

	/*!
	 * \brief Get all points on a geometrical plane in the mesh
	 */
	virtual vector<vector<unsigned long> > GetPlanarPoints();

	/*!
	 * \brief Given arrays x[1..n] and y[1..n] containing a tabulated function, i.e., yi = f(xi), with 
	          x1 < x2 < . . . < xN , and given values yp1 and ypn for the first derivative of the interpolating
	          function at points 1 and n, respectively, this routine returns an array y2[1..n] that contains
	          the second derivatives of the interpolating function at the tabulated points xi. If yp1 and/or
	          ypn are equal to 1 × 1030 or larger, the routine is signaled to set the corresponding boundary
	          condition for a natural spline, with zero second derivative on that boundary.
						Numerical Recipes: The Art of Scientific Computing, Third Edition in C++.
	 */
	void SetSpline(vector<su2double> &x, vector<su2double> &y, unsigned long n, su2double yp1, su2double ypn, vector<su2double> &y2);
	
	/*!
	 * \brief Given the arrays xa[1..n] and ya[1..n], which tabulate a function (with the xai’s in order), 
	          and given the array y2a[1..n], which is the output from spline above, and given a value of 
	          x, this routine returns a cubic-spline interpolated value y.
         	  Numerical Recipes: The Art of Scientific Computing, Third Edition in C++.
	 * \returns The interpolated value of for x.
	 */
	su2double GetSpline(vector<su2double> &xa, vector<su2double> &ya, vector<su2double> &y2a, unsigned long n, su2double x);
	  
  /*!
	 * \brief Compute the intersection between a segment and a plane.
   * \param[in] Segment_P0 - Definition of the particular problem.
	 * \param[in] Segment_P1 - Definition of the particular problem.
	 * \param[in] Plane_P0 - Definition of the particular problem.
	 * \param[in] Plane_Normal - Definition of the particular problem.
   * \param[in] Intersection - Definition of the particular problem.
   * \returns If the intersection has has been successful.
   */
  bool SegmentIntersectsPlane(su2double *Segment_P0, su2double *Segment_P1, su2double Variable_P0, su2double Variable_P1,
                              su2double *Plane_P0, su2double *Plane_Normal, su2double *Intersection, su2double &Variable_Interp);
  
  /*!
   * \brief Ray Intersects Triangle (Moller and Trumbore algorithm)
   */
  bool RayIntersectsTriangle(su2double orig[3], su2double dir[3],
                             su2double vert0[3], su2double vert1[3], su2double vert2[3],
                             su2double *intersect);
  
  /*!
   * \brief Segment Intersects Triangle
   */
  bool SegmentIntersectsTriangle(su2double point0[3], su2double point1[3],
                                 su2double vert0[3], su2double vert1[3], su2double vert2[3]);

  /*!
   * \brief Segment Intersects Line (for 2D FFD Intersection)
   */
  bool SegmentIntersectsLine(su2double point0[2], su2double point1[2], su2double vert0[2], su2double vert1[2]);

  /*!
   * \brief Register the coordinates of the mesh nodes.
   * \param[in] config
   */
  void RegisterCoordinates(CConfig *config);

  /*!
   * \brief Register the coordinates of the mesh nodes as output.
   * \param[in] config
   */
  void RegisterOutput_Coordinates(CConfig *config);

  /*!
   * \brief Update the multi-grid structure and the wall-distance.
   * \param geometry_container - Geometrical definition.
   * \param config - Config
   */
  void UpdateGeometry(CGeometry **geometry_container, CConfig *config);

  /*!
   * \brief Update the multi-grid structure for the customized boundary conditions
   * \param geometry_container - Geometrical definition.
   * \param config - Definition of the particular problem.
   */
  void UpdateCustomBoundaryConditions(CGeometry **geometry_container, CConfig *config);

  /*!
   * \brief A virtual member.
   * \param config - Config
   */
  virtual void SetSensitivity(CConfig *config);

  /*!
   * \brief A virtual member.
   * \param config - Config
   */
  virtual void ReadUnorderedSensitivity(CConfig *config);

  /*!
   * \brief A virtual member.
   * \param iPoint - Point
   * \param iDim - Dimension
   */
  virtual su2double GetSensitivity(unsigned long iPoint, unsigned short iDim);

  /*!
   * \brief A virtual member.
   * \param iPoint - Point
   * \param iDim - Dimension
   * \param val - Value of the sensitivity
   */
  virtual void SetSensitivity(unsigned long iPoint, unsigned short iDim, su2double val);

  /*!
	 * \brief A virtual member.
	 * \param[in] val_marker - marker value.
	 * \param[in] val_span - span value.
	 */
  virtual su2double* GetAverageTurboNormal(unsigned short val_marker, unsigned short val_span);

  /*!
	 * \brief A virtual member.
	 * \param[in] val_marker - marker value.
	 * \param[in] val_span - span value.
	 */
  virtual su2double* GetAverageNormal(unsigned short val_marker, unsigned short val_span);

  /*!
	 * \brief A virtual member.
	 * \param[in] val_marker - marker value.
	 * \param[in] val_span - span value.
	 */
	virtual su2double GetSpanArea(unsigned short val_marker, unsigned short val_span);

  /*!
	 * \brief A virtual member.
	 * \param[in] val_marker - marker value.
	 * \param[in] val_span - span value.
	 */
	virtual su2double GetTurboRadius(unsigned short val_marker, unsigned short val_span);

  /*!
	 * \brief A virtual member.
	 * \param[in] val_marker - marker value.
	 * \param[in] val_span - span value.
	 */
	virtual su2double GetAverageTangGridVel(unsigned short val_marker, unsigned short val_span);

	/*!
	 * \brief A virtual member.
	 * \param[in] val_marker - marker turbo-performance value.
	 * \param[in] val_span - span value.
   * \return The span-wise inflow tangential velocity.
	 */
	virtual su2double GetTangGridVelIn(unsigned short val_marker, unsigned short val_span);

	/*!
	 * \brief A virtual member.
	 * \param[in] val_marker - marker turbo-performance value.
	 * \param[in] val_span - span value.
   * \return The span-wise outflow tangential velocity.
	 */
	virtual su2double GetTangGridVelOut(unsigned short val_marker, unsigned short val_span);

	/*!
	 * \brief A virtual member.
	 * \param[in] val_marker - marker turbo-performance value.
	 * \param[in] val_span - span value.
   * \return The span-wise inflow area.
	 */
	virtual su2double GetSpanAreaIn(unsigned short val_marker, unsigned short val_span);

	/*!
	 * \brief A virtual member.
	 * \param[in] val_marker - marker turbo-performance value.
	 * \param[in] val_span - span value.
	 * \return The span-wise outflow area.
	 */
	virtual su2double GetSpanAreaOut(unsigned short val_marker, unsigned short val_span);

	/*!
	 * \brief A virtual member.
	 * \param[in] val_marker - marker turbo-performance value.
	 * \param[in] val_span - span value.
   * \return The span-wise inflow radius.
	 */
	virtual su2double GetTurboRadiusIn(unsigned short val_marker, unsigned short val_span);

	/*!
	 * \brief A virtual member.
	 * \param[in] val_marker - marker turbo-performance value.
	 * \param[in] val_span - span value.
   * \return The span-wise outflow radius.
	 */
	virtual su2double GetTurboRadiusOut(unsigned short val_marker, unsigned short val_span);

	/*!
	 * \brief A virtual member.
	 * \param[in] val_marker - marker turbo-performance value.
	 * \param[in] val_span - span value.
   */
	virtual void SetTangGridVelIn(su2double value, unsigned short val_marker, unsigned short val_span);

	/*!
	 * \brief A virtual member.
	 * \param[in] val_marker - marker turbo-performance value.
	 * \param[in] val_span - span value.
   */
	virtual void SetTangGridVelOut(su2double value, unsigned short val_marker, unsigned short val_span);

	/*!
	 * \brief A virtual member.
	 * \param[in] val_marker - marker turbo-performance value.
	 * \param[in] val_span - span value.
   */
	virtual void SetSpanAreaIn(su2double value, unsigned short val_marker, unsigned short val_span);

	/*!
	 * \brief A virtual member.
	 * \param[in] val_marker - marker turbo-performance value.
	 * \param[in] val_span - span value.
   */
	virtual void SetSpanAreaOut(su2double value, unsigned short val_marker, unsigned short val_span);

	/*!
	 * \brief A virtual member.
	 * \param[in] val_marker - marker turbo-performance value.
	 * \param[in] val_span - span value.
   */
	virtual void SetTurboRadiusIn(su2double value, unsigned short val_marker, unsigned short val_span);

	/*!
	 * \brief A virtual member.
	 * \param[in] val_marker - marker turbo-performance value.
	 * \param[in] val_span - span value.
   */
	virtual void SetTurboRadiusOut(su2double value, unsigned short val_marker, unsigned short val_span);

  /*!
	 * \brief A virtual member.
	 * \param[in] val_marker - marker value.
	 * \param[in] val_span - span value.
	 */
	virtual unsigned long GetnTotVertexSpan(unsigned short val_marker, unsigned short val_span);

/*!
 * \brief A virtual member.
 * \param[in] val_marker - marker value.
 * \param[in] val_span - span value.
 */
  virtual su2double GetMinAngularCoord(unsigned short val_marker, unsigned short val_span);

  /*!
   * \brief A virtual member.
   * \param[in] val_marker - marker value.
   * \param[in] val_span - span value.
   */
  virtual su2double GetMaxAngularCoord(unsigned short val_marker, unsigned short val_span);

  /*!
   * \brief A virtual member.
   * \param[in] val_marker - marker value.
   * \param[in] val_span - span value.
   */
  virtual su2double GetMinRelAngularCoord(unsigned short val_marker, unsigned short val_span);
  /*!
   * \brief A virtual member.
   * \param[in] val_marker - marker value.
   * \param[in] val_span - span value.
   */
  virtual su2double* GetAverageGridVel(unsigned short val_marker, unsigned short val_span);

  /*!
   * \brief A virtual member.
   * \param config - Config
   */
  virtual void Check_Periodicity(CConfig *config);

  /*!
   * \brief Get the value of the customized temperature at a specified vertex on a specified marker.
   * \param[in] val_marker - Marker value
   * \param[in] val_vertex - Boundary vertex value
   */
  su2double GetCustomBoundaryTemperature(unsigned short val_marker, unsigned long val_vertex);

  /*!
   * \brief Set the value of the customized temperature at a specified vertex on a specified marker.
   * \param[in] val_marker - Marker value
   * \param[in] val_vertex - Boundary vertex value
   * \param[in] val_customBoundaryTemperature - Value of the temperature.
   */
  void SetCustomBoundaryTemperature(unsigned short val_marker, unsigned long val_vertex, su2double val_customBoundaryTemperature);

  /*!
   * \brief Get the value of the customized normal heat flux at a specified vertex on a specified marker.
   * \param[in] val_marker - Marker value
   * \param[in] val_vertex - Boundary vertex value
   */
  su2double GetCustomBoundaryHeatFlux(unsigned short val_marker, unsigned long val_vertex);

  /*!
   * \brief Set the value of the customized normal heat flux at a specified vertex on a specified marker.
   * \param[in] val_marker - Marker value
   * \param[in] val_vertex - Boundary vertex value
   * \param[in] val_customBoundaryHeatFlux - Value of the normal heat flux.
   */
  void SetCustomBoundaryHeatFlux(unsigned short val_marker, unsigned long val_vertex, su2double val_customBoundaryHeatFlux);
  
  /*!
   * \brief Filter values given at the element CG by performing a weighted average over a radial neighbourhood.
   * \param[in] filter_radius - Parameter defining the size of the neighbourhood.
   * \param[in] kernels - Kernel types and respective parameter, size of vector defines number of filter recursions.
   * \param[in] input_values - "Raw" values.
   * \param[out] output_values - Filtered values.
   */
  void FilterValuesAtElementCG(const vector<su2double> filter_radius, const vector<pair<unsigned short,su2double> > &kernels,
                               const su2double *input_values, su2double *output_values) const;
  
  /*!
   * \brief Build the global (entire mesh!) adjacency matrix for the elements in compressed format.
   *        Used by FilterValuesAtElementCG to search for geometrically close neighbours.
   * \param[out] neighbour_start - i'th position stores the start position in "neighbour_idx" for the immediate
   *             neighbours of global element "i". Size nElemDomain+1
   * \param[out] neighbour_idx - Global index of the neighbours, mush be NULL on entry and free'd by calling function.
   */
  void GetGlobalElementAdjacencyMatrix(vector<unsigned long> &neighbour_start, long *&neighbour_idx) const;
  
  /*!
   * \brief Get the neighbours of the global element in the first position of "neighbours" that are within "radius" of it.
   * \param[in] iElem_global - Element of interest.
   * \param[in] radius - Parameter defining the size of the neighbourhood.
   * \param[in] neighbour_start - See GetGlobalElementAdjacencyMatrix.
   * \param[in] neighbour_idx - See GetGlobalElementAdjacencyMatrix.
   * \param[in] cg_elem - Global element centroid coordinates in row major format {x0,y0,x1,y1,...}. Size nDim*nElemDomain.
   * \param[in,out] neighbours - The neighbours of iElem_global.
   */
  void GetRadialNeighbourhood(const unsigned long iElem_global, const passivedouble radius,
                              const vector<unsigned long> &neighbour_start, const long *neighbour_idx,
                              const su2double *cg_elem, vector<long> &neighbours) const;

  /*!
   * \brief Compute and store the volume of the elements.
   * \param[in] config - Problem configuration.
   */
  void SetElemVolume(CConfig *config);
  
  /*!
   * \brief Set the multigrid index for the current geometry object.
   * \param[in] val_iMesh - Multigrid index for current geometry object.
   */
  void SetMGLevel(unsigned short val_iMesh);
  
  /*!
   * \brief Get the multigrid index for the current geometry object.
   * \return Multigrid index for current geometry object.
   */
  unsigned short GetMGLevel(void);

};

/*!
 * \class CPhysicalGeometry
 * \brief Class for reading a defining the primal grid which is read from the
 *        grid file in .su2 or .cgns format.
 * \author F. Palacios, T. Economon, J. Alonso
 */
class CPhysicalGeometry : public CGeometry {

  map<unsigned long, unsigned long> Global_to_Local_Point; /*!< \brief Global-local indexation for the points. */
  long *Local_to_Global_Point;				/*!< \brief Local-global indexation for the points. */
  unsigned short *Local_to_Global_Marker;	/*!< \brief Local to Global marker. */
  unsigned short *Global_to_Local_Marker;	/*!< \brief Global to Local marker. */
  unsigned long *adj_counter; /*!< \brief Adjacency counter. */
  unsigned long **adjacent_elem; /*!< \brief Adjacency element list. */
  su2double* Sensitivity; /*! <\brief Vector holding the sensitivities at each point. */

  vector<vector<unsigned long> > Neighbors;
  map<unsigned long, unsigned long> Color_List;
  vector<string> Marker_Tags;
  unsigned long nLocal_Point,
  nLocal_PointDomain,
  nLocal_PointGhost,
  nLocal_PointPeriodic,
  nLocal_Elem,
  nLocal_Bound_Elem,
  nGlobal_Elem,
  nGlobal_Bound_Elem,
  nLocal_Line,
  nLocal_BoundTria,
  nLocal_BoundQuad,
  nLinear_Line,
  nLinear_BoundTria,
  nLinear_BoundQuad,
  nLocal_Tria,
  nLocal_Quad,
  nLocal_Tetr,
  nLocal_Hexa,
  nLocal_Pris,
  nLocal_Pyra;
  unsigned long nMarker_Global;
  su2double *Local_Coords;
  unsigned long *Local_Points;
  unsigned long *Local_Colors;
  unsigned long *Conn_Line;
  unsigned long *Conn_BoundTria;
  unsigned long *Conn_BoundQuad;
  unsigned long *Conn_Line_Linear;
  unsigned long *Conn_BoundTria_Linear;
  unsigned long *Conn_BoundQuad_Linear;
  unsigned long *Conn_Tria;
  unsigned long *Conn_Quad;
  unsigned long *Conn_Tetr;
  unsigned long *Conn_Hexa;
  unsigned long *Conn_Pris;
  unsigned long *Conn_Pyra;
  unsigned long *ID_Line;
  unsigned long *ID_BoundTria;
  unsigned long *ID_BoundQuad;
  unsigned long *ID_Line_Linear;
  unsigned long *ID_BoundTria_Linear;
  unsigned long *ID_BoundQuad_Linear;
  unsigned long *ID_Tria;
  unsigned long *ID_Quad;
  unsigned long *ID_Tetr;
  unsigned long *ID_Hexa;
  unsigned long *ID_Pris;
  unsigned long *ID_Pyra;
  unsigned long *Elem_ID_Line;
  unsigned long *Elem_ID_BoundTria;
  unsigned long *Elem_ID_BoundQuad;
  unsigned long *Elem_ID_Line_Linear;
  unsigned long *Elem_ID_BoundTria_Linear;
  unsigned long *Elem_ID_BoundQuad_Linear;

public:
  
	/*!
	 * \brief Constructor of the class.
	 */
	CPhysicalGeometry(void);

	/*! 
	 * \overload
	 * \brief Reads the geometry of the grid and adjust the boundary 
	 *        conditions with the configuration file. 
	 * \param[in] config - Definition of the particular problem.
	 * \param[in] val_mesh_filename - Name of the file with the grid information.
	 * \param[in] val_format - Format of the file with the grid information.
	 * \param[in] val_iZone - Domain to be read from the grid file.
	 * \param[in] val_nZone - Total number of domains in the grid file.
	 */
	CPhysicalGeometry(CConfig *config, unsigned short val_iZone, unsigned short val_nZone);

  /*! 
   * \overload
   * \brief Loads the adjacency data from AMG. 
   * \param[in] PoiAdap - Vector of coordinates.
   * \param[in] EdgAdap - Vector of edg adjacency.
   * \param[in] TriAdap - Vector of tri adjacency.
   * \param[in] TetAdap - Vector of tet adjacency.
   * \param[in] val_nDim - Number of dimensions.
   * \param[in] val_iZone - Domain to be loaded.
   * \param[in] val_nZone - Total number of domains.
   */
  CPhysicalGeometry(vector<vector<passivedouble> > PoiAdap, vector<vector<unsigned long> > EdgAdap, 
                    vector<vector<unsigned long> > TriAdap, vector<vector<unsigned long> > TetAdap,
                    CConfig *config, unsigned short val_nDim, unsigned short val_iZone, unsigned short val_nZone);
  
  /*!
	 * \overload
	 * \brief Accepts a geometry container holding a linearly partitioned grid
   *        with coloring performed by ParMETIS, and this routine distributes
   *        the points and cells to all partitions based on the coloring.
   * \param[in] geometry - Definition of the geometry container holding the initial linear partitions of the grid + coloring.
	 * \param[in] config - Definition of the particular problem.
	 */
  CPhysicalGeometry(CGeometry *geometry, CConfig *config);

  /*!
   * \overload
   * \brief Accepts a geometry container holding a linearly partitioned grid
   *        with coloring performed by ParMETIS, and this routine distributes
   *        the points and cells to all partitions based on the coloring.
   * \param[in] geometry - Definition of the geometry container holding the initial linear partitions of the grid + coloring.
   * \param[in] config - Definition of the particular problem.
   */
  CPhysicalGeometry(CGeometry *geometry, CConfig *config, bool val_flag);

	/*!
	 * \brief Destructor of the class.
	 */
	~CPhysicalGeometry(void);

  /*!
   * \brief Distributes the coloring from ParMETIS so that each rank has complete information about the local grid points.
   * \param[in] geometry - Definition of the geometry container holding the initial linear partitions of the grid + coloring.
   * \param[in] config - Definition of the particular problem.
   */
  void DistributeColoring(CConfig *config, CGeometry *geometry);

  /*!
   * \brief Distribute the grid points, including ghost points, across all ranks based on a ParMETIS coloring.
   * \param[in] config - Definition of the particular problem.
   * \param[in] geometry - Geometrical definition of the problem.
   */
  void DistributePoints(CConfig *config, CGeometry *geometry);

  /*!
   * \brief Distribute the connectivity for a single volume element type across all ranks based on a ParMETIS coloring.
   * \param[in] config - Definition of the particular problem.
   * \param[in] geometry - Geometrical definition of the problem.
   * \param[in] Elem_Type - VTK index of the element type being distributed.
   */
  void DistributeVolumeConnectivity(CConfig *config, CGeometry *geometry, unsigned short Elem_Type);

  /*!
   * \brief Distribute the connectivity for a single surface element type in all markers across all ranks based on a ParMETIS coloring.
   * \param[in] config - Definition of the particular problem.
   * \param[in] geometry - Geometrical definition of the problem.
   * \param[in] Elem_Type - VTK index of the element type being distributed.
   */
  void DistributeSurfaceConnectivity(CConfig *config, CGeometry *geometry, unsigned short Elem_Type);

  /*!
   * \brief Broadcast the marker tags for all boundaries from the master rank to all other ranks.
   * \param[in] config - Definition of the particular problem.
   * \param[in] geometry - Geometrical definition of the problem.
   */
  void DistributeMarkerTags(CConfig *config, CGeometry *geometry);

  /*!
   * \brief Partition the marker connectivity held on the master rank according to a linear partitioning.
   * \param[in] config - Definition of the particular problem.
   * \param[in] geometry - Geometrical definition of the problem.
   * \param[in] Elem_Type - VTK index of the element type being distributed.
   */
  void PartitionSurfaceConnectivity(CConfig *config, CGeometry *geometry, unsigned short Elem_Type);

  /*!
   * \brief Load the local grid points after partitioning (owned and ghost) into the geometry class objects.
   * \param[in] config - Definition of the particular problem.
   * \param[in] geometry - Geometrical definition of the problem.
   */
  void LoadPoints(CConfig *config, CGeometry *geometry);

  /*!
   * \brief Load the local volume elements after partitioning (owned and ghost) into the geometry class objects.
   * \param[in] config - Definition of the particular problem.
   * \param[in] geometry - Geometrical definition of the problem.
   */
  void LoadVolumeElements(CConfig *config, CGeometry *geometry);

  /*!
   * \brief Load the local surface elements after partitioning (owned and ghost) into the geometry class objects.
   * \param[in] config - Definition of the particular problem.
   * \param[in] geometry - Geometrical definition of the problem.
   */
  void LoadSurfaceElements(CConfig *config, CGeometry *geometry);

  /*!
   * \brief Routine to launch non-blocking sends and recvs amongst all processors.
   * \param[in] bufSend - Buffer of data to be sent.
   * \param[in] nElemSend - Array containing the number of elements to send to other processors in cumulative storage format.
   * \param[in] sendReq - Array of MPI send requests.
   * \param[in] bufRecv - Buffer of data to be received.
   * \param[in] nElemSend - Array containing the number of elements to receive from other processors in cumulative storage format.
   * \param[in] sendReq - Array of MPI recv requests.
   * \param[in] countPerElem - Pieces of data per element communicated.
   */
  void InitiateCommsAll(void *bufSend,
                        int *nElemSend,
                        SU2_MPI::Request *sendReq,
                        void *bufRecv,
                        int *nElemRecv,
                        SU2_MPI::Request *recvReq,
                        unsigned short countPerElem,
                        unsigned short commType);

  /*!
   * \brief Routine to complete the set of non-blocking communications launched with InitiateComms() with MPI_Waitany().
   * \param[in] nSends - Number of sends to be completed.
   * \param[in] sendReq - Array of MPI send requests.
   * \param[in] nRecvs - Number of receives to be completed.
   * \param[in] sendReq - Array of MPI recv requests.
   */
  void CompleteCommsAll(int nSends,
                        SU2_MPI::Request *sendReq,
                        int nRecvs,
                        SU2_MPI::Request *recvReq);

  /*!
   * \brief Routine to compute the initial linear partitioning offset counts and store in persistent data structures.
   * \param[in] val_npoint_global - total number of grid points in the mesh.
   */
  void PrepareOffsets(unsigned long val_npoint_global);
  
  /*!
   * \brief Get the processor that owns the global numbering index based on the linear partitioning.
   * \param[in] val_global_index - Global index for a point.
   * \returns Rank of the owner processor for the current point based on linear partitioning.
   */
  unsigned long GetLinearPartition(unsigned long val_global_index);
  
  /*!
   * \brief Routine to sort the adjacency for ParMETIS for graph partitioning in parallel.
   * \param[in] config - Definition of the particular problem.
   */
  void SortAdjacency(CConfig *config);
  
  /*!
	 * \brief Set the send receive boundaries of the grid.
	 * \param[in] geometry - Geometrical definition of the problem.
	 * \param[in] config - Definition of the particular problem.
	 * \param[in] val_domain - Number of domains for parallelization purposes.
	 */
	void SetSendReceive(CConfig *config);
  
  /*!
	 * \brief Set the send receive boundaries of the grid.
	 * \param[in] geometry - Geometrical definition of the problem.
	 * \param[in] config - Definition of the particular problem.
	 * \param[in] val_domain - Number of domains for parallelization purposes.
	 */
	void SetBoundaries(CConfig *config);

  /*!
   * \brief Set the local index that correspond with the global numbering index.
   */
  void SetGlobal_to_Local_Point();

	/*!
	 * \brief Get the local index that correspond with the global numbering index.
	 * \param[in] val_ipoint - Global point.
	 * \returns Local index that correspond with the global index, -1 if not found on the current rank (process).
	 */
	long GetGlobal_to_Local_Point(unsigned long val_ipoint);
  
	/*!
	 * \brief Get the local marker that correspond with the global marker.
	 * \param[in] val_ipoint - Global marker.
	 * \returns Local marker that correspond with the global index.
	 */
	unsigned short GetGlobal_to_Local_Marker(unsigned short val_imarker);
  
  /*!
   * \brief Reads the geometry of the grid and adjust the boundary
   *        conditions with the configuration file in parallel (for parmetis).
   * \param[in] config - Definition of the particular problem.
   * \param[in] val_mesh_filename - Name of the file with the grid information.
   * \param[in] val_format - Format of the file with the grid information.
   * \param[in] val_iZone - Domain to be read from the grid file.
   * \param[in] val_nZone - Total number of domains in the grid file.
   */
  void Read_SU2_Format_Parallel(CConfig *config, string val_mesh_filename, unsigned short val_iZone, unsigned short val_nZone);

  /*!
   * \brief Reads the geometry of the grid and adjust the boundary
   *        conditions with the configuration file in parallel (for parmetis).
   * \param[in] config - Definition of the particular problem.
   * \param[in] val_mesh_filename - Name of the file with the grid information.
   * \param[in] val_format - Format of the file with the grid information.
   * \param[in] val_iZone - Domain to be read from the grid file.
   * \param[in] val_nZone - Total number of domains in the grid file.
   */
  void Read_CGNS_Format_Parallel(CConfig *config, string val_mesh_filename, unsigned short val_iZone, unsigned short val_nZone);
  
  /*!
   * \brief Reads for the FEM solver the geometry of the grid and adjust the boundary
   *        conditions with the configuration file in parallel (for parmetis).
   * \param[in] config - Definition of the particular problem.
   * \param[in] val_mesh_filename - Name of the file with the grid information.
   * \param[in] val_iZone - Domain to be read from the grid file.
   * \param[in] val_nZone - Total number of domains in the grid file.
   */
  void Read_SU2_Format_Parallel_FEM(CConfig *config, string val_mesh_filename, unsigned short val_iZone, unsigned short val_nZone);

  /*!
   * \brief Reads for the FEM solver the geometry of the grid and adjust the boundary
   *        conditions with the configuration file in parallel (for parmetis).
   * \param[in] config - Definition of the particular problem.
   * \param[in] val_mesh_filename - Name of the file with the grid information.
   * \param[in] val_iZone - Domain to be read from the grid file.
   * \param[in] val_nZone - Total number of domains in the grid file.
   */
  void Read_CGNS_Format_Parallel_FEM(CConfig *config, string val_mesh_filename, unsigned short val_iZone, unsigned short val_nZone);

  /*!
<<<<<<< HEAD
   * \brief Loads the geometry of the adapted grid from the python interface and
   *        adjust the boundary conditions with the configuration file in
   *        parallel (for parmetis).
   * \param[in] PoiAdap - Vector of coordinates.
   * \param[in] EdgAdap - Vector of edg adjacency.
   * \param[in] TriAdap - Vector of tri adjacency.
   * \param[in] TetAdap - Vector of tet adjacency.
   * \param[in] config - Definition of the particular problem.
   * \param[in] val_iZone - Domain to be read from the grid file.
   */
  void Load_Adapted_Mesh_Parallel_FVM(vector<vector<passivedouble> > PoiAdap, vector<vector<unsigned long> > EdgAdap, 
                                      vector<vector<unsigned long> > TriAdap, vector<vector<unsigned long> > TetAdap,
                                      CConfig *config, unsigned short val_iZone);

	/*!
=======
   * \brief Routine to load the CGNS grid points from a single zone into the proper SU2 data structures.
   * \param[in] config - definition of the particular problem.
   * \param[in] mesh   - mesh reader object containing the current zone data.
   */
  void LoadLinearlyPartitionedPoints(CConfig        *config,
                                     CMeshReaderFVM *mesh);
  
  /*!
   * \brief Loads the interior volume elements from the mesh reader object into the primal element data structures.
   * \param[in] config - definition of the particular problem.
   * \param[in] mesh   - mesh reader object containing the current zone data.
   */
  void LoadLinearlyPartitionedVolumeElements(CConfig        *config,
                                             CMeshReaderFVM *mesh);
  
  /*!
   * \brief Loads the boundary elements (markers) from the mesh reader object into the primal element data structures.
   * \param[in] config - definition of the particular problem.
   * \param[in] mesh   - mesh reader object containing the current zone data.
   */
  void LoadUnpartitionedSurfaceElements(CConfig        *config,
                                        CMeshReaderFVM *mesh);
  
  /*!
   * \brief Prepares the grid point adjacency based on a linearly partitioned mesh object needed by ParMETIS for graph partitioning in parallel.
   * \param[in] config - Definition of the particular problem.
   */
  void PrepareAdjacency(CConfig *config);
  
	/*! 
>>>>>>> 3d4f3c1c
	 * \brief Find repeated nodes between two elements to identify the common face.
	 * \param[in] first_elem - Identification of the first element.
	 * \param[in] second_elem - Identification of the second element.
	 * \param[in] face_first_elem - Index of the common face for the first element.
	 * \param[in] face_second_elem - Index of the common face for the second element.		 
	 * \return It provides 0 or 1 depending if there is a common face or not.
	 */
	bool FindFace(unsigned long first_elem, unsigned long second_elem, unsigned short &face_first_elem, 
			unsigned short &face_second_elem);

	/*! 
	 * \brief Computes the distance to the nearest no-slip wall for each grid node.
	 * \param[in] config - Definition of the particular problem.
	 */
	void ComputeWall_Distance(CConfig *config);

	/*! 
	 * \brief Compute surface area (positive z-direction) for force coefficient non-dimensionalization.
	 * \param[in] config - Definition of the particular problem.
	 */
	void SetPositive_ZArea(CConfig *config);
  
	/*! 
	 * \brief Set points which surround a point.
	 */
	void SetPoint_Connectivity(void);
  
  /*!
	 * \brief Set a renumbering using a Reverse Cuthill-McKee Algorithm
   * \param[in] config - Definition of the particular problem.
	 */
	void SetRCM_Ordering(CConfig *config);
  
	/*!
	 * \brief Function declaration to avoid partially overridden classes.
	 * \param[in] geometry - Geometrical definition of the problem.
	 */
	void SetPoint_Connectivity(CGeometry *geometry);

	/*! 
	 * \brief Set elements which surround an element.
	 */
	void SetElement_Connectivity(void);

	/*! 
	 * \brief Set the volume element associated to each boundary element.
	 */
	void SetBoundVolume(void);

	/*! 
	 * \brief Set boundary vertex.
	 * \param[in] config - Definition of the particular problem.
	 */
	void SetVertex(CConfig *config);

	/*!
	 * \brief Set number of span wise level for turbomachinery computation.
	 * \param[in] config - Definition of the particular problem.
	 */
	void ComputeNSpan(CConfig *config, unsigned short val_iZone, unsigned short marker_flag, bool allocate);

	/*!
	 * \brief Set turbo boundary vertex.
	 * \param[in] config - Definition of the particular problem.
	 */
	void SetTurboVertex(CConfig *config,unsigned short val_iZone, unsigned short marker_flag, bool allocate);

/*!
 * \brief update turbo boundary vertex.
 * \param[in] config - Definition of the particular problem.
 */
void UpdateTurboVertex(CConfig *config,unsigned short val_iZone, unsigned short marker_flag);

	/*!
	 * \brief Set turbo boundary vertex.
	 * \param[in] config - Definition of the particular problem.
	 */
	void SetAvgTurboValue(CConfig *config, unsigned short val_iZone, unsigned short marker_flag, bool allocate);

	/*!
	 * \brief Set turbo boundary vertex.
	 * \param[in] config - Definition of the particular problem.
	 */
	void GatherInOutAverageValues(CConfig *config, bool allocate);

	/*! 
	 * \brief Set the center of gravity of the face, elements and edges.
	 */
	void SetCoord_CG(void);

	/*! 
	 * \brief Set the edge structure of the control volume.
	 * \param[in] config - Definition of the particular problem.
	 * \param[in] action - Allocate or not the new elements.
	 */
	void SetControlVolume(CConfig *config, unsigned short action);

	/*!
	 * \brief Visualize the structure of the control volume(s).
	 * \param[in] config - Definition of the particular problem.
	 * \param[in] action - Allocate or not the new elements.
	 */
  void VisualizeControlVolume(CConfig *config, unsigned short action);
  
	/*!
	 * \brief Mach the near field boundary condition.
	 * \param[in] config - Definition of the particular problem.
	 */
	void MatchNearField(CConfig *config);
  
  /*!
	 * \brief Mach the near field boundary condition.
	 * \param[in] config - Definition of the particular problem.
	 */
	void MatchActuator_Disk(CConfig *config);
  
  /*!
   * \brief Mach the periodic boundary conditions.
   * \param[in] config - Definition of the particular problem.
   * \param[in] val_periodic - Index of the first periodic face in a pair.
   */
  void MatchPeriodic(CConfig *config, unsigned short val_periodic);

	/*! 
	 * \brief Set boundary vertex structure of the control volume.
	 * \param[in] config - Definition of the particular problem.
	 * \param[in] action - Allocate or not the new elements.
	 */
	void SetBoundControlVolume(CConfig *config, unsigned short action);

  /*!
   * \brief Set the maximum cell-center to cell-center distance for CVs.
   * \param[in] config - Definition of the particular problem.
   */
  void SetMaxLength(CConfig* config);

	/*! 
	 * \brief Set the Tecplot file.
	 * \param[in] config_filename - Name of the file where the Tecplot 
	 *            information is going to be stored.
   * \param[in] new_file - Create a new file.
	 */
	void SetTecPlot(char config_filename[MAX_STRING_SIZE], bool new_file);

	/*! 
	 * \brief Set the output file for boundaries in Tecplot
	 * \param[in] config - Definition of the particular problem.		 
	 * \param[in] mesh_filename - Name of the file where the Tecplot 
	 *            information is going to be stored.   
   * \param[in] new_file - Create a new file.
	 */
	void SetBoundTecPlot(char mesh_filename[MAX_STRING_SIZE], bool new_file, CConfig *config);

	/*! 
	 * \brief Check the volume element orientation.
	 * \param[in] config - Definition of the particular problem.		 
	 */
	void Check_IntElem_Orientation(CConfig *config);
  
  /*!
	 * \brief Check the volume element orientation.
	 * \param[in] config - Definition of the particular problem.
	 */
	void Check_BoundElem_Orientation(CConfig *config);
  
  /*!
   * \brief Set the domains for grid grid partitioning using ParMETIS.
   * \param[in] config - Definition of the particular problem.
   */
  void SetColorGrid_Parallel(CConfig *config);

  /*!
   * \brief Set the domains for FEM grid partitioning using ParMETIS.
   * \param[in] config - Definition of the particular problem.
   */
  void SetColorFEMGrid_Parallel(CConfig *config);

  /*!
   * \brief Compute the weights of the FEM graph for ParMETIS.
   * \param[in]  config                       - Definition of the particular problem.
   * \param[in]  localFaces                   - Vector, which contains the element faces of this rank.
   * \param[in]  adjacency                    - Neighbors of the element.
   * \param[in]  mapExternalElemIDToTimeLevel - Map from the external element ID's to their time level
                                                and number of DOFs.
   * \param[out] vwgt                         - Weights of the vertices of the graph, i.e. the elements.
   * \param[out] adjwgt                       - Weights of the edges of the graph.
   */
  void ComputeFEMGraphWeights(
              CConfig                                    *config,
              const vector<CFaceOfElement>               &localFaces,
              const vector<vector<unsigned long> >       &adjacency,
              const map<unsigned long, CUnsignedShort2T> &mapExternalElemIDToTimeLevel,
                    vector<su2double>                    &vwgt,
                    vector<vector<su2double> >           &adjwgt);

  /*!
   * \brief Determine the donor elements for the boundary elements on viscous
            wall boundaries when wall functions are used.
   * \param[in]  config - Definition of the particular problem.
   */
  void DetermineDonorElementsWallFunctions(CConfig *config);

  /*!
   * \brief Determine whether or not the Jacobians of the elements and faces
            are constant and a length scale of the elements.
   * \param[in]  config - Definition of the particular problem.
   */
  void DetermineFEMConstantJacobiansAndLenScale(CConfig *config);

  /*!
   * \brief Determine the neighboring information for periodic faces of a FEM grid.
   * \param[in]     config      - Definition of the particular problem.
   * \param[in,out] localFaces  - Vector, which contains the element faces of this rank.
   */
  void DeterminePeriodicFacesFEMGrid(CConfig                *config,
                                     vector<CFaceOfElement> &localFaces);

  /*!
   * \brief Determine the time level of the elements when time accurate
            local time stepping is employed.
   * \param[in]  config                       - Definition of the particular problem.
   * \param[in]  localFaces                   - Vector, which contains the element
                                                faces of this rank.
   * \param[out] mapExternalElemIDToTimeLevel - Map from the external element ID's to
                                                their time level and number of DOFs.
   */
  void DetermineTimeLevelElements(CConfig                              *config,
                                  const vector<CFaceOfElement>         &localFaces,
                                  map<unsigned long, CUnsignedShort2T> &mapExternalElemIDToTimeLevel);

  /*!
   * \brief Set the rotational velocity at each node.
   * \param[in] config - Definition of the particular problem.
   * \param[in] val_iZone - Index of the current zone.
   */
  void SetRotationalVelocity(CConfig *config, unsigned short val_iZone, bool print);

  /*!
   * \brief Set the rotational velocity of the points on the shroud markers to 0.
   * \param[in] config - Definition of the particular problem.
   */
  void SetShroudVelocity(CConfig *config);

  /*!
   * \brief Set the translational velocity at each node.
   * \param[in] config - Definition of the particular problem.
   */
  void SetTranslationalVelocity(CConfig *config, unsigned short val_iZone, bool print);

  /*!
   * \brief Set the grid velocity via finite differencing at each node.
   * \param[in] config - Definition of the particular problem.
   */
  void SetGridVelocity(CConfig *config, unsigned long iter);

	/*! 
	 * \brief Do an implicit smoothing of the grid coordinates.
	 * \param[in] val_nSmooth - Number of smoothing iterations.
	 * \param[in] val_smooth_coeff - Relaxation factor.
	 * \param[in] config - Definition of the particular problem.		 
	 */	
	void SetCoord_Smoothing(unsigned short val_nSmooth, su2double val_smooth_coeff, CConfig *config);

	/*! 
	 * \brief Write the .su2 file.
	 * \param[in] config - Definition of the particular problem.
	 * \param[in] val_mesh_out_filename - Name of the output file.
	 */	
	void SetMeshFile(CConfig *config, string val_mesh_out_filename);

	/*! 
	 * \brief Compute some parameters about the grid quality.
	 * \param[out] statistics - Information about the grid quality, statistics[0] = (r/R)_min, statistics[1] = (r/R)_ave.		 
	 */	
	void GetQualityStatistics(su2double *statistics);

	/*!
	 * \brief Find and store all vertices on a sharp corner in the geometry.
	 * \param[in] config - Definition of the particular problem.
	 */
	void ComputeSurf_Curvature(CConfig *config);

	/*! 
	 * \brief Find and store the closest neighbor to a vertex.
	 * \param[in] config - Definition of the particular problem.
	 */
	void FindNormal_Neighbor(CConfig *config);

  /*!
	 * \brief Retrieve total number of nodes in a simulation across all processors (including halos).
	 * \returns Total number of nodes in a simulation across all processors (including halos).
	 */
	unsigned long GetGlobal_nPoint();
  
	/*!
	 * \brief Retrieve total number of nodes in a simulation across all processors (excluding halos).
	 * \returns Total number of nodes in a simulation across all processors (excluding halos).
	 */
	unsigned long GetGlobal_nPointDomain();
  
  /*!
	 * \brief Retrieve total number of elements in a simulation across all processors.
	 * \returns Total number of elements in a simulation across all processors.
	 */
  unsigned long GetGlobal_nElem();
  
  /*!
   * \brief  Retrieve total number of elements in a simulation across all processors (excluding halos).
   * \returns Total number of elements in a simulation across all processors (excluding halos).
   */
  unsigned long GetGlobal_nElemDomain();

  /*!
	 * \brief Retrieve total number of triangular elements in a simulation across all processors.
	 * \returns Total number of line elements in a simulation across all processors.
	 */
	unsigned long GetGlobal_nElemLine();
  
  /*!
	 * \brief Retrieve total number of triangular elements in a simulation across all processors.
	 * \returns Total number of triangular elements in a simulation across all processors.
	 */
	unsigned long GetGlobal_nElemTria();
  
  /*!
	 * \brief Retrieve total number of quadrilateral elements in a simulation across all processors.
	 * \returns Total number of quadrilateral elements in a simulation across all processors.
	 */
	unsigned long GetGlobal_nElemQuad();
  
  /*!
	 * \brief Retrieve total number of tetrahedral elements in a simulation across all processors.
	 * \returns Total number of tetrahedral elements in a simulation across all processors.
	 */
	unsigned long GetGlobal_nElemTetr();
  
  /*!
	 * \brief Retrieve total number of hexahedral elements in a simulation across all processors.
	 * \returns Total number of hexahedral elements in a simulation across all processors.
	 */
	unsigned long GetGlobal_nElemHexa();
  
  /*!
	 * \brief Retrieve total number of prism elements in a simulation across all processors.
	 * \returns Total number of prism elements in a simulation across all processors.
	 */
	unsigned long GetGlobal_nElemPris();
  
  /*!
	 * \brief Retrieve total number of pyramid elements in a simulation across all processors.
	 * \returns Total number of pyramid elements in a simulation across all processors.
	 */
	unsigned long GetGlobal_nElemPyra();

  /*!
   * \brief Retrieve number of boundary elements.
   * \returns Number of boundary elements.
   */
  unsigned long GetnElem_Local_Bound();
  
  /*!
	 * \brief Get number of triangular elements.
	 * \return Number of line elements.
	 */
	unsigned long GetnElemLine();
  
  /*!
	 * \brief Get number of triangular elements.
	 * \return Number of triangular elements.
	 */
	unsigned long GetnElemTria();
  
  /*!
	 * \brief Get number of quadrilateral elements.
	 * \return Number of quadrilateral elements.
	 */
	unsigned long GetnElemQuad();
  
  /*!
	 * \brief Get number of tetrahedral elements.
	 * \return Number of tetrahedral elements.
	 */
	unsigned long GetnElemTetr();
  
  /*!
	 * \brief Get number of hexahedral elements.
	 * \return Number of hexahedral elements.
	 */
	unsigned long GetnElemHexa();
  
  /*!
	 * \brief Get number of prism elements.
	 * \return Number of prism elements.
	 */
	unsigned long GetnElemPris();
  
  /*!
	 * \brief Get number of pyramid elements.
	 * \return Number of pyramid elements.
	 */
	unsigned long GetnElemPyra();

	/*!
	 * \brief Indentify geometrical planes in the mesh
	 */
	void SetGeometryPlanes(CConfig *config);
  
	/*!
	 * \brief Get geometrical planes in the mesh
	 */
	vector<su2double> GetGeometryPlanes();

	/*!
	 * \brief Get x coords of geometrical planes in the mesh
	 */
	vector<vector<su2double> > GetXCoord();

	/*!
	 * \brief Get y coords of geometrical planes in the mesh
	 */
	vector<vector<su2double> > GetYCoord();

	/*!
	 * \brief Get z coords of geometrical planes in the mesh
	 */
	vector<vector<su2double> > GetZCoord();

	/*!
	 * \brief Get all points on a geometrical plane in the mesh
	 */
	vector<vector<unsigned long> > GetPlanarPoints();
  
  /*!
   * \brief Read the sensitivity from an input file.
   * \param[in] config - Definition of the particular problem.
   */
  void SetBoundSensitivity(CConfig *config);
  
  /*!
   * \brief Compute the maximum thickness of an airfoil.
   * \returns Maximum thickness at a particular seccion.
   */
  su2double Compute_MaxThickness(su2double *Plane_P0, su2double *Plane_Normal, CConfig *config, vector<su2double> &Xcoord_Airfoil, vector<su2double> &Ycoord_Airfoil, vector<su2double> &Zcoord_Airfoil);
  
  /*!
   * \brief Compute the twist of an airfoil.
   * \returns Twist at a particular seccion.
   */
  su2double Compute_Twist(su2double *Plane_P0, su2double *Plane_Normal, vector<su2double> &Xcoord_Airfoil, vector<su2double> &Ycoord_Airfoil, vector<su2double> &Zcoord_Airfoil);

  /*!
   * \brief Compute the leading/trailing edge location of an airfoil.
   */
  void Compute_Wing_LeadingTrailing(su2double *LeadingEdge, su2double *TrailingEdge, su2double *Plane_P0, su2double *Plane_Normal, vector<su2double> &Xcoord_Airfoil,
                               vector<su2double> &Ycoord_Airfoil, vector<su2double> &Zcoord_Airfoil);

  /*!
    * \brief Compute the leading/trailing edge location of a fuselage.
    */
   void Compute_Fuselage_LeadingTrailing(su2double *LeadingEdge, su2double *TrailingEdge, su2double *Plane_P0, su2double *Plane_Normal, vector<su2double> &Xcoord_Airfoil,
                                vector<su2double> &Ycoord_Airfoil, vector<su2double> &Zcoord_Airfoil);

  /*!
   * \brief Compute the chord of an airfoil.
   * \returns Chord of an airfoil.
   */
  su2double Compute_Chord(su2double *Plane_P0, su2double *Plane_Normal, vector<su2double> &Xcoord_Airfoil, vector<su2double> &Ycoord_Airfoil, vector<su2double> &Zcoord_Airfoil);

  /*!
   * \brief Compute the chord of an airfoil.
   * \returns Chord of an airfoil.
   */
  su2double Compute_Width(su2double *Plane_P0, su2double *Plane_Normal, vector<su2double> &Xcoord_Airfoil, vector<su2double> &Ycoord_Airfoil, vector<su2double> &Zcoord_Airfoil);

  /*!
   * \brief Compute the chord of an airfoil.
   * \returns Chord of an airfoil.
   */
  su2double Compute_WaterLineWidth(su2double *Plane_P0, su2double *Plane_Normal, CConfig *config, vector<su2double> &Xcoord_Airfoil, vector<su2double> &Ycoord_Airfoil, vector<su2double> &Zcoord_Airfoil);

  /*!
   * \brief Compute the chord of an airfoil.
   * \returns Chord of an airfoil.
   */
  su2double Compute_Height(su2double *Plane_P0, su2double *Plane_Normal, vector<su2double> &Xcoord_Airfoil, vector<su2double> &Ycoord_Airfoil, vector<su2double> &Zcoord_Airfoil);

  /*!
   * \brief Compute the chord of an airfoil.
   * \returns Chord of an airfoil.
   */
  su2double Compute_LERadius(su2double *Plane_P0, su2double *Plane_Normal, vector<su2double> &Xcoord_Airfoil, vector<su2double> &Ycoord_Airfoil, vector<su2double> &Zcoord_Airfoil);

  /*!
   * \brief Compute the thickness of an airfoil.
   */
  su2double Compute_Thickness(su2double *Plane_P0, su2double *Plane_Normal, su2double Location, CConfig *config, vector<su2double> &Xcoord_Airfoil, vector<su2double> &Ycoord_Airfoil, vector<su2double> &Zcoord_Airfoil, su2double &ZLoc);

  /*!
   * \brief Compute the area of an airfoil.
   * \returns Area of an airfoil.
   */
  su2double Compute_Area(su2double *Plane_P0, su2double *Plane_Normal, CConfig *config, vector<su2double> &Xcoord_Airfoil, vector<su2double> &Ycoord_Airfoil, vector<su2double> &Zcoord_Airfoil);

  /*!
   * \brief Compute the length of an airfoil.
   * \returns Area of an airfoil.
   */
  su2double Compute_Length(su2double *Plane_P0, su2double *Plane_Normal, CConfig *config, vector<su2double> &Xcoord_Airfoil, vector<su2double> &Ycoord_Airfoil, vector<su2double> &Zcoord_Airfoil);

  /*!
   * \brief Compute the dihedral of a wing.
   * \returns Dihedral at a particular seccion.
   */
  su2double Compute_Dihedral(su2double *LeadingEdge_im1, su2double *TrailingEdge_im1,
                             su2double *LeadingEdge_i, su2double *TrailingEdge_i);

  /*!
   * \brief Compute the curvature of a wing.
   */
  su2double Compute_Curvature(su2double *LeadingEdge_im1, su2double *TrailingEdge_im1,
                              su2double *LeadingEdge_i, su2double *TrailingEdge_i,
                              su2double *LeadingEdge_ip1, su2double *TrailingEdge_ip1);
  
  /*!
   * \brief Evaluate geometrical parameters of a wing.
   */
  void Compute_Wing(CConfig *config, bool original_surface,
                    su2double &Wing_Volume, su2double &Wing_MinMaxThickness, su2double &Wing_MaxMaxThickness,
                    su2double &Wing_MinChord, su2double &Wing_MaxChord,
                    su2double &Wing_MinLERadius, su2double &Wing_MaxLERadius,
                    su2double &Wing_MinToC, su2double &Wing_MaxToC,
                    su2double &Wing_ObjFun_MinToC, su2double &Wing_MaxTwist,
                    su2double &Wing_MaxCurvature, su2double &Wing_MaxDihedral);

  /*!
   * \brief Evaluate geometrical parameters of a wing.
   */
  void Compute_Fuselage(CConfig *config, bool original_surface,
  		su2double &Fuselage_Volume, su2double &Fuselage_WettedArea,
  		su2double &Fuselage_MinWidth, su2double &Fuselage_MaxWidth,
  		su2double &Fuselage_MinWaterLineWidth, su2double &Fuselage_MaxWaterLineWidth,
  		su2double &Fuselage_MinHeight, su2double &Fuselage_MaxHeight,
  		su2double &Fuselage_MaxCurvature);
  
  /*!
   * \brief Evaluate geometrical parameters of a wing.
   */
  void Compute_Nacelle(CConfig *config, bool original_surface,
                       su2double &Nacelle_Volume, su2double &Nacelle_MinMaxThickness, su2double &Nacelle_MaxMaxThickness,
                       su2double &Nacelle_MinChord, su2double &Nacelle_MaxChord,
                       su2double &Nacelle_MinLERadius, su2double &Nacelle_MaxLERadius,
                       su2double &Nacelle_MinToC, su2double &Nacelle_MaxToC,
                       su2double &Nacelle_ObjFun_MinToC, su2double &Nacelle_MaxTwist);

  /*!
   * \brief Read the sensitivity from adjoint solution file and store it.
   * \param[in] config - Definition of the particular problem.
   */
  void SetSensitivity(CConfig *config);

  /*!
   * \brief Read the sensitivity from unordered ASCII adjoint solution file and store it.
   * \param[in] config - Definition of the particular problem.
   */
  void ReadUnorderedSensitivity(CConfig *config);

  /*!
   * \brief Get the Sensitivity at a specific point.
   * \param[in] iPoint - The point where to get the sensitivity.
   * \param[in] iDim - The component of the dim. vector.
   * \returns The sensitivity at point iPoint and dim. iDim.
   */
  su2double GetSensitivity(unsigned long iPoint, unsigned short iDim);

  /*!
   * \brief Set the Sensitivity at a specific point.
   * \param[in] iPoint - The point where to get the sensitivity.
   * \param[in] iDim - The component of the dim. vector.
   * \param[in] val - Value of the sensitivity.
   */
  void SetSensitivity(unsigned long iPoint, unsigned short iDim, su2double val);
  
  /*!
   * \brief Check the mesh for periodicity and deactivate multigrid if periodicity is found.
   * \param[in] config - Definition of the particular problem.
   */
  void Check_Periodicity(CConfig *config);

  /*!
	 * \brief Get the average normal at a specific span for a given marker in the turbomachinery reference of frame.
	 * \param[in] val_marker - marker value.
	 * \param[in] val_span - span value.
   * \return The span-wise averaged turbo normal.
	 */
  su2double* GetAverageTurboNormal(unsigned short val_marker, unsigned short val_span);

  /*!
	 * \brief Get the average normal at a specific span for a given marker.
	 * \param[in] val_marker - marker value.
	 * \param[in] val_span - span value.
   * \return The span-wise averaged normal.
	 */
  su2double* GetAverageNormal(unsigned short val_marker, unsigned short val_span);

  /*!
	 * \brief Get the value of the total area for each span.
	 * \param[in] val_marker - marker value.
	 * \param[in] val_span - span value.
   * \return The span-wise area.
	 */
	su2double GetSpanArea(unsigned short val_marker, unsigned short val_span);

  /*!
	 * \brief Get the value of the total area for each span.
	 * \param[in] val_marker - marker value.
	 * \param[in] val_span - span value.
   * \return The span-wise averaged turbo normal.
	 */
	su2double GetTurboRadius(unsigned short val_marker, unsigned short val_span);

	/*!
	 * \brief Get the value of the average tangential rotational velocity for each span.
	 * \param[in] val_marker - marker value.
	 * \param[in] val_span - span value.
   * \return The span-wise averaged tangential velocity.
	 */
	su2double GetAverageTangGridVel(unsigned short val_marker, unsigned short val_span);

	/*!
	 * \brief Get the value of the inflow tangential velocity at each span.
	 * \param[in] val_marker - marker turbo-performance value.
	 * \param[in] val_span - span value.
   * \return The span-wise inflow tangential velocity.
	 */
	su2double GetTangGridVelIn(unsigned short val_marker, unsigned short val_span);

	/*!
	 * \brief Get the value of the outflow tangential velocity at each span.
	 * \param[in] val_marker - marker turbo-performance value.
	 * \param[in] val_span - span value.
   * \return The span-wise outflow tangential velocity.
	 */
	su2double GetTangGridVelOut(unsigned short val_marker, unsigned short val_span);

	/*!
	 * \brief Get the value of the inflow area at each span.
	 * \param[in] val_marker - marker turbo-performance value.
	 * \param[in] val_span - span value.
   * \return The span-wise inflow area.
	 */
	su2double GetSpanAreaIn(unsigned short val_marker, unsigned short val_span);

	/*!
	 * \brief Get the value of the outflow area at each span.
	 * \param[in] val_marker - marker turbo-performance value.
	 * \param[in] val_span - span value.
	 * \return The span-wise outflow area.
	 */
	su2double GetSpanAreaOut(unsigned short val_marker, unsigned short val_span);

	/*!
	 * \brief Get the value of the inflow radius at each span.
	 * \param[in] val_marker - marker turbo-performance value.
	 * \param[in] val_span - span value.
   * \return The span-wise inflow radius.
	 */
	su2double GetTurboRadiusIn(unsigned short val_marker, unsigned short val_span);

	/*!
	 * \brief Get the value of the outflow radius at each span.
	 * \param[in] val_marker - marker turbo-performance value.
	 * \param[in] val_span - span value.
   * \return The span-wise outflow radius.
	 */
	su2double GetTurboRadiusOut(unsigned short val_marker, unsigned short val_span);

	/*!
	 * \brief Set the value of the inflow tangential velocity at each span.
	 * \param[in] val_marker - marker turbo-performance value.
	 * \param[in] val_span - span value.
   */
	void SetTangGridVelIn(su2double value, unsigned short val_marker, unsigned short val_span);

	/*!
	 * \brief Set the value of the outflow tangential velocity at each span.
	 * \param[in] val_marker - marker turbo-performance value.
	 * \param[in] val_span - span value.
   */
	void SetTangGridVelOut(su2double value, unsigned short val_marker, unsigned short val_span);

	/*!
	 * \brief Get the value of the inflow area at each span.
	 * \param[in] val_marker - marker turbo-performance value.
	 * \param[in] val_span - span value.
   */
	void SetSpanAreaIn(su2double value, unsigned short val_marker, unsigned short val_span);

	/*!
	 * \brief Set the value of the outflow area at each span.
	 * \param[in] val_marker - marker turbo-performance value.
	 * \param[in] val_span - span value.
   */
	void SetSpanAreaOut(su2double value, unsigned short val_marker, unsigned short val_span);

	/*!
	 * \brief Set the value of the inflow radius at each span.
	 * \param[in] val_marker - marker turbo-performance value.
	 * \param[in] val_span - span value.
   */
	void SetTurboRadiusIn(su2double value, unsigned short val_marker, unsigned short val_span);

	/*!
	 * \brief Set the value of the outflow radius at each span.
	 * \param[in] val_marker - marker turbo-performance value.
	 * \param[in] val_span - span value.
   */
	void SetTurboRadiusOut(su2double value, unsigned short val_marker, unsigned short val_span);

  /*!
	 * \brief A total number of vertex independently from the MPI partions.
	 * \param[in] val_marker - marker value.
	 * \param[in] val_span - span value.
	 */
	unsigned long GetnTotVertexSpan(unsigned short val_marker, unsigned short val_span);

/*!
 * \brief min angular pitch independently from the MPI partions.
 * \param[in] val_marker - marker value.
 * \param[in] val_span - span value.
 */
  su2double GetMinAngularCoord(unsigned short val_marker, unsigned short val_span);

/*!
 * \brief max angular pitch independently from the MPI partions.
 * \param[in] val_marker - marker value.
 * \param[in] val_span - span value.
 */
  su2double GetMaxAngularCoord(unsigned short val_marker, unsigned short val_span);

/*!
 * \brief min Relatice angular coord independently from the MPI partions.
 * \param[in] val_marker - marker value.
 * \param[in] val_span - span value.
 */
  su2double GetMinRelAngularCoord(unsigned short val_marker, unsigned short val_span);

  /*!
	 * \brief Get the average grid velocity at a specific span for a given marker.
	 * \param[in] val_marker - marker value.
	 * \param[in] val_span - span value.
	 */
  su2double* GetAverageGridVel(unsigned short val_marker, unsigned short val_span);

};

/*! 
 * \class CMultiGridGeometry
 * \brief Class for defining the multigrid geometry, the main delicated part is the 
 *        agglomeration stage, which is done in the declaration.
 * \author F. Palacios
 */
class CMultiGridGeometry : public CGeometry {

public:

	/*! 
	 * \brief Constructor of the class.
	 * \param[in] geometry - Geometrical definition of the problem.
	 * \param[in] config - Definition of the particular problem.
	 * \param[in] iMesh - Level of the multigrid.
	 * \param[in] iZone - Current zone in the mesh.
	 */	
	CMultiGridGeometry(CGeometry **geometry, CConfig *config_container, unsigned short iMesh);

	/*! 
	 * \brief Destructor of the class.
	 */
	~CMultiGridGeometry(void);

	/*! 
	 * \brief Determine if a CVPoint van be agglomerated, if it have the same marker point as the seed.
	 * \param[in] CVPoint - Control volume to be agglomerated.
	 * \param[in] marker_seed - Marker of the seed.
	 * \param[in] fine_grid - Geometrical definition of the problem.
	 * \param[in] config - Definition of the particular problem.
	 * \return <code>TRUE</code> or <code>FALSE</code> depending if the control volume can be agglomerated.
	 */	
	bool SetBoundAgglomeration(unsigned long CVPoint, short marker_seed, CGeometry *fine_grid, CConfig *config);

	/*! 
	 * \brief Determine if a can be agglomerated using geometrical criteria.
	 * \param[in] iPoint - Seed point.
	 * \param[in] fine_grid - Geometrical definition of the problem.
	 * \param[in] config - Definition of the particular problem.
	 */		
	bool GeometricalCheck(unsigned long iPoint, CGeometry *fine_grid, CConfig *config);

	/*! 
	 * \brief Determine if a CVPoint van be agglomerated, if it have the same marker point as the seed.
	 * \param[in] Suitable_Indirect_Neighbors - List of Indirect Neighbours that can be agglomerated.
	 * \param[in] iPoint - Seed point.
	 * \param[in] Index_CoarseCV - Index of agglomerated point.
	 * \param[in] fine_grid - Geometrical definition of the problem.
	 */		
	void SetSuitableNeighbors(vector<unsigned long> *Suitable_Indirect_Neighbors, unsigned long iPoint, 
			unsigned long Index_CoarseCV, CGeometry *fine_grid);

	/*! 
	 * \brief Set boundary vertex.
	 * \param[in] geometry - Geometrical definition of the problem.
	 * \param[in] config - Definition of the particular problem.
	 */
	void SetVertex(CGeometry *geometry, CConfig *config);

	/*! 
	 * \brief Set points which surround a point.
	 * \param[in] geometry - Geometrical definition of the problem.
	 */	
	void SetPoint_Connectivity(CGeometry *geometry);

	/*! 
	 * \brief Function declaration to avoid partially overridden classes.
	 */	
	void SetPoint_Connectivity(void);

	/*! 
	 * \brief Set the edge structure of the agglomerated control volume.
	 * \param[in] config - Definition of the particular problem.
	 * \param[in] geometry - Geometrical definition of the problem.
	 * \param[in] action - Allocate or not the new elements.
	 */	
	void SetControlVolume(CConfig *config, CGeometry *geometry, unsigned short action);

	/*! 
	 * \brief Mach the near field boundary condition.
	 * \param[in] config - Definition of the particular problem.
	 */
	void MatchNearField(CConfig *config);
  
  /*!
	 * \brief Mach the near field boundary condition.
	 * \param[in] config - Definition of the particular problem.
	 */
	void MatchActuator_Disk(CConfig *config);

	/*! 
	 * \brief Mach the interface boundary condition.
	 * \param[in] config - Definition of the particular problem.
	 */
	void MatchInterface(CConfig *config);

  /*!
   * \brief Mach the periodic boundary conditions.
   * \param[in] config - Definition of the particular problem.
   * \param[in] val_periodic - Index of the first periodic face in a pair.
   */
  void MatchPeriodic(CConfig *config, unsigned short val_periodic);
  
	/*! 
	 * \brief Set boundary vertex structure of the agglomerated control volume.
	 * \param[in] config - Definition of the particular problem.
	 * \param[in] geometry - Geometrical definition of the problem.
	 * \param[in] action - Allocate or not the new elements.
	 */	
	void SetBoundControlVolume(CConfig *config, CGeometry *geometry, unsigned short action);

	/*! 
	 * \brief Set a representative coordinates of the agglomerated control volume.
	 * \param[in] geometry - Geometrical definition of the problem.
	 */	
	void SetCoord(CGeometry *geometry);

        /*! 
	 * \brief Set a representative wall normal heat flux of the agglomerated control volume on a particular boundary marker.
	 * \param[in] geometry - Geometrical definition of the problem.
         * \param[in] val_marker - Index of the boundary marker.
	 */
        void SetMultiGridWallHeatFlux(CGeometry *geometry, unsigned short val_marker);

        /*! 
	 * \brief Set a representative wall temperature of the agglomerated control volume on a particular boundary marker.
	 * \param[in] geometry - Geometrical definition of the problem.
         * \param[in] val_marker - Index of the boundary marker.
	 */
        void SetMultiGridWallTemperature(CGeometry *geometry, unsigned short val_marker);

	/*!
	 * \brief Set the rotational velocity at each grid point on a coarse mesh.
	 * \param[in] config - Definition of the particular problem.
   * \param[in] val_iZone - Index of the current zone.
	 */
	void SetRotationalVelocity(CConfig *config, unsigned short val_iZone, bool print);

/*!
 * \brief Set the rotational velocity of the points on the shroud markers to 0.0.
 * \param[in] config - Definition of the particular problem.
 */
void SetShroudVelocity(CConfig *config);

/*!
 * \brief Set the translational velocity at each grid point on a coarse mesh.
 * \param[in] config - Definition of the particular problem.
 */
void SetTranslationalVelocity(CConfig *config, unsigned short val_iZone, bool print);

	/*!
	 * \brief Set the grid velocity at each node in the coarse mesh level.
	 * \param[in] config - Definition of the particular problem.
	 * \param[in] iter - Current physical time step.
	 */
	void SetGridVelocity(CConfig *config, unsigned long iter);

	/*!
	 * \brief Set the grid velocity at each node in the coarse mesh level based
	 *        on a restriction from a finer mesh.
	 * \param[in] fine_mesh - Geometry container for the finer mesh level.
	 * \param[in] config - Definition of the particular problem.
	 */
	void SetRestricted_GridVelocity(CGeometry *fine_mesh, CConfig *config);

	/*!
	 * \brief Find and store the closest neighbor to a vertex.
	 * \param[in] config - Definition of the particular problem.
	 */
	void FindNormal_Neighbor(CConfig *config);
  
	/*!
	 * \brief Indentify geometrical planes in the mesh
	 */
	void SetGeometryPlanes(CConfig *config);

	/*!
	 * \brief Get geometrical planes in the mesh
	 */
	vector<su2double> GetGeometryPlanes();

	/*!
	 * \brief Get x coords of geometrical planes in the mesh
	 */
	vector<vector<su2double> > GetXCoord();

	/*!
	 * \brief Get y coords of geometrical planes in the mesh
	 */
	vector<vector<su2double> > GetYCoord();

	/*!
	 * \brief Get z coords of geometrical planes in the mesh
	 */
	vector<vector<su2double> > GetZCoord();

	/*!
	 * \brief Get all points on a geometrical plane in the mesh
	 */
	vector<vector<unsigned long> > GetPlanarPoints();

};

/*! 
 * \class CDummyGeometry
 * \brief Class for defining a geometry that does not contain any points/elements.
 *        Can be used for initializing other classes that depend on the geometry without 
 *        going through the time-consuming mesh initialization and paritioning.
 * \author T. Albring
 */
class CDummyGeometry : public CGeometry{
  
public:
  /*!
   * \brief Constructor of the class
   * \param[in] config - Definition of the particular problem.
   */
  CDummyGeometry(CConfig *config);
  
  /*! 
	 * \brief Destructor of the class.
	 */
  ~CDummyGeometry();
  
};

#include "geometry_structure.inl"<|MERGE_RESOLUTION|>--- conflicted
+++ resolved
@@ -2022,7 +2022,6 @@
   void Read_CGNS_Format_Parallel_FEM(CConfig *config, string val_mesh_filename, unsigned short val_iZone, unsigned short val_nZone);
 
   /*!
-<<<<<<< HEAD
    * \brief Loads the geometry of the adapted grid from the python interface and
    *        adjust the boundary conditions with the configuration file in
    *        parallel (for parmetis).
@@ -2038,7 +2037,6 @@
                                       CConfig *config, unsigned short val_iZone);
 
 	/*!
-=======
    * \brief Routine to load the CGNS grid points from a single zone into the proper SU2 data structures.
    * \param[in] config - definition of the particular problem.
    * \param[in] mesh   - mesh reader object containing the current zone data.
@@ -2069,7 +2067,6 @@
   void PrepareAdjacency(CConfig *config);
   
 	/*! 
->>>>>>> 3d4f3c1c
 	 * \brief Find repeated nodes between two elements to identify the common face.
 	 * \param[in] first_elem - Identification of the first element.
 	 * \param[in] second_elem - Identification of the second element.
