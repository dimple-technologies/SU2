/*!
 * \file SU2_DOT.cpp
 * \brief Main file of the Gradient Projection Code (SU2_DOT).
 * \author F. Palacios, T. Economon
 * \version 4.1.0 "Cardinal"
 *
 * SU2 Lead Developers: Dr. Francisco Palacios (Francisco.D.Palacios@boeing.com).
 *                      Dr. Thomas D. Economon (economon@stanford.edu).
 *
 * SU2 Developers: Prof. Juan J. Alonso's group at Stanford University.
 *                 Prof. Piero Colonna's group at Delft University of Technology.
 *                 Prof. Nicolas R. Gauger's group at Kaiserslautern University of Technology.
 *                 Prof. Alberto Guardone's group at Polytechnic University of Milan.
 *                 Prof. Rafael Palacios' group at Imperial College London.
 *
  * SU2 is free software; you can redistribute it and/or
 * modify it under the terms of the GNU Lesser General Public
 * License as published by the Free Software Foundation; either
 * version 2.1 of the License, or (at your option) any later version.
 *
 * SU2 is distributed in the hope that it will be useful,
 * but WITHOUT ANY WARRANTY; without even the implied warranty of
 * MERCHANTABILITY or FITNESS FOR A PARTICULAR PURPOSE. See the GNU
 * Lesser General Public License for more details.
 *
 * You should have received a copy of the GNU Lesser General Public
 * License along with SU2. If not, see <http://www.gnu.org/licenses/>.
 */

#include "../include/SU2_DOT.hpp"
using namespace std;

int main(int argc, char *argv[]) {	
  
  unsigned short iZone, nZone = SINGLE_ZONE;
  su2double StartTime = 0.0, StopTime = 0.0, UsedTime = 0.0;

	char config_file_name[MAX_STRING_SIZE], *cstr;
	ofstream Gradient_file, Jacobian_file;
	int rank = MASTER_NODE;
	int size = SINGLE_NODE;

  /*--- MPI initialization, and buffer setting ---*/

#ifdef HAVE_MPI
	SU2_MPI::Init(&argc,&argv);
	MPI_Comm_rank(MPI_COMM_WORLD,&rank);
	MPI_Comm_size(MPI_COMM_WORLD,&size);
#endif
	
	/*--- Pointer to different structures that will be used throughout the entire code ---*/
  
	CConfig **config_container          = NULL;
	CGeometry **geometry_container      = NULL;
	CSurfaceMovement *surface_movement  = NULL;
  CVolumetricMovement *mesh_movement  = NULL;

  /*--- Load in the number of zones and spatial dimensions in the mesh file (if no config
   file is specified, default.cfg is used) ---*/
  
  if (argc == 2) { strcpy(config_file_name,argv[1]); }
  else { strcpy(config_file_name, "default.cfg"); }
    
  /*--- Definition of the containers per zones ---*/
  
  config_container = new CConfig*[nZone];
  geometry_container = new CGeometry*[nZone];
  
  for (iZone = 0; iZone < nZone; iZone++) {
    config_container[iZone]       = NULL;
    geometry_container[iZone]     = NULL;
  }
  
  /*--- Loop over all zones to initialize the various classes. In most
   cases, nZone is equal to one. This represents the solution of a partial
   differential equation on a single block, unstructured mesh. ---*/
  
  for (iZone = 0; iZone < nZone; iZone++) {
    
    /*--- Definition of the configuration option class for all zones. In this
     constructor, the input configuration file is parsed and all options are
     read and stored. ---*/
    
    config_container[iZone] = new CConfig(config_file_name, SU2_DOT, iZone, nZone, 0, VERB_HIGH);
        
    /*--- Definition of the geometry class to store the primal grid in the partitioning process. ---*/
    
    CGeometry *geometry_aux = NULL;
    
    /*--- All ranks process the grid and call ParMETIS for partitioning ---*/
    
    geometry_aux = new CPhysicalGeometry(config_container[iZone], iZone, nZone);
    
    /*--- Color the initial grid and set the send-receive domains (ParMETIS) ---*/
    
    geometry_aux->SetColorGrid_Parallel(config_container[iZone]);
    
    /*--- Allocate the memory of the current domain, and
     divide the grid between the nodes ---*/
    
    geometry_container[iZone] = new CPhysicalGeometry(geometry_aux, config_container[iZone], 1);
    
    /*--- Deallocate the memory of geometry_aux ---*/
    
    delete geometry_aux;

    /*--- Add the Send/Receive boundaries ---*/
    
    geometry_container[iZone]->SetSendReceive(config_container[iZone]);
    
    /*--- Add the Send/Receive boundaries ---*/
    
    geometry_container[iZone]->SetBoundaries(config_container[iZone]);
    
  }
  
  /*--- Set up a timer for performance benchmarking (preprocessing time is included) ---*/
  
#ifdef HAVE_MPI
  StartTime = MPI_Wtime();
#else
  StartTime = su2double(clock())/su2double(CLOCKS_PER_SEC);
#endif
  
	if (rank == MASTER_NODE)
		cout << endl <<"----------------------- Preprocessing computations ----------------------" << endl;
	
  /*--- Compute elements surrounding points, points surrounding points ---*/
  
  if (rank == MASTER_NODE) cout << "Setting local point connectivity." <<endl;
  geometry_container[ZONE_0]->SetPoint_Connectivity();
  
  /*--- Check the orientation before computing geometrical quantities ---*/
  
  if (rank == MASTER_NODE) cout << "Checking the numerical grid orientation of the interior elements." <<endl;
  geometry_container[ZONE_0]->Check_IntElem_Orientation(config_container[ZONE_0]);
  
  /*--- Create the edge structure ---*/
  
  if (rank == MASTER_NODE) cout << "Identify edges and vertices." <<endl;
  geometry_container[ZONE_0]->SetEdges(); geometry_container[ZONE_0]->SetVertex(config_container[ZONE_0]);
  
  /*--- Compute center of gravity ---*/
  
  if (rank == MASTER_NODE) cout << "Computing centers of gravity." << endl;
  geometry_container[ZONE_0]->SetCoord_CG();
  
  /*--- Create the dual control volume structures ---*/
  
  if (rank == MASTER_NODE) cout << "Setting the bound control volume structure." << endl;
  geometry_container[ZONE_0]->SetBoundControlVolume(config_container[ZONE_0], ALLOCATE);
  
  /*--- Load the surface sensitivities from file. This is done only
   once: if this is an unsteady problem, a time-average of the surface
   sensitivities at each node is taken within this routine. ---*/
  if (!config_container[ZONE_0]->GetDiscrete_Adjoint()){
    if (rank == MASTER_NODE) cout << "Reading surface sensitivities at each node from file." << endl;
    geometry_container[ZONE_0]->SetBoundSensitivity(config_container[ZONE_0]);
  } else {
    mesh_movement = new CVolumetricMovement(geometry_container[ZONE_0], config_container[ZONE_0]);
    geometry_container[ZONE_0]->SetSensitivity(config_container[ZONE_0]);

    if (rank == MASTER_NODE) cout << "Setting mesh sensitivity." << endl;
    mesh_movement->SetVolume_Deformation(geometry_container[ZONE_0], config_container[ZONE_0], false, true);
  }
  
	/*--- Definition of the Class for surface deformation ---*/
  
	surface_movement = new CSurfaceMovement();
  
  /*--- Copy coordinates to the surface structure ---*/
  
  surface_movement->CopyBoundary(geometry_container[ZONE_0], config_container[ZONE_0]);

	if (rank == MASTER_NODE) 
    cout << endl <<"---------- Start gradient evaluation using sensitivity information ----------" << endl;
	
	/*--- Write the gradient in a external file ---*/

	if (rank == MASTER_NODE) {
		cstr = new char [config_container[ZONE_0]->GetObjFunc_Grad_FileName().size()+1];
		strcpy (cstr, config_container[ZONE_0]->GetObjFunc_Grad_FileName().c_str());
		Gradient_file.open(cstr, ios::out);
    
//    /*--- Write an additional file with the geometric Jacobian ---*/
//    /*--- WARNING: This is only for serial calculations!!! ---*/
//    /*--- WARNING: We should generalize this... ---*/
//    if (size == SINGLE_NODE) {
//      Jacobian_file.open("geo_jacobian.csv", ios::out);
//      Jacobian_file.precision(15);
//      
//      /*--- Write the CSV file header ---*/
//      Comma = false;
//      for (iMarker = 0; iMarker < config_container[ZONE_0]->GetnMarker_All(); iMarker++) {
//        if (config_container[ZONE_0]->GetMarker_All_DV(iMarker) == YES) {
//          for (iVertex = 0; iVertex < geometry_container[ZONE_0]->nVertex[iMarker]; iVertex++) {
//            iPoint = geometry_container[ZONE_0]->vertex[iMarker][iVertex]->GetNode();
//            if (!Comma) { Jacobian_file << "\t\"DesignVariable\""; Comma = true;}
//            Jacobian_file  << ", " << "\t\"" << iPoint << "\"";
//          }
//        }
//      }
//      Jacobian_file << endl;
//    }

	}

  /*--- For the discrete projection method we use AD to compute the derivatives
   *  while the continuous projection uses finite differences ---*/
  
  if (config_container[ZONE_0]->GetDiscrete_Adjoint()){

    SetProjection_Discrete(geometry_container[ZONE_0], config_container[ZONE_0], surface_movement, Gradient_file);

  }else{

    SetProjection_Continuous(geometry_container[ZONE_0], config_container[ZONE_0], surface_movement, Gradient_file);

  }
	if (rank == MASTER_NODE)
		Gradient_file.close();

  if (size == SINGLE_NODE)
    Jacobian_file.close();

    /*--- Synchronization point after a single solver iteration. Compute the
     wall clock time required. ---*/

#ifdef HAVE_MPI
    StopTime = MPI_Wtime();
#else
    StopTime = su2double(clock())/su2double(CLOCKS_PER_SEC);
#endif

    /*--- Compute/print the total time for performance benchmarking. ---*/

    UsedTime = StopTime-StartTime;
    if (rank == MASTER_NODE) {
      cout << "\nCompleted in " << fixed << UsedTime << " seconds on "<< size;
      if (size == 1) cout << " core." << endl; else cout << " cores." << endl;
    }

    /*--- Exit the solver cleanly ---*/

    if (rank == MASTER_NODE)
    cout << endl <<"------------------------- Exit Success (SU2_DOT) ------------------------" << endl << endl;

    /*--- Finalize MPI parallelization ---*/

#ifdef HAVE_MPI
    MPI_Finalize();
#endif

	return EXIT_SUCCESS;

}

void SetProjection_Continuous(CGeometry *geometry, CConfig *config, CSurfaceMovement *surface_movement, ofstream& Gradient_file){

  unsigned short iDV, nDV, iFFDBox, nDV_Value, iMarker, iDim;
  unsigned long iVertex, iPoint;
  su2double delta_eps, my_Gradient, **Gradient, *Normal, dS, *VarCoord, Sensitivity,
      dalpha[3], deps[3], dalpha_deps;
  bool *UpdatePoint;
  CFreeFormDefBox **FFDBox;

  int rank = MASTER_NODE;
#ifdef HAVE_MPI
  MPI_Comm_rank(MPI_COMM_WORLD,&rank);
#endif

  nDV = config->GetnDV();

  /*--- Boolean controlling points to be updated ---*/

  UpdatePoint = new bool[geometry->GetnPoint()];

  /*--- Definition of the FFD deformation class ---*/

  unsigned short nFFDBox = MAX_NUMBER_FFD;
  FFDBox = new CFreeFormDefBox*[nFFDBox];

  /*--- Structure to store the gradient ---*/

  Gradient = new su2double*[nDV];

  for (iDV = 0; iDV  < nDV; iDV++){
    nDV_Value = config->GetnDV_Value(iDV);
    if (nDV_Value != 1){
      cout << "The continuous projection currently only supports a fixed direction of movement for FFD points." << endl;
      exit(EXIT_FAILURE);
    }
    Gradient[iDV] = new su2double[nDV_Value];
    }

  /*--- Continuous adjoint gradient computation ---*/
  if (rank == MASTER_NODE)
    cout << "Evaluate functional gradient using the continuous adjoint strategy." << endl;

  for (iDV = 0; iDV < nDV; iDV++) {

      /*--- Free Form deformation based ---*/

    if ((config->GetDesign_Variable(iDV) == FFD_CONTROL_POINT_2D) ||
        (config->GetDesign_Variable(iDV) == FFD_CAMBER_2D) ||
        (config->GetDesign_Variable(iDV) == FFD_THICKNESS_2D) ||
        (config->GetDesign_Variable(iDV) == FFD_CONTROL_POINT) ||
        (config->GetDesign_Variable(iDV) == FFD_DIHEDRAL_ANGLE) ||
        (config->GetDesign_Variable(iDV) == FFD_TWIST_ANGLE) ||
        (config->GetDesign_Variable(iDV) == FFD_ROTATION) ||
        (config->GetDesign_Variable(iDV) == FFD_CAMBER) ||
        (config->GetDesign_Variable(iDV) == FFD_THICKNESS) ) {

        /*--- Read the FFD information in the first iteration ---*/

        if (iDV == 0) {

          if (rank == MASTER_NODE)
            cout << "Read the FFD information from mesh file." << endl;

          /*--- Read the FFD information from the grid file ---*/

        surface_movement->ReadFFDInfo(geometry, config, FFDBox, config->GetMesh_FileName());

          /*--- If the FFDBox was not defined in the input file ---*/
          if (!surface_movement->GetFFDBoxDefinition() && (rank == MASTER_NODE)) {
            cout << "The input grid doesn't have the entire FFD information!" << endl;
            cout << "Press any key to exit..." << endl;
            cin.get();
          }

          for (iFFDBox = 0; iFFDBox < surface_movement->GetnFFDBox(); iFFDBox++) {

            if (rank == MASTER_NODE)
              cout << "Check the FFD box intersections with the solid surfaces." << endl;

          surface_movement->CheckFFDIntersections(geometry, config, FFDBox[iFFDBox], iFFDBox);

          }

          if (rank == MASTER_NODE)
            cout <<"-------------------------------------------------------------------------" << endl;

        }

        /*--- Apply the control point change ---*/

        for (iFFDBox = 0; iFFDBox < surface_movement->GetnFFDBox(); iFFDBox++) {

          /*--- Reset FFD box ---*/

        switch (config->GetDesign_Variable(iDV) ) {
          case FFD_CONTROL_POINT_2D : surface_movement->SetFFDCPChange_2D(geometry, config, FFDBox[iFFDBox], iDV, true); break;
          case FFD_CAMBER_2D :        surface_movement->SetFFDCamber_2D(geometry, config, FFDBox[iFFDBox], iDV, true); break;
          case FFD_THICKNESS_2D :     surface_movement->SetFFDThickness_2D(geometry, config, FFDBox[iFFDBox], iDV, true); break;
          case FFD_CONTROL_POINT :    surface_movement->SetFFDCPChange(geometry, config, FFDBox[iFFDBox], iDV, true); break;
          case FFD_DIHEDRAL_ANGLE :   surface_movement->SetFFDDihedralAngle(geometry, config, FFDBox[iFFDBox], iDV, true); break;
          case FFD_TWIST_ANGLE :      surface_movement->SetFFDTwistAngle(geometry, config, FFDBox[iFFDBox], iDV, true); break;
          case FFD_ROTATION :         surface_movement->SetFFDRotation(geometry, config, FFDBox[iFFDBox], iDV, true); break;
          case FFD_CAMBER :           surface_movement->SetFFDCamber(geometry, config, FFDBox[iFFDBox], iDV, true); break;
          case FFD_THICKNESS :        surface_movement->SetFFDThickness(geometry, config, FFDBox[iFFDBox], iDV, true); break;
          case FFD_CONTROL_SURFACE :  surface_movement->SetFFDControl_Surface(geometry, config, FFDBox[iFFDBox], iDV, true); break;
          }

          /*--- Recompute cartesian coordinates using the new control points position ---*/

        surface_movement->SetCartesianCoord(geometry, config, FFDBox[iFFDBox], iFFDBox);

        }

      }

      /*--- Hicks Henne design variable ---*/

    else if (config->GetDesign_Variable(iDV) == HICKS_HENNE) {
      surface_movement->SetHicksHenne(geometry, config, iDV, true);
      }

      /*--- Displacement design variable ---*/

    else if (config->GetDesign_Variable(iDV) == TRANSLATION) {
      surface_movement->SetTranslation(geometry, config, iDV, true);
      }

      /*--- Scale design variable ---*/

    else if (config->GetDesign_Variable(iDV) == SCALE) {
      surface_movement->SetScale(geometry, config, iDV, true);
      }

      /*--- Rotation design variable ---*/

    else if (config->GetDesign_Variable(iDV) == ROTATION) {
      surface_movement->SetRotation(geometry, config, iDV, true);
      }

      /*--- NACA_4Digits design variable ---*/

    else if (config->GetDesign_Variable(iDV) == NACA_4DIGITS) {
      surface_movement->SetNACA_4Digits(geometry, config);
      }

      /*--- Parabolic design variable ---*/

    else if (config->GetDesign_Variable(iDV) == PARABOLIC) {
      surface_movement->SetParabolic(geometry, config);
      }

      else if (config->GetDesign_Variable(iDV) == CUSTOM){
	if (rank == MASTER_NODE)
       	  cout <<"Custom design variable will be used in external script" << endl;
      }
      /*--- Design variable not implement ---*/

      else { cout << "Design Variable not implement yet" << endl; }

      /*--- Load the delta change in the design variable (finite difference step). ---*/

    delta_eps = config->GetDV_Value(iDV);
    my_Gradient = 0.0; Gradient[iDV][0] = 0.0;
      
      /*--- Reset update points ---*/

    for (iPoint = 0; iPoint < geometry->GetnPoint(); iPoint++)
        UpdatePoint[iPoint] = true;
      
    for (iMarker = 0; iMarker < config->GetnMarker_All(); iMarker++) {
      if (config->GetMarker_All_DV(iMarker) == YES) {
        for (iVertex = 0; iVertex < geometry->nVertex[iMarker]; iVertex++) {

          iPoint = geometry->vertex[iMarker][iVertex]->GetNode();
          if ((iPoint < geometry->GetnPointDomain()) && UpdatePoint[iPoint]) {

            Normal = geometry->vertex[iMarker][iVertex]->GetNormal();
            VarCoord = geometry->vertex[iMarker][iVertex]->GetVarCoord();
            Sensitivity = geometry->vertex[iMarker][iVertex]->GetAuxVar();

              dS = 0.0;
            for (iDim = 0; iDim < geometry->GetnDim(); iDim++) {
                dS += Normal[iDim]*Normal[iDim];
                deps[iDim] = VarCoord[iDim] / delta_eps;
              }
              dS = sqrt(dS);

              dalpha_deps = 0.0;
            for (iDim = 0; iDim < geometry->GetnDim(); iDim++) {
                dalpha[iDim] = Normal[iDim] / dS;
                dalpha_deps -= dalpha[iDim]*deps[iDim];
              }

              my_Gradient += Sensitivity*dalpha_deps;
              UpdatePoint[iPoint] = false;
            }
          }
        }
      }

#ifdef HAVE_MPI
<<<<<<< HEAD
    SU2_MPI::Allreduce(&my_Gradient, &Gradient[iDV][0], 1, MPI_DOUBLE, MPI_SUM, MPI_COMM_WORLD);
=======

      SU2_MPI::Allreduce(&my_Gradient, &Gradient, 1, MPI_DOUBLE, MPI_SUM, MPI_COMM_WORLD);

>>>>>>> 99b67c21
#else
    Gradient[iDV][0] = my_Gradient;
#endif
  }

  /* --- Print gradients to screen and file ---*/

  OutputGradient(Gradient, config, Gradient_file);

  for (iDV = 0; iDV  < nDV; iDV++){
    delete [] Gradient[iDV];
        }
  delete [] Gradient;
  delete [] UpdatePoint;

}


void SetProjection_Discrete(CGeometry *geometry, CConfig *config, CSurfaceMovement *surface_movement, ofstream& Gradient_file){

  su2double DV_Value, *VarCoord, Sensitivity, **Gradient;
  unsigned short iDV_Value = 0, iMarker, nMarker, iDim, nDim, iDV, nDV, nDV_Value, my_Gradient;
  unsigned long iVertex, nVertex, iPoint;

  int rank = MASTER_NODE;
#ifdef HAVE_MPI
  MPI_Comm_rank(MPI_COMM_WORLD,&rank);
#endif

  nMarker = config->GetnMarker_All();
  nDim    = geometry->GetnDim();
  nDV     = config->GetnDV();

  VarCoord = NULL;

  /*--- Structure to store the gradient ---*/

  Gradient = new su2double*[nDV];

  for (iDV = 0; iDV  < nDV; iDV++){
    nDV_Value =  config->GetnDV_Value(iDV);
    Gradient[iDV] = new su2double[nDV_Value];
      }

  /*--- Discrete adjoint gradient computation ---*/

  if (rank == MASTER_NODE)
    cout << "Evaluate functional gradient using the discrete adjoint strategy." << endl;

  /*--- Start recording of operations ---*/

  AD::StartRecording();

  /*--- Register design variables as input and set them to zero
   * (since we want to have the derivative at alpha = 0, i.e. for the current design) ---*/



  for (iDV = 0; iDV < nDV; iDV++){

    nDV_Value =  config->GetnDV_Value(iDV);

    for (iDV_Value = 0; iDV_Value < nDV_Value; iDV_Value++){

      /*--- Initilization with double resets the index ---*/

      DV_Value = 0.0;

      AD::RegisterInput(DV_Value);

      config->SetDV_Value(iDV, iDV_Value, DV_Value);
    }
  }
  
  /*--- Call the surface deformation routine ---*/
	
  surface_movement->SetSurface_Deformation(geometry, config);
	
  /*--- Stop the recording --- */
    
  AD::StopRecording();
    
  /*--- Initialize the derivatives of the output of the surface deformation routine
   * with the discrete adjoints from the CFD solution ---*/
    
  for (iMarker = 0; iMarker < nMarker; iMarker++) {
    if (config->GetMarker_All_DV(iMarker) == YES) {
      nVertex = geometry->nVertex[iMarker];
      for (iVertex = 0; iVertex <nVertex; iVertex++) {
        iPoint      = geometry->vertex[iMarker][iVertex]->GetNode();
        VarCoord    = geometry->vertex[iMarker][iVertex]->GetVarCoord();

        for (iDim = 0; iDim < nDim; iDim++){
          Sensitivity = geometry->GetSensitivity(iPoint, iDim);
          SU2_TYPE::SetDerivative(VarCoord[iDim], SU2_TYPE::GetValue(Sensitivity));
        }
      }
    }
  }
    
  /*--- Compute derivatives and extract gradient ---*/
    
  AD::ComputeAdjoint();
	
  for (iDV = 0; iDV  < nDV; iDV++){
    nDV_Value =  config->GetnDV_Value(iDV);
    
    for (iDV_Value = 0; iDV_Value < nDV_Value; iDV_Value++){
      DV_Value = config->GetDV_Value(iDV, iDV_Value);
      my_Gradient = SU2_TYPE::GetDerivative(DV_Value);
#ifdef HAVE_MPI
    SU2_MPI::Allreduce(&my_Gradient, &Gradient[iDV][iDV_Value], 1, MPI_DOUBLE, MPI_SUM, MPI_COMM_WORLD);
#else
      Gradient[iDV][iDV_Value] = my_Gradient;
#endif
    }
  }

  /*--- Print gradients to screen and file ---*/

  OutputGradient(Gradient, config, Gradient_file);

  for (iDV = 0; iDV  < nDV; iDV++){
    delete [] Gradient[iDV];
  }
  delete [] Gradient;
}

void OutputGradient(su2double** Gradient, CConfig* config, ofstream& Gradient_file){

  unsigned short nDV, iDV, iDV_Value, nDV_Value;

  int rank = MASTER_NODE;
#ifdef HAVE_MPI
  MPI_Comm_rank(MPI_COMM_WORLD,&rank);
#endif
    
  nDV = config->GetnDV();
	
  /*--- Loop through all design variables and their gradients ---*/

  for (iDV = 0; iDV  < nDV; iDV++){
    nDV_Value = config->GetnDV_Value(iDV);
    if (rank == MASTER_NODE){

      /*--- Print the kind of design variable on screen ---*/

      cout << endl << "Design variable (";
      for (std::map<string, ENUM_PARAM>::const_iterator it = Param_Map.begin(); it != Param_Map.end(); ++it ){
        if (it->second == config->GetDesign_Variable(iDV)){
          cout << it->first << ") number "<< iDV << "." << endl;
        }
      }

      /*--- Print the kind of objective function to screen ---*/

      for (std::map<string, ENUM_OBJECTIVE>::const_iterator it = Objective_Map.begin(); it != Objective_Map.end(); ++it ){
        if (it->second == config->GetKind_ObjFunc()){
          cout << it->first << " gradient : ";
          if (iDV == 0) Gradient_file << it->first << " gradient " << endl;
        }
      }

      /*--- Print the gradient to file and screen ---*/

      for (iDV_Value = 0; iDV_Value < nDV_Value; iDV_Value++){
        cout << Gradient[iDV][iDV_Value];
        if (iDV_Value != nDV_Value-1 ){
          cout << ", ";
        }
        Gradient_file << Gradient[iDV][iDV_Value] << endl;
      }
      cout << endl;
      cout <<"-------------------------------------------------------------------------" << endl;
    }
  }
}<|MERGE_RESOLUTION|>--- conflicted
+++ resolved
@@ -408,7 +408,7 @@
 
       else if (config->GetDesign_Variable(iDV) == CUSTOM){
 	if (rank == MASTER_NODE)
-       	  cout <<"Custom design variable will be used in external script" << endl;
+        cout <<"Custom design variable will be used in external script" << endl;
       }
       /*--- Design variable not implement ---*/
 
@@ -456,13 +456,7 @@
       }
 
 #ifdef HAVE_MPI
-<<<<<<< HEAD
     SU2_MPI::Allreduce(&my_Gradient, &Gradient[iDV][0], 1, MPI_DOUBLE, MPI_SUM, MPI_COMM_WORLD);
-=======
-
-      SU2_MPI::Allreduce(&my_Gradient, &Gradient, 1, MPI_DOUBLE, MPI_SUM, MPI_COMM_WORLD);
-
->>>>>>> 99b67c21
 #else
     Gradient[iDV][0] = my_Gradient;
 #endif
@@ -580,21 +574,21 @@
 #endif
     }
   }
-
+    
   /*--- Print gradients to screen and file ---*/
-
+    
   OutputGradient(Gradient, config, Gradient_file);
 
   for (iDV = 0; iDV  < nDV; iDV++){
     delete [] Gradient[iDV];
   }
   delete [] Gradient;
-}
-
+    }
+    
 void OutputGradient(su2double** Gradient, CConfig* config, ofstream& Gradient_file){
-
+    
   unsigned short nDV, iDV, iDV_Value, nDV_Value;
-
+	
   int rank = MASTER_NODE;
 #ifdef HAVE_MPI
   MPI_Comm_rank(MPI_COMM_WORLD,&rank);
