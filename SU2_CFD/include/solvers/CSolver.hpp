/*!
 * \file CSolver.hpp
 * \brief Headers of the CSolver class which is inherited by all of the other
 *        solvers
 * \author F. Palacios, T. Economon
 * \version 7.0.3 "Blackbird"
 *
 * SU2 Project Website: https://su2code.github.io
 *
 * The SU2 Project is maintained by the SU2 Foundation
 * (http://su2foundation.org)
 *
 * Copyright 2012-2020, SU2 Contributors (cf. AUTHORS.md)
 *
 * SU2 is free software; you can redistribute it and/or
 * modify it under the terms of the GNU Lesser General Public
 * License as published by the Free Software Foundation; either
 * version 2.1 of the License, or (at your option) any later version.
 *
 * SU2 is distributed in the hope that it will be useful,
 * but WITHOUT ANY WARRANTY; without even the implied warranty of
 * MERCHANTABILITY or FITNESS FOR A PARTICULAR PURPOSE. See the GNU
 * Lesser General Public License for more details.
 *
 * You should have received a copy of the GNU Lesser General Public
 * License along with SU2. If not, see <http://www.gnu.org/licenses/>.
 */

#pragma once

#include "../../../Common/include/mpi_structure.hpp"

#include <cmath>
#include <string>
#include <fstream>
#include <sstream>
#include <algorithm>
#include <iostream>
#include <set>
#include <stdlib.h>
#include <stdio.h>

#include "../fluid_model.hpp"
#include "../task_definition.hpp"
#include "../numerics/CNumerics.hpp"
#include "../sgs_model.hpp"
#include "../../../Common/include/fem_geometry_structure.hpp"
#include "../../../Common/include/geometry/CGeometry.hpp"
#include "../../../Common/include/CConfig.hpp"
#include "../../../Common/include/linear_algebra/CSysMatrix.hpp"
#include "../../../Common/include/linear_algebra/CSysVector.hpp"
#include "../../../Common/include/linear_algebra/CSysSolve.hpp"
#include "../../../Common/include/grid_movement_structure.hpp"
#include "../../../Common/include/blas_structure.hpp"
#include "../../../Common/include/graph_coloring_structure.hpp"
#include "../../../Common/include/toolboxes/MMS/CVerificationSolution.hpp"
#include "../variables/CVariable.hpp"

using namespace std;

class CSolver {
protected:
  int rank,       /*!< \brief MPI Rank. */
  size;           /*!< \brief MPI Size. */
  bool adjoint;   /*!< \brief Boolean to determine whether solver is initialized as a direct or an adjoint solver. */
  unsigned short MGLevel;        /*!< \brief Multigrid level of this solver object. */
  unsigned short IterLinSolver;  /*!< \brief Linear solver iterations. */
  su2double ResLinSolver;        /*!< \brief Final linear solver residual. */
  su2double NonLinRes_Value,     /*!< \brief Summed value of the nonlinear residual indicator. */
  NonLinRes_Func;                /*!< \brief Current value of the nonlinear residual indicator at one iteration. */
  unsigned short NonLinRes_Counter;   /*!< \brief Number of elements of the nonlinear residual indicator series. */
  vector<su2double> NonLinRes_Series; /*!< \brief Vector holding the nonlinear residual indicator series. */
  su2double Old_Func,  /*!< \brief Old value of the nonlinear residual indicator. */
  New_Func;            /*!< \brief Current value of the nonlinear residual indicator. */
  unsigned short nVar,           /*!< \brief Number of variables of the problem. */
  nPrimVar,                      /*!< \brief Number of primitive variables of the problem. */
  nPrimVarGrad,                  /*!< \brief Number of primitive variables of the problem in the gradient computation. */
  nSecondaryVar,                 /*!< \brief Number of primitive variables of the problem. */
  nSecondaryVarGrad,             /*!< \brief Number of primitive variables of the problem in the gradient computation. */
  nVarGrad,                      /*!< \brief Number of variables for deallocating the LS Cvector. */
  nDim;                          /*!< \brief Number of dimensions of the problem. */
  unsigned long nPoint;          /*!< \brief Number of points of the computational grid. */
  unsigned long nPointDomain;    /*!< \brief Number of points of the computational grid. */
  su2double Max_Delta_Time, /*!< \brief Maximum value of the delta time for all the control volumes. */
  Min_Delta_Time;           /*!< \brief Minimum value of the delta time for all the control volumes. */
  su2double Max_CFL_Local;  /*!< \brief Maximum value of the CFL across all the control volumes. */
  su2double Min_CFL_Local;  /*!< \brief Minimum value of the CFL across all the control volumes. */
  su2double Avg_CFL_Local;  /*!< \brief Average value of the CFL across all the control volumes. */
  su2double *Residual_RMS,  /*!< \brief Vector with the mean residual for each variable. */
  *Residual_RMS_Init,       /*!< \brief Vector with the initial mean residual for each variable. */
  *Residual_Max,            /*!< \brief Vector with the maximal residual for each variable. */
  *Residual,                /*!< \brief Auxiliary nVar vector. */
  *Residual_i,              /*!< \brief Auxiliary nVar vector for storing the residual at point i. */
  *Residual_j;              /*!< \brief Auxiliary nVar vector for storing the residual at point j. */
  su2double *Residual_BGS,  /*!< \brief Vector with the mean residual for each variable for BGS subiterations. */
  *Residual_Max_BGS;        /*!< \brief Vector with the maximal residual for each variable for BGS subiterations. */
  unsigned long *Point_Max;        /*!< \brief Vector with the maximal residual for each variable. */
  unsigned long *Point_Max_BGS;    /*!< \brief Vector with the maximal residual for each variable. */
  su2double **Point_Max_Coord;     /*!< \brief Vector with pointers to the coords of the maximal residual for each variable. */
  su2double **Point_Max_Coord_BGS; /*!< \brief Vector with pointers to the coords of the maximal residual for each variable. */
  su2double *Solution,    /*!< \brief Auxiliary nVar vector. */
  *Solution_i,            /*!< \brief Auxiliary nVar vector for storing the solution at point i. */
  *Solution_j;            /*!< \brief Auxiliary nVar vector for storing the solution at point j. */
  su2double *Vector,  /*!< \brief Auxiliary nDim vector. */
  *Vector_i,          /*!< \brief Auxiliary nDim vector to do the reconstruction of the variables at point i. */
  *Vector_j;          /*!< \brief Auxiliary nDim vector to do the reconstruction of the variables at point j. */
  su2double *Res_Conv,  /*!< \brief Auxiliary nVar vector for storing the convective residual. */
  *Res_Visc,            /*!< \brief Auxiliary nVar vector for storing the viscous residual. */
  *Res_Sour,            /*!< \brief Auxiliary nVar vector for storing the viscous residual. */
  *Res_Conv_i,          /*!< \brief Auxiliary vector for storing the convective residual at point i. */
  *Res_Visc_i,          /*!< \brief Auxiliary vector for storing the viscous residual at point i. */
  *Res_Conv_j,          /*!< \brief Auxiliary vector for storing the convective residual at point j. */
  *Res_Visc_j;          /*!< \brief Auxiliary vector for storing the viscous residual at point j. */
  su2double **Jacobian_i,   /*!< \brief Auxiliary matrices for storing point to point Jacobians at point i. */
  **Jacobian_j;             /*!< \brief Auxiliary matrices for storing point to point Jacobians at point j. */
  su2double **Jacobian_ii,  /*!< \brief Auxiliary matrices for storing point to point Jacobians. */
  **Jacobian_ij,            /*!< \brief Auxiliary matrices for storing point to point Jacobians. */
  **Jacobian_ji,            /*!< \brief Auxiliary matrices for storing point to point Jacobians. */
  **Jacobian_jj;            /*!< \brief Auxiliary matrices for storing point to point Jacobians. */
  su2double *iPoint_UndLapl,  /*!< \brief Auxiliary variable for the undivided Laplacians. */
  *jPoint_UndLapl;            /*!< \brief Auxiliary variable for the undivided Laplacians. */
  su2double **Smatrix,        /*!< \brief Auxiliary structure for computing gradients by least-squares */
  **Cvector;                  /*!< \brief Auxiliary structure for computing gradients by least-squares */

  int *Restart_Vars;                /*!< \brief Auxiliary structure for holding the number of variables and points in a restart. */
  int Restart_ExtIter;              /*!< \brief Auxiliary structure for holding the external iteration offset from a restart. */
  passivedouble *Restart_Data;      /*!< \brief Auxiliary structure for holding the data values from a restart. */
  unsigned short nOutputVariables;  /*!< \brief Number of variables to write. */

  unsigned long nMarker,            /*!< \brief Total number of markers using the grid information. */
  *nVertex;                         /*!< \brief Store nVertex at each marker for deallocation */

  bool rotate_periodic;    /*!< \brief Flag that controls whether the periodic solution needs to be rotated for the solver. */
  bool implicit_periodic;  /*!< \brief Flag that controls whether the implicit system should be treated by the periodic BC comms. */

  bool dynamic_grid;       /*!< \brief Flag that determines whether the grid is dynamic (moving or deforming + grid velocities). */

  su2double ***VertexTraction;          /*- Temporary, this will be moved to a new postprocessing structure once in place -*/
  su2double ***VertexTractionAdjoint;   /*- Also temporary -*/

  string SolverName;      /*!< \brief Store the name of the solver for output purposes. */

  /*!
   * \brief Pure virtual function, all derived solvers MUST implement a method returning their "nodes".
   * \note Don't forget to call SetBaseClassPointerToNodes() in the constructor of the derived CSolver.
   * \return Nodes of the solver, upcast to their base class (CVariable).
   */
  virtual CVariable* GetBaseClassPointerToNodes() = 0;

  /*!
   * \brief Call this method to set "base_nodes" after the "nodes" variable of the derived solver is instantiated.
   * \note One could set base_nodes directly if it were not private but that could lead to confusion
   */
  inline void SetBaseClassPointerToNodes() { base_nodes = GetBaseClassPointerToNodes(); }

private:

  /*--- Private to prevent use by derived solvers, each solver MUST have its own "nodes" member of the
   most derived type possible, e.g. CEulerSolver has nodes of CEulerVariable* and not CVariable*.
   This variable is to avoid two virtual functions calls per call i.e. CSolver::GetNodes() returns
   directly instead of calling GetBaseClassPointerToNodes() or doing something equivalent. ---*/
  CVariable* base_nodes;  /*!< \brief Pointer to CVariable to allow polymorphic access to solver nodes. */

public:

  CSysVector<su2double> LinSysSol;    /*!< \brief vector to store iterative solution of implicit linear system. */
  CSysVector<su2double> LinSysRes;    /*!< \brief vector to store iterative residual of implicit linear system. */
#ifndef CODI_FORWARD_TYPE
  CSysMatrix<passivedouble> Jacobian; /*!< \brief Complete sparse Jacobian structure for implicit computations. */
  CSysSolve<passivedouble>  System;   /*!< \brief Linear solver/smoother. */
#else
  CSysMatrix<su2double> Jacobian;
  CSysSolve<su2double>  System;
#endif

  CSysVector<su2double> OutputVariables;    /*!< \brief vector to store the extra variables to be written. */
  string* OutputHeadingNames;               /*!< \brief vector of strings to store the headings for the exra variables */

  CVerificationSolution *VerificationSolution; /*!< \brief Verification solution class used within the solver. */

  vector<string> fields;
  /*!
   * \brief Constructor of the class.
   */
  CSolver(bool mesh_deform_mode = false);

  /*!
   * \brief Destructor of the class.
   */
  virtual ~CSolver(void);

  /*!
   * \brief Allow outside access to the nodes of the solver, containing conservatives, primitives, etc.
   * \return Nodes of the solver.
   */
  inline CVariable* GetNodes() {
    assert(base_nodes!=nullptr && "CSolver::base_nodes was not set properly, see brief for CSolver::SetBaseClassPointerToNodes()");
    return base_nodes;
  }

  /*!
   * \brief Routine to load a solver quantity into the data structures for MPI point-to-point communication and to launch non-blocking sends and recvs.
   * \param[in] geometry - Geometrical definition of the problem.
   * \param[in] config   - Definition of the particular problem.
   * \param[in] commType - Enumerated type for the quantity to be communicated.
   */
  void InitiateComms(CGeometry *geometry,
                     CConfig *config,
                     unsigned short commType);

  /*!
   * \brief Routine to complete the set of non-blocking communications launched by InitiateComms() and unpacking of the data in the solver class.
   * \param[in] geometry - Geometrical definition of the problem.
   * \param[in] config   - Definition of the particular problem.
   * \param[in] commType - Enumerated type for the quantity to be unpacked.
   */
  void CompleteComms(CGeometry *geometry,
                     CConfig *config,
                     unsigned short commType);

  /*!
   * \brief Routine to launch non-blocking sends and recvs amongst all processors.
   * \param[in] bufSend - Buffer of data to be sent.
   * \param[in] nElemSend - Array containing the number of elements to send to other processors in cumulative storage format.
   * \param[in] sendReq - Array of MPI send requests.
   * \param[in] bufRecv - Buffer of data to be received.
   * \param[in] nElemSend - Array containing the number of elements to receive from other processors in cumulative storage format.
   * \param[in] sendReq - Array of MPI recv requests.
   * \param[in] countPerElem - Pieces of data per element communicated.
   */
  void InitiateCommsAll(void *bufSend,
                        int *nElemSend,
                        SU2_MPI::Request *sendReq,
                        void *bufRecv,
                        int *nElemRecv,
                        SU2_MPI::Request *recvReq,
                        unsigned short countPerElem,
                        unsigned short commType);

  /*!
   * \brief Routine to complete the set of non-blocking communications launched with InitiateComms() with MPI_Waitany().
   * \param[in] nSends - Number of sends to be completed.
   * \param[in] sendReq - Array of MPI send requests.
   * \param[in] nRecvs - Number of receives to be completed.
   * \param[in] sendReq - Array of MPI recv requests.
   */
  void CompleteCommsAll(int nSends,
                        SU2_MPI::Request *sendReq,
                        int nRecvs,
                        SU2_MPI::Request *recvReq);

  /*!
   * \brief Routine to load a solver quantity into the data structures for MPI periodic communication and to launch non-blocking sends and recvs.
   * \param[in] geometry - Geometrical definition of the problem.
   * \param[in] config   - Definition of the particular problem.
   * \param[in] val_periodic_index - Index for the periodic marker to be treated (first in a pair).
   * \param[in] commType - Enumerated type for the quantity to be communicated.
   */
  void InitiatePeriodicComms(CGeometry *geometry,
                             CConfig *config,
                             unsigned short val_periodic_index,
                             unsigned short commType);

  /*!
   * \brief Routine to complete the set of non-blocking periodic communications launched by InitiatePeriodicComms() and unpacking of the data in the solver class.
   * \param[in] geometry - Geometrical definition of the problem.
   * \param[in] config   - Definition of the particular problem.
   * \param[in] val_periodic_index - Index for the periodic marker to be treated (first in a pair).
   * \param[in] commType - Enumerated type for the quantity to be unpacked.
   */
  void CompletePeriodicComms(CGeometry *geometry,
                             CConfig *config,
                             unsigned short val_periodic_index,
                             unsigned short commType);

  /*!
   * \brief Set number of linear solver iterations.
   * \param[in] val_iterlinsolver - Number of linear iterations.
   */
  inline void SetIterLinSolver(unsigned short val_iterlinsolver) { IterLinSolver = val_iterlinsolver; }

  /*!
   * \brief Set the final linear solver residual.
   * \param[in] val_reslinsolver - Value of final linear solver residual.
   */
  inline void SetResLinSolver(su2double val_reslinsolver) { ResLinSolver = val_reslinsolver; }

  /*!
   * \brief Set the value of the max residual and RMS residual.
   * \param[in] val_iterlinsolver - Number of linear iterations.
   */
  void SetResidual_RMS(CGeometry *geometry, CConfig *config);

  /*!
   * \brief Communicate the value of the max residual and RMS residual.
   * \param[in] val_iterlinsolver - Number of linear iterations.
   */
  void SetResidual_BGS(CGeometry *geometry, CConfig *config);

  /*!
   * \brief Set the value of the max residual and RMS residual.
   * \param[in] val_iterlinsolver - Number of linear iterations.
   */
  void ComputeResidual_Multizone(CGeometry *geometry, CConfig *config);

  /*!
   * \brief Move the mesh in time
   */
  inline virtual void SetDualTime_Mesh(void){ }

  /*!
<<<<<<< HEAD
   * \brief Store the BGS solution in the previous subiteration in the corresponding vector.
   */
  void UpdateSolution_BGS(CGeometry *geometry, CConfig *config);

  /*!
   * \brief Make the eigenvalues of the Hessians positive.
   */
  void SetPositiveDefiniteHessian(CGeometry     *geometry,
                                  CConfig       *config,
                                  unsigned long iPoint);

  /*!
   * \brief Compute the goal-oriented metric.
   * \param[in] solver - Physical definition of the problem.
   * \param[in] geometry - Geometrical definition of the problem.
   * \param[in] config - Definition of the particular problem.
   */
  void ComputeMetric(CSolver   **solver,
                     CGeometry *geometry,
                     CConfig   *config);

  /*!
   * \brief Compute the convective terms of the goal-oriented metric.
   * \param[in] solver - Physical definition of the problem.
   * \param[in] geometry - Geometrical definition of the problem.
   * \param[in] config - Definition of the particular problem.
   * \param[in] iPoint - Index of current node.
   * \param[in] weights - Weights of each Hessian in the metric.
   */
  void ConvectiveMetric(CSolver                    **solver,
                        CGeometry                  *geometry,
                        CConfig                    *config,
                        unsigned long              iPoint,
                        vector<vector<su2double> > &weights);
  
  /*!
   * \brief Compute the scalar dissipation (e.g. due to JST flux) terms of the goal-oriented metric.
   * \param[in] solver - Physical definition of the problem.
   * \param[in] geometry - Geometrical definition of the problem.
   * \param[in] config - Definition of the particular problem.
   * \param[in] iPoint - Index of current node.
   * \param[in] weights - Weights of each Hessian in the metric.
   */
  void DissipativeMetric(CSolver                    **solver,
                         CGeometry                  *geometry,
                         CConfig                    *config,
                         unsigned long              iPoint,
                         vector<vector<su2double> > &weights);

  /*!
   * \brief Compute the viscous terms of the goal-oriented metric.
   * \param[in] solver - Physical definition of the problem.
   * \param[in] geometry - Geometrical definition of the problem.
   * \param[in] config - Definition of the particular problem.
   * \param[in] iPoint - Index of current node.
   * \param[in] weights - Weights of each Hessian in the metric.
   */
  void ViscousMetric(CSolver                    **solver,
                     CGeometry                  *geometry,
                     CConfig                    *config,
                     unsigned long              iPoint,
                     vector<vector<su2double> > &weights);

  /*!
   * \brief Compute the turbulent terms of the goal-oriented metric.
   * \param[in] solver - Physical definition of the problem.
   * \param[in] geometry - Geometrical definition of the problem.
   * \param[in] config - Definition of the particular problem.
   * \param[in] iPoint - Index of current node.
   * \param[in] weights - Weights of each Hessian in the metric.
   */
  virtual void TurbulentMetric(CSolver                    **solver,
                               CGeometry                  *geometry,
                               CConfig                    *config,
                               unsigned long              iPoint,
                               vector<vector<su2double> > &weights) { }

  /*!
   * \brief Sum up the weighted Hessians to obtain the goal-oriented metric.
   * \param[in] solver - Physical definition of the problem.
   * \param[in] geometry - Geometrical definition of the problem.
   * \param[in] config - Definition of the particular problem.
   * \param[in] iPoint - Index of current node.
   * \param[in] weights - Weights of each Hessian in the metric.
   */
  void SumWeightedHessians(CSolver                    **solver,
                           CGeometry                  *geometry,
                           CConfig                    *config,
                           unsigned long              iPoint,
                           vector<vector<su2double> > &weights);

  /*!
   * \brief Perform an Lp-norm normalization of the metric (2D).
   * \param[in] geometry - Geometrical definition of the problem.
   * \param[in] config - Definition of the particular problem.
   */
  void NormalizeMetric2(CGeometry *geometry,
                        CConfig   *config);

  /*!
   * \brief Perform an Lp-norm normalization of the metric (3D).
   * \param[in] geometry - Geometrical definition of the problem.
   * \param[in] config - Definition of the particular problem.
   */
  void NormalizeMetric3(CGeometry *geometry,
                        CConfig   *config);

  /*!
=======
>>>>>>> 58bc0dc8
   * \brief Set the solver nondimensionalization.
   * \param[in] config - Definition of the particular problem.
   * \param[in] iMesh - Index of the mesh in multigrid computations.
   */
  inline virtual void SetNondimensionalization(CConfig *config, unsigned short iMesh) { }

  /*!
   * \brief Get information whether the initialization is an adjoint solver or not.
   * \return <code>TRUE</code> means that it is an adjoint solver.
   */
  inline bool GetAdjoint(void) const { return adjoint; }

  /*!
   * \brief Compute the pressure at the infinity.
   * \return Value of the pressure at the infinity.
   */
  inline virtual CFluidModel* GetFluidModel(void) const { return NULL;}

  /*!
   * \brief Get number of linear solver iterations.
   * \return Number of linear solver iterations.
   */
  inline unsigned short GetIterLinSolver(void) const { return IterLinSolver; }

  /*!
   * \brief Get the final linear solver residual.
   * \return Value of final linear solver residual.
   */
  inline su2double GetResLinSolver(void) const { return ResLinSolver; }

  /*!
   * \brief Get the value of the maximum delta time.
   * \return Value of the maximum delta time.
   */
  inline su2double GetMax_Delta_Time(void) const { return Max_Delta_Time; }

  /*!
   * \brief Get the value of the minimum delta time.
   * \return Value of the minimum delta time.
   */
  inline su2double GetMin_Delta_Time(void) const { return Min_Delta_Time; }

  /*!
   * \brief Get the value of the maximum local CFL number.
   * \return Value of the maximum local CFL number.
   */
  inline su2double GetMax_CFL_Local(void) const { return Max_CFL_Local; }

  /*!
   * \brief Get the value of the minimum local CFL number.
   * \return Value of the minimum local CFL number.
   */
  inline su2double GetMin_CFL_Local(void) const { return Min_CFL_Local; }

  /*!
   * \brief Get the value of the average local CFL number.
   * \return Value of the average local CFL number.
   */
  inline su2double GetAvg_CFL_Local(void) const { return Avg_CFL_Local; }

  /*!
   * \brief Get the number of variables of the problem.
   */
  inline unsigned short GetnVar(void) const { return nVar; }

  /*!
   * \brief Get the number of variables of the problem.
   */
  inline unsigned short GetnPrimVar(void) const { return nPrimVar; }

  /*!
   * \brief Get the number of variables of the problem.
   */
  inline unsigned short GetnPrimVarGrad(void) const { return nPrimVarGrad; }

  /*!
   * \brief Get the number of variables of the problem.
   */
  inline unsigned short GetnSecondaryVar(void) const { return nSecondaryVar; }

  /*!
   * \brief Get the number of variables of the problem.
   */
  inline unsigned short GetnSecondaryVarGrad(void) const { return nSecondaryVarGrad; }

  /*!
   * \brief Get the number of variables of the problem.
   */
  inline unsigned short GetnOutputVariables(void) const { return nOutputVariables; }

  /*!
   * \brief A virtual member.
   * \param[in] geometry - Geometrical definition of the problem.
   * \param[in] solver_container - Container vector with all the solutions.
   * \param[in] config - Definition of the particular problem.
   * \param[in] iRKStep - Current step of the Runge-Kutta iteration.
   * \param[in] iMesh - Index of the mesh in multigrid computations.
   * \param[in] RunTime_EqSystem - System of equations which is going to be solved.
   */
  inline virtual void SetResidual_DualTime(CGeometry *geometry,
                                           CSolver **solver_container,
                                           CConfig *config,
                                           unsigned short iRKStep,
                                           unsigned short iMesh,
                                           unsigned short RunTime_EqSystem) { }

  /*!
   * \brief Set the maximal residual, this is useful for the convergence history.
   * \param[in] val_var - Index of the variable.
   * \param[in] val_residual - Value of the residual to store in the position <i>val_var</i>.
   */
  inline void SetRes_RMS(unsigned short val_var, su2double val_residual) { Residual_RMS[val_var] = val_residual; }

  /*!
   * \brief Adds the maximal residual, this is useful for the convergence history.
   * \param[in] val_var - Index of the variable.
   * \param[in] val_residual - Value of the residual to store in the position <i>val_var</i>.
   */
  inline void AddRes_RMS(unsigned short val_var, su2double val_residual) { Residual_RMS[val_var] += val_residual; }

  /*!
   * \brief Get the maximal residual, this is useful for the convergence history.
   * \param[in] val_var - Index of the variable.
   * \return Value of the biggest residual for the variable in the position <i>val_var</i>.
   */
  inline su2double GetRes_RMS(unsigned short val_var) const { return Residual_RMS[val_var]; }

  /*!
   * \brief Set the initial mean residual, this is useful for the convergence history.
   * \param[in] val_var - Index of the variable.
   * \param[in] val_residual - Value of the residual to store in the position <i>val_var</i>.
   */
  inline void SetRes_RMS_Init(unsigned short val_var, su2double val_residual) { Residual_RMS_Init[val_var] = val_residual; }

  /*!
   * \brief Get the initial mean residual, this is useful for the convergence history.
   * \param[in] val_var - Index of the variable.
   * \return Value of the biggest residual for the variable in the position <i>val_var</i>.
   */
  inline su2double GetRes_RMS_Init(unsigned short val_var) const { return Residual_RMS_Init[val_var]; }

  /*!
   * \brief Set the maximal residual, this is useful for the convergence history.
   * \param[in] val_var - Index of the variable.
   * \param[in] val_residual - Value of the residual to store in the position <i>val_var</i>.
   */
  inline void SetRes_Max(unsigned short val_var,
                         su2double val_residual,
                         unsigned long val_point) {
    Residual_Max[val_var] = val_residual; Point_Max[val_var] = val_point;
  }

  /*!
   * \brief Adds the maximal residual, this is useful for the convergence history (overload).
   * \param[in] val_var - Index of the variable.
   * \param[in] val_residual - Value of the residual to store in the position <i>val_var</i>.
   * \param[in] val_point - Value of the point index for the max residual.
   * \param[in] val_coord - Location (x, y, z) of the max residual point.
   */
  inline void AddRes_Max(unsigned short val_var,
                         su2double val_residual,
                         unsigned long val_point,
                         const su2double* val_coord) {
    if (val_residual > Residual_Max[val_var]) {
      Residual_Max[val_var] = val_residual;
      Point_Max[val_var] = val_point;
      for (unsigned short iDim = 0; iDim < nDim; iDim++)
        Point_Max_Coord[val_var][iDim] = val_coord[iDim];
    }
  }


  /*!
   * \brief Get the maximal residual, this is useful for the convergence history.
   * \param[in] val_var - Index of the variable.
   * \return Value of the biggest residual for the variable in the position <i>val_var</i>.
   */
  inline su2double GetRes_Max(unsigned short val_var) const { return Residual_Max[val_var]; }

  /*!
   * \brief Set the residual for BGS subiterations.
   * \param[in] val_var - Index of the variable.
   * \param[in] val_residual - Value of the residual to store in the position <i>val_var</i>.
   */
  inline void SetRes_BGS(unsigned short val_var, su2double val_residual) { Residual_BGS[val_var] = val_residual; }

  /*!
   * \brief Adds the residual for BGS subiterations.
   * \param[in] val_var - Index of the variable.
   * \param[in] val_residual - Value of the residual to store in the position <i>val_var</i>.
   */
  inline void AddRes_BGS(unsigned short val_var, su2double val_residual) { Residual_BGS[val_var] += val_residual; }

  /*!
   * \brief Get the residual for BGS subiterations.
   * \param[in] val_var - Index of the variable.
   * \return Value of the biggest residual for the variable in the position <i>val_var</i>.
   */
  inline su2double GetRes_BGS(unsigned short val_var) const { return Residual_BGS[val_var]; }

  /*!
   * \brief Set the maximal residual for BGS subiterations.
   * \param[in] val_var - Index of the variable.
   * \param[in] val_residual - Value of the residual to store in the position <i>val_var</i>.
   */
  inline void SetRes_Max_BGS(unsigned short val_var,
                             su2double val_residual,
                             unsigned long val_point) {
    Residual_Max_BGS[val_var] = val_residual; Point_Max_BGS[val_var] = val_point;
  }

  /*!
   * \brief Adds the maximal residual for BGS subiterations.
   * \param[in] val_var - Index of the variable.
   * \param[in] val_residual - Value of the residual to store in the position <i>val_var</i>.
   * \param[in] val_point - Value of the point index for the max residual.
   * \param[in] val_coord - Location (x, y, z) of the max residual point.
   */
  inline void AddRes_Max_BGS(unsigned short val_var,
                             su2double val_residual,
                             unsigned long val_point,
                             const su2double* val_coord) {
    if (val_residual > Residual_Max_BGS[val_var]) {
    Residual_Max_BGS[val_var] = val_residual;
    Point_Max_BGS[val_var] = val_point;
    for (unsigned short iDim = 0; iDim < nDim; iDim++)
      Point_Max_Coord_BGS[val_var][iDim] = val_coord[iDim];
    }
  }


  /*!
   * \brief Get the maximal residual for BGS subiterations.
   * \param[in] val_var - Index of the variable.
   * \return Value of the biggest residual for the variable in the position <i>val_var</i>.
   */
  inline su2double GetRes_Max_BGS(unsigned short val_var) const { return Residual_Max_BGS[val_var]; }

  /*!
   * \brief Get the residual for FEM structural analysis.
   * \param[in] val_var - Index of the variable.
   * \return Value of the residual for the variable in the position <i>val_var</i>.
   */
  inline virtual su2double GetRes_FEM(unsigned short val_var) const { return 0.0; }

  /*!
   * \brief Get the maximal residual, this is useful for the convergence history.
   * \param[in] val_var - Index of the variable.
   * \return Value of the biggest residual for the variable in the position <i>val_var</i>.
   */
  inline unsigned long GetPoint_Max(unsigned short val_var) const { return Point_Max[val_var]; }

  /*!
   * \brief Get the location of the maximal residual, this is useful for the convergence history.
   * \param[in] val_var - Index of the variable.
   * \return Pointer to the location (x, y, z) of the biggest residual for the variable <i>val_var</i>.
   */
  inline su2double* GetPoint_Max_Coord(unsigned short val_var) const { return Point_Max_Coord[val_var]; }

  /*!
   * \brief Get the maximal residual, this is useful for the convergence history.
   * \param[in] val_var - Index of the variable.
   * \return Value of the biggest residual for the variable in the position <i>val_var</i>.
   */
  inline unsigned long GetPoint_Max_BGS(unsigned short val_var) const { return Point_Max_BGS[val_var]; }

  /*!
   * \brief Get the location of the maximal residual, this is useful for the convergence history.
   * \param[in] val_var - Index of the variable.
   * \return Pointer to the location (x, y, z) of the biggest residual for the variable <i>val_var</i>.
   */
  inline su2double* GetPoint_Max_Coord_BGS(unsigned short val_var) const { return Point_Max_Coord_BGS[val_var]; }

  /*!
   * \brief Set Value of the residual due to the Geometric Conservation Law (GCL) for steady rotating frame problems.
   * \param[in] geometry - Geometrical definition of the problem.
   * \param[in] config - Definition of the particular problem.
   */
  void SetRotatingFrame_GCL(CGeometry *geometry, CConfig *config);

  /*!
   * \brief Compute the Green-Gauss gradient of the auxiliary variable.
   * \param[in] geometry - Geometrical definition of the problem.
   */
  void SetAuxVar_Gradient_GG(CGeometry *geometry, CConfig *config);

  /*!
   * \brief Compute the Least Squares gradient of the auxiliary variable.
   * \param[in] geometry - Geometrical definition of the problem.
   * \param[in] config - Definition of the particular problem.
   */
  void SetAuxVar_Gradient_LS(CGeometry *geometry, CConfig *config);

  /*!
   * \brief Compute the Least Squares gradient of an auxiliar variable on the profile surface.
   * \param[in] geometry - Geometrical definition of the problem.
   * \param[in] config - Definition of the particular problem.
   */
  void SetAuxVar_Surface_Gradient(CGeometry *geometry, CConfig *config);

  /*!
   * \brief Add External to Solution vector.
   */
  void Add_External_To_Solution();

  /*!
   * \brief Add the current Solution vector to External.
   */
  void Add_Solution_To_External();

  /*!
   * \brief Update a given cross-term with relaxation and the running total (External).
   * \param[in] config - Definition of the particular problem.
   * \param[in,out] cross_term - The cross-term being updated.
   */
  void Update_Cross_Term(CConfig *config, su2passivematrix &cross_term);

  /*!
   * \brief Compute the Green-Gauss gradient of the solution.
   * \param[in] geometry - Geometrical definition of the problem.
   * \param[in] config - Definition of the particular problem.
   * \param[in] reconstruction - indicator that the gradient being computed is for upwind reconstruction.
   */
  void SetSolution_Gradient_GG(CGeometry *geometry, CConfig *config, bool reconstruction = false);

  /*!
   * \brief Compute the Least Squares gradient of the solution.
   * \param[in] geometry - Geometrical definition of the problem.
   * \param[in] config - Definition of the particular problem.
   * \param[in] reconstruction - indicator that the gradient being computed is for upwind reconstruction.
   */
  void SetSolution_Gradient_LS(CGeometry *geometry, CConfig *config, bool reconstruction = false);
  
  /*!
   * \brief Compute the Green-Gauss Hessian of the solution.
   * \param[in] geometry - Geometrical definition of the problem.
   * \param[in] config - Definition of the particular problem.
   * \param[in] reconstruction - indicator that the gradient being computed is for upwind reconstruction.
   */
  void SetHessian_GG(CGeometry *geometry, CConfig *config);
  
  /*!
   * \brief Compute the Green-Gauss Hessian of the auxiliary variables.
   * \param[in] geometry - Geometrical definition of the problem.
   * \param[in] config - Definition of the particular problem.
   * \param[in] reconstruction - indicator that the gradient being computed is for upwind reconstruction.
   */
  void SetAuxVar_Hessian_GG(CGeometry *geometry, CConfig *config);

  /*!
   * \brief Compute the Least Squares Hessian of the solution.
   * \param[in] geometry - Geometrical definition of the problem.
   * \param[in] config - Definition of the particular problem.
   * \param[in] reconstruction - indicator that the gradient being computed is for upwind reconstruction.
   */
  void SetHessian_LS(CGeometry *geometry, CConfig *config);

  /*!
   * \brief Compute the Least Squares gradient of the grid velocity.
   * \param[in] geometry - Geometrical definition of the problem.
   * \param[in] config - Definition of the particular problem.
   */
  void SetGridVel_Gradient(CGeometry *geometry, CConfig *config);

  /*!
   * \brief Compute slope limiter.
   * \param[in] geometry - Geometrical definition of the problem.
   * \param[in] config - Definition of the particular problem.
   */
  void SetSolution_Limiter(CGeometry *geometry, CConfig *config);

  /*!
   * \brief A virtual member.
   * \param[in] geometry - Geometrical definition of the problem.
   * \param[in] config - Definition of the particular problem.
   */
  inline virtual void SetPrimitive_Limiter(CGeometry *geometry, CConfig *config) { }

  /*!
   * \brief Set the old solution variables to the current solution value for Runge-Kutta iteration.
            It is a virtual function, because for the DG-FEM solver a different version is needed.
   * \param[in] geometry - Geometrical definition of the problem.
   */
  inline virtual void Set_OldSolution(CGeometry *geometry) { base_nodes->Set_OldSolution(); }

  /*!
   * \brief Set the new solution variables to the current solution value for classical RK.
   * \param[in] geometry - Geometrical definition of the problem.
   */
  inline virtual void Set_NewSolution(CGeometry *geometry) { }

  /*!
   * \brief Load the geometries at the previous time states n and nM1.
   * \param[in] geometry - Geometrical definition of the problem.
   * \param[in] config - Definition of the particular problem.
   */
  virtual void Restart_OldGeometry(CGeometry *geometry, CConfig *config);

  /*!
   * \brief A virtual member.
   * \param[in] geometry - Geometrical definition of the problem.
   * \param[in] solver_container - Container vector with all the solutions.
   * \param[in] config - Definition of the particular problem.
   * \param[in] iMesh - Index of the mesh in multigrid computations.
   * \param[in] Iteration - Index of the current iteration.
   */
  inline virtual void SetTime_Step(CGeometry *geometry,
                                   CSolver **solver_container,
                                   CConfig *config,
                                   unsigned short iMesh,
                                   unsigned long Iteration) { }

  /*!
   * \brief A virtual member.
   * \param[in]     config          - Definition of the particular problem.
   * \param[in]     TimeSync        - The synchronization time.
   * \param[in,out] timeEvolved     - On input the time evolved before the time step,
                                      on output the time evolved after the time step.
   * \param[out]    syncTimeReached - Whether or not the synchronization time is reached.
   */
  inline virtual void CheckTimeSynchronization(CConfig         *config,
                                               const su2double TimeSync,
                                               su2double       &timeEvolved,
                                               bool            &syncTimeReached) {}

  /*!
   * \brief A virtual member.
   * \param[in] geometry - Geometrical definition of the problem.
   * \param[in] solver_container - Container vector with all the solutions.
   * \param[in] numerics - Description of the numerical method.
   * \param[in] config - Definition of the particular problem.
   * \param[in] iMesh - Index of the mesh in multigrid computations.
   */
  inline virtual void ProcessTaskList_DG(CGeometry *geometry,
                                         CSolver **solver_container,
                                         CNumerics **numerics,
                                         CConfig *config,
                                         unsigned short iMesh) {}

  /*!
   * \brief A virtual member.
   * \param[in] geometry - Geometrical definition of the problem.
   * \param[in] solver_container - Container vector with all the solutions.
   * \param[in] numerics - Description of the numerical method.
   * \param[in] config - Definition of the particular problem.
   * \param[in] iMesh - Index of the mesh in multigrid computations.
   */
  inline virtual void ADER_SpaceTimeIntegration(CGeometry *geometry,
                                                CSolver **solver_container,
                                                CNumerics **numerics,
                                                CConfig *config,
                                                unsigned short iMesh,
                                                unsigned short RunTime_EqSystem) {}

  /*!
   * \brief A virtual member.
   * \param[in] geometry - Geometrical definition of the problem.
   * \param[in] solver_container - Container vector with all the solutions.
   * \param[in] numerics - Description of the numerical method.
   * \param[in] config - Definition of the particular problem.
   * \param[in] iMesh - Index of the mesh in multigrid computations.
   */
  inline virtual void ComputeSpatialJacobian(CGeometry *geometry,  CSolver **solver_container,
                                             CNumerics **numerics, CConfig *config,
                                             unsigned short iMesh, unsigned short RunTime_EqSystem) {}

  /*!
   * \brief A virtual member.
   * \param[in] geometry - Geometrical definition of the problem.
   * \param[in] solver_container - Container vector with all the solutions.
   * \param[in] config - Definition of the particular problem.
   * \param[in] iMesh - Index of the mesh in multigrid computations.
   */
  inline virtual void Postprocessing(CGeometry *geometry,
                                     CSolver **solver_container,
                                     CConfig *config,
                                     unsigned short iMesh) { }

  /*!
   * \brief A virtual member, overloaded.
   * \param[in] geometry - Geometrical definition of the problem.
   * \param[in] solver_container - Container vector with all the solutions.
   * \param[in] config - Definition of the particular problem.
   *
   * \param[in] iMesh - Index of the mesh in multigrid computations.
   */
  inline virtual void Postprocessing(CGeometry *geometry,
                                     CSolver **solver_container,
                                     CConfig *config,
                                     CNumerics **numerics,
                                     unsigned short iMesh) { }
  /*!
   * \brief A virtual member.
   * \param[in] geometry - Geometrical definition of the problem.
   * \param[in] solver_container - Container vector with all the solutions.
   * \param[in] numerics_container - Description of the numerical method.
   * \param[in] config - Definition of the particular problem.
   * \param[in] iMesh - Index of the mesh in multigrid computations.
   * \param[in] iRKStep - Current step of the Runge-Kutta iteration.
   */
  inline virtual void Centered_Residual(CGeometry *geometry,
                                        CSolver **solver_container,
                                        CNumerics **numerics_container,
                                        CConfig *config,
                                        unsigned short iMesh,
                                        unsigned short iRKStep) { }

  /*!
   * \brief A virtual member.
   * \param[in] geometry - Geometrical definition of the problem.
   * \param[in] solver_container - Container vector with all the solutions.
   * \param[in] numerics_container - Description of the numerical method.
   * \param[in] config - Definition of the particular problem.
   * \param[in] iMesh - Index of the mesh in multigrid computations.
   */
  inline virtual void Upwind_Residual(CGeometry *geometry,
                                      CSolver **solver_container,
                                      CNumerics **numerics_container,
                                      CConfig *config,
                                      unsigned short iMesh) { }

  /*!
   * \brief A virtual member.
   * \param[in] geometry - Geometrical definition of the problem.
   * \param[in] solver_container - Container vector with all the solutions.
   * \param[in] numerics - Description of the numerical method.
   * \param[in] config - Definition of the particular problem.
   * \param[in] iMesh - Index of the mesh in multigrid computations.
   * \param[in] iRKStep - Current step of the Runge-Kutta iteration.
   */
  inline virtual void Convective_Residual(CGeometry *geometry,
                                          CSolver **solver_container,
                                          CNumerics *numerics,
                                          CConfig *config,
                                          unsigned short iMesh,
                                          unsigned short iRKStep) { }

  /*!
   * \brief A virtual member.
   * \param[in] geometry - Geometrical definition of the problem.
   * \param[in] solver_container - Container vector with all the solutions.
   * \param[in] config - Definition of the particular problem.
   * \param[in] iRKStep - Current step of the Runge-Kutta iteration.
   * \param[in] RunTime_EqSystem - System of equations which is going to be solved.
   * \param[in] Output - boolean to determine whether to print output.
   */
  inline virtual void Preprocessing(CGeometry *geometry,
                                    CSolver **solver_container,
                                    CConfig *config,
                                    unsigned short iMesh,
                                    unsigned short iRKStep,
                                    unsigned short RunTime_EqSystem,
                                    bool Output) { }

  /*!
   * \brief A virtual member overloaded.
   * \param[in] geometry - Geometrical definition of the problem.
   * \param[in] solver_container - Container vector with all the solutions.
   * \param[in] numerics - Container vector of the numerics of the problem.
   * \param[in] config - Definition of the particular problem.
   * \param[in] iRKStep - Current step of the Runge-Kutta iteration.
   * \param[in] RunTime_EqSystem - System of equations which is going to be solved.
   * \param[in] Output - boolean to determine whether to print output.
   */
  inline virtual void Preprocessing(CGeometry *geometry,
                                    CSolver **solver_container,
                                    CConfig *config,
                                    CNumerics **numerics,
                                    unsigned short iMesh,
                                    unsigned long Iteration,
                                    unsigned short RunTime_EqSystem,
                                    bool Output) { }

  /*!
   * \brief A virtual member.
   * \param[in] geometry - Geometrical definition of the problem.
   * \param[in] config - Definition of the particular problem.
   */
  inline virtual void Set_MPI_Nearfield(CGeometry *geometry, CConfig *config) { }

  /*!
   * \brief A virtual member.
   * \param[in] geometry - Geometrical definition of the problem.
   * \param[in] solver_container - Container vector with all the solutions.
   * \param[in] config - Definition of the particular problem.
   */
  inline virtual void Set_Heatflux_Areas(CGeometry *geometry, CConfig *config) { }

  /*!
   * \author H. Kline
   * \brief Compute weighted-sum "combo" objective output
   * \param[in] config - Definition of the particular problem.
   */
  inline virtual void Evaluate_ObjFunc(CConfig *config) {};

  /*!
   * \brief A virtual member.
   * \param[in] geometry - Geometrical definition of the problem.
   * \param[in] solver_container - Container vector with all the solutions.
   * \param[in] conv_numerics - Description of the numerical method.
   * \param[in] visc_numerics - Description of the numerical method.
   * \param[in] config - Definition of the particular problem.
   * \param[in] val_marker - Surface marker where the boundary condition is applied.
   */
  inline virtual void BC_Euler_Wall(CGeometry      *geometry,
                                    CSolver        **solver_container,
                                    CNumerics      *conv_numerics,
                                    CNumerics      *visc_numerics,
                                    CConfig        *config,
                                    unsigned short val_marker) { }

  /*!
   * \brief A virtual member.
   * \param[in] geometry - Geometrical definition of the problem.
   * \param[in] numerics - Description of the numerical method.
   * \param[in] config - Definition of the particular problem.
   * \param[in] val_marker - Surface marker where the boundary condition is applied.
   */
  inline virtual void BC_Clamped(CGeometry *geometry,
                                 CNumerics *numerics,
                                 const CConfig *config,
                                 unsigned short val_marker) { }

  /*!
   * \brief A virtual member.
   * \param[in] geometry - Geometrical definition of the problem.
   * \param[in] numerics - Description of the numerical method.
   * \param[in] config - Definition of the particular problem.
   * \param[in] val_marker - Surface marker where the boundary condition is applied.
   */
  inline virtual void BC_Clamped_Post(CGeometry *geometry,
                                      CNumerics *numerics,
                                      const CConfig *config,
                                      unsigned short val_marker) { }

  /*!
   * \brief A virtual member.
   * \param[in] geometry - Geometrical definition of the problem.
   * \param[in] numerics - Description of the numerical method.
   * \param[in] config - Definition of the particular problem.
   * \param[in] val_marker - Surface marker where the boundary condition is applied.
   */
  inline virtual void BC_Sym_Plane(CGeometry *geometry,
                                   CNumerics *numerics,
                                   const CConfig *config,
                                   unsigned short val_marker) { }

  /*!
   * \brief A virtual member.
   * \param[in] geometry - Geometrical definition of the problem.
   * \param[in] numerics - Description of the numerical method.
   * \param[in] config - Definition of the particular problem.
   * \param[in] val_marker - Surface marker where the boundary condition is applied.
   */
  inline virtual void BC_DispDir(CGeometry *geometry,
                                 CNumerics *numerics,
                                 const CConfig *config,
                                 unsigned short val_marker) { }

  /*!
   * \brief A virtual member.
   * \param[in] geometry - Geometrical definition of the problem.
   * \param[in] solver - Description of the numerical method.
   * \param[in] config - Definition of the particular problem.
   * \param[in] val_marker - Surface marker where the boundary condition is applied.
   */
  inline virtual void BC_Normal_Displacement(CGeometry *geometry,
                                             CNumerics *numerics,
                                             const CConfig *config,
                                             unsigned short val_marker) { }

  /*!
   * \brief A virtual member.
   * \param[in] geometry - Geometrical definition of the problem.
   * \param[in] numerics - Description of the numerical method.
   * \param[in] config - Definition of the particular problem.
   * \param[in] val_marker - Surface marker where the boundary condition is applied.
   */
  inline virtual void BC_Normal_Load(CGeometry *geometry,
                                     CNumerics *numerics,
                                     const CConfig *config,
                                     unsigned short val_marker) { }

  /*!
   * \brief A virtual member.
   * \param[in] geometry - Geometrical definition of the problem.
   * \param[in] numerics - Description of the numerical method.
   * \param[in] config - Definition of the particular problem.
   * \param[in] val_marker - Surface marker where the boundary condition is applied.
   */
  inline virtual void BC_Dir_Load(CGeometry *geometry,
                                  CNumerics *numerics,
                                  const CConfig *config,
                                  unsigned short val_marker) { }

  /*!
   * \brief A virtual member.
   * \param[in] geometry - Geometrical definition of the problem.
   * \param[in] solver - Description of the numerical method.
   * \param[in] config - Definition of the particular problem.
   * \param[in] val_marker - Surface marker where the boundary condition is applied.
   */

  inline virtual void BC_Sine_Load(CGeometry *geometry,
                                   CNumerics *numerics,
                                   const CConfig *config,
                                   unsigned short val_marker) { }

  /*!
   * \brief A virtual member.
   * \param[in] geometry - Geometrical definition of the problem.
   * \param[in] numerics - Description of the numerical method.
   * \param[in] config - Definition of the particular problem.
   * \param[in] val_marker - Surface marker where the boundary condition is applied.
   */
  inline virtual void BC_Damper(CGeometry *geometry,
                                CNumerics *numerics,
                                const CConfig *config,
                                unsigned short val_marker) { }

  /*!
   * \brief A virtual member.
   * \param[in] geometry - Geometrical definition of the problem.
   * \param[in] numerics - Description of the numerical method.
   * \param[in] config - Definition of the particular problem.
   * \param[in] val_marker - Surface marker where the boundary condition is applied.
   */
  inline virtual void BC_Deforming(CGeometry *geometry,
                                   CNumerics *numerics,
                                   const CConfig *config,
                                   unsigned short val_marker) { }

  /*!
   * \brief A virtual member.
   * \param[in] geometry - Geometrical definition of the problem.
   * \param[in] solver_container - Container vector with all the solutions.
   * \param[in] numerics - Description of the numerical method.
   * \param[in] config - Definition of the particular problem.
   * \param[in] val_marker - Surface marker where the boundary condition is applied.
   */
  inline virtual void BC_Interface_Boundary(CGeometry *geometry,
                                            CSolver **solver_container,
                                            CNumerics *numerics,
                                            CConfig *config,
                                            unsigned short val_marker) { }

  /*!
   * \brief A virtual member.
   * \param[in] geometry - Geometrical definition of the problem.
   * \param[in] solver_container - Container vector with all the solutions.
   * \param[in] numerics - Description of the numerical method.
   * \param[in] config - Definition of the particular problem.
   * \param[in] val_marker - Surface marker where the boundary condition is applied.
   */
  inline virtual void BC_NearField_Boundary(CGeometry *geometry,
                                            CSolver **solver_container,
                                            CNumerics *numerics,
                                            CConfig *config,
                                            unsigned short val_marker) { }

  /*!
   * \brief A virtual member.
   * \param[in] geometry - Geometrical definition of the problem.
   * \param[in] solver_container - Container vector with all the solutions.
   * \param[in] numerics - Description of the numerical method.
   * \param[in] config - Definition of the particular problem.
   */
  inline virtual void BC_Periodic(CGeometry *geometry,
                                  CSolver **solver_container,
                                  CNumerics *numerics,
                                  CConfig *config) { }

  /*!
   * \brief Impose the interface state across sliding meshes.
   * \param[in] geometry - Geometrical definition of the problem.
   * \param[in] solver_container - Container vector with all the solutions.
   * \param[in] conv_numerics - Description of the numerical method.
   * \param[in] visc_numerics - Description of the numerical method.
   * \param[in] config - Definition of the particular problem.
   */
  inline virtual void BC_Fluid_Interface(CGeometry *geometry,
                                         CSolver **solver_container,
                                         CNumerics *conv_numerics,
                                         CNumerics *visc_numerics,
                                         CConfig *config) { }

  /*!
   * \brief A virtual member.
   * \param[in] geometry - Geometrical definition of the problem.
   * \param[in] solver_container - Container vector with all the solutions.
   * \param[in] conv_numerics - Description of the numerical method.
   * \param[in] visc_numerics - Description of the numerical method.
   * \param[in] config - Definition of the particular problem.
   * \param[in] val_marker - Surface marker where the boundary condition is applied.
   */
  inline virtual void BC_ActDisk_Inlet(CGeometry *geometry,
                                       CSolver **solver_container,
                                       CNumerics *conv_numerics,
                                       CNumerics *visc_numerics,
                                       CConfig *config,
                                       unsigned short val_marker) { }

  /*!
   * \brief A virtual member.
   * \param[in] geometry - Geometrical definition of the problem.
   * \param[in] solver_container - Container vector with all the solutions.
   * \param[in] conv_numerics - Description of the numerical method.
   * \param[in] visc_numerics - Description of the numerical method.
   * \param[in] config - Definition of the particular problem.
   * \param[in] val_marker - Surface marker where the boundary condition is applied.
   */
  inline virtual void BC_ActDisk_Outlet(CGeometry *geometry,
                                        CSolver **solver_container,
                                        CNumerics *conv_numerics,
                                        CNumerics *visc_numerics,
                                        CConfig *config,
                                        unsigned short val_marker) { }

  /*!
   * \brief A virtual member.
   * \param[in] geometry - Geometrical definition of the problem.
   * \param[in] solver_container - Container vector with all the solutions.
   * \param[in] conv_numerics - Description of the numerical method.
   * \param[in] visc_numerics - Description of the numerical method.
   * \param[in] config - Definition of the particular problem.
   * \param[in] val_marker - Surface marker where the boundary condition is applied.
   * \param[in] val_inlet_surface - Boolean for whether val_marker is an inlet
   */
  inline virtual void BC_ActDisk(CGeometry *geometry,
                                 CSolver **solver_container,
                                 CNumerics *conv_numerics,
                                 CNumerics *visc_numerics,
                                 CConfig *config,
                                 unsigned short val_marker,
                                 bool val_inlet_surface) { }

  /*!
   * \brief A virtual member.
   * \param[in] geometry - Geometrical definition of the problem.
   * \param[in] solver_container - Container vector with all the solutions.
   * \param[in] conv_numerics - Description of the numerical method.
   * \param[in] visc_numerics - Description of the numerical method.
   * \param[in] config - Definition of the particular problem.
   * \param[in] val_marker - Surface marker where the boundary condition is applied.
   */
  inline virtual void BC_Isothermal_Wall(CGeometry *geometry,
                                         CSolver **solver_container,
                                         CNumerics *conv_numerics,
                                         CNumerics *visc_numerics,
                                         CConfig *config,
                                         unsigned short val_marker) { }

  /*!
   * \brief A virtual member.
   * \param[in] geometry - Geometrical definition of the problem.
   * \param[in] solver_container - Container vector with all the solutions.
   * \param[in] conv_numerics - Description of the numerical method.
   * \param[in] visc_numerics - Description of the numerical method.
   * \param[in] config - Definition of the particular problem.
   * \param[in] val_marker - Surface marker where the boundary condition is applied.
   */
  inline virtual void BC_HeatFlux_Wall(CGeometry *geometry,
                                       CSolver **solver_container,
                                       CNumerics *conv_numerics,
                                       CNumerics *visc_numerics,
                                       CConfig *config,
                                       unsigned short val_marker) { }

  /*!
   * \brief A virtual member.
   * \param[in] geometry - Geometrical definition of the problem.
   * \param[in] solver_container - Container vector with all the solutions.
   * \param[in] conv_numerics - Description of the numerical method.
   * \param[in] visc_numerics - Description of the numerical method.
   * \param[in] config - Definition of the particular problem.
   * \param[in] val_marker - Surface marker where the boundary condition is applied.
   */
  inline virtual void BC_Far_Field(CGeometry *geometry,
                                   CSolver **solver_container,
                                   CNumerics *conv_numerics,
                                   CNumerics *visc_numerics,
                                   CConfig *config,
                                   unsigned short val_marker) { }

  /*!
   * \brief Impose via the residual the Euler boundary condition.
   * \param[in] geometry - Geometrical definition of the problem.
   * \param[in] solver_container - Container vector with all the solutions.
   * \param[in] conv_numerics - Description of the numerical method.
   * \param[in] visc_numerics - Description of the numerical method.
   * \param[in] config - Definition of the particular problem.
   * \param[in] val_marker - Surface marker where the boundary condition is applied.
   */
  inline virtual void BC_Sym_Plane(CGeometry      *geometry,
                                   CSolver        **solver_container,
                                   CNumerics      *conv_numerics,
                                   CNumerics      *visc_numerics,
                                   CConfig        *config,
                                   unsigned short val_marker) { }

  /*!
   * \brief A virtual member.
   * \param[in] geometry - Geometrical definition of the problem.
   * \param[in] solver_container - Container vector with all the solutions.
   * \param[in] conv_numerics - Description of the numerical method.
   * \param[in] visc_numerics - Description of the numerical method.
   * \param[in] config - Definition of the particular problem.
   * \param[in] val_marker - Surface marker where the boundary condition is applied.
   */
  inline virtual void BC_Riemann(CGeometry *geometry,
                                 CSolver **solver_container,
                                 CNumerics *conv_numerics,
                                 CNumerics *visc_numerics,
                                 CConfig *config,
                                 unsigned short val_marker) { }

  /*!
   * \brief A virtual member.
   * \param[in] geometry - Geometrical definition of the problem.
   * \param[in] solver_container - Container vector with all the solutions.
   * \param[in] conv_numerics - Description of the numerical method.
   * \param[in] visc_numerics - Description of the numerical method.
   * \param[in] config - Definition of the particular problem.
   * \param[in] val_marker - Surface marker where the boundary condition is applied.
   */
  inline virtual void BC_TurboRiemann(CGeometry *geometry,
                                      CSolver **solver_container,
                                      CNumerics *conv_numerics,
                                      CNumerics *visc_numerics,
                                      CConfig *config,
                                      unsigned short val_marker) { }

  /*!
   * \brief It computes Fourier transformation for the needed quantities along the pitch for each span in turbomachinery analysis.
   * \param[in] geometry - Geometrical definition of the problem.
   * \param[in] solver_container - Container vector with all the solutions.
   * \param[in] config - Definition of the particular problem.
   * \param[in] marker_flag - Surface marker flag where the function is applied.
   */
  inline virtual void PreprocessBC_Giles(CGeometry *geometry,
                                         CConfig *config,
                                         CNumerics *conv_numerics,
                                         unsigned short marker_flag) { }

  /*!
   * \brief A virtual member.
   * \param[in] geometry - Geometrical definition of the problem.
   * \param[in] solver_container - Container vector with all the solutions.
   * \param[in] conv_numerics - Description of the numerical method.
   * \param[in] visc_numerics - Description of the numerical method.
   * \param[in] config - Definition of the particular problem.
   * \param[in] val_marker - Surface marker where the boundary condition is applied.
   */
  inline virtual void BC_Giles(CGeometry *geometry,
                               CSolver **solver_container,
                               CNumerics *conv_numerics,
                               CNumerics *visc_numerics,
                               CConfig *config,
                               unsigned short val_marker) { }

  /*!
   * \brief A virtual member.
   * \param[in] geometry - Geometrical definition of the problem.
   * \param[in] solver_container - Container vector with all the solutions.
   * \param[in] conv_numerics - Description of the numerical method.
   * \param[in] visc_numerics - Description of the numerical method.
   * \param[in] config - Definition of the particular problem.
   * \param[in] val_marker - Surface marker where the boundary condition is applied.
   */
  inline virtual void BC_Inlet(CGeometry *geometry,
                               CSolver **solver_container,
                               CNumerics *conv_numerics,
                               CNumerics *visc_numerics,
                               CConfig *config,
                               unsigned short val_marker) { }

  /*!
   * \brief A virtual member.
   * \param[in] geometry - Geometrical definition of the problem.
   * \param[in] solver_container - Container vector with all the solutions.
   * \param[in] conv_numerics - Description of the numerical method.
   * \param[in] visc_numerics - Description of the numerical method.
   * \param[in] config - Definition of the particular problem.
   * \param[in] val_marker - Surface marker where the boundary condition is applied.
   */
  inline virtual void BC_Inlet_Turbo(CGeometry *geometry,
                                     CSolver **solver_container,
                                     CNumerics *conv_numerics,
                                     CNumerics *visc_numerics,
                                     CConfig *config,
                                     unsigned short val_marker) { }
  /*!
   * \brief A virtual member.
   * \param[in] geometry - Geometrical definition of the problem.
   * \param[in] solver_container - Container vector with all the solutions.
   * \param[in] conv_numerics - Description of the numerical method.
   * \param[in] visc_numerics - Description of the numerical method.
   * \param[in] config - Definition of the particular problem.
   * \param[in] val_marker - Surface marker where the boundary condition is applied.
   */
  inline virtual void BC_Inlet_MixingPlane(CGeometry *geometry,
                                           CSolver **solver_container,
                                           CNumerics *conv_numerics,
                                           CNumerics *visc_numerics,
                                           CConfig *config,
                                           unsigned short val_marker) { }

  /*!
   * \brief A virtual member.
   * \param[in] geometry - Geometrical definition of the problem.
   * \param[in] solver_container - Container vector with all the solutions.
   * \param[in] conv_numerics - Description of the numerical method.
   * \param[in] visc_numerics - Description of the numerical method.
   * \param[in] config - Definition of the particular problem.
   * \param[in] val_marker - Surface marker where the boundary condition is applied.
   */
  inline virtual void BC_Supersonic_Inlet(CGeometry *geometry,
                                          CSolver **solver_container,
                                          CNumerics *conv_numerics,
                                          CNumerics *visc_numerics,
                                          CConfig *config,
                                          unsigned short val_marker) { }

  /*!
   * \brief A virtual member.
   * \param[in] geometry - Geometrical definition of the problem.
   * \param[in] solver_container - Container vector with all the solutions.
   * \param[in] conv_numerics - Description of the numerical method.
   * \param[in] visc_numerics - Description of the numerical method.
   * \param[in] config - Definition of the particular problem.
   * \param[in] val_marker - Surface marker where the boundary condition is applied.
   */
  inline virtual void BC_Supersonic_Outlet(CGeometry *geometry,
                                           CSolver **solver_container,
                                           CNumerics *conv_numerics,
                                           CNumerics *visc_numerics,
                                           CConfig *config,
                                           unsigned short val_marker) { }

  /*!
   * \brief A virtual member.
   * \param[in] geometry         - Geometrical definition of the problem.
   * \param[in] solver_container - Container vector with all the solutions.
   * \param[in] conv_numerics    - Description of the convective numerical method.
   * \param[in] visc_numerics    - Description of the viscous numerical method.
   * \param[in] config           - Definition of the particular problem.
   * \param[in] val_marker       - Surface marker where the boundary condition is applied.
   */
  inline virtual void BC_Custom(CGeometry *geometry,
                                CSolver **solver_container,
                                CNumerics *conv_numerics,
                                CNumerics *visc_numerics,
                                CConfig *config,
                                unsigned short val_marker) { }

  /*!
   * \brief A virtual member.
   * \param[in] geometry - Geometrical definition of the problem.
   * \param[in] solver_container - Container vector with all the solutions.
   * \param[in] conv_numerics - Description of the numerical method.
   * \param[in] visc_numerics - Description of the numerical method.
   * \param[in] config - Definition of the particular problem.
   * \param[in] val_marker - Surface marker where the boundary condition is applied.
   */
  inline virtual void BC_Outlet(CGeometry *geometry,
                                CSolver **solver_container,
                                CNumerics *conv_numerics,
                                CNumerics *visc_numerics,
                                CConfig *config,
                                unsigned short val_marker) { }

  /*!
   * \brief A virtual member.
   * \param[in] geometry - Geometrical definition of the problem.
   * \param[in] solver_container - Container vector with all the solutions.
   * \param[in] conv_numerics - Description of the numerical method.
   * \param[in] visc_numerics - Description of the numerical method.
   * \param[in] config - Definition of the particular problem.
   * \param[in] val_marker - Surface marker where the boundary condition is applied.
   */
  inline virtual void BC_Engine_Inflow(CGeometry *geometry,
                                       CSolver **solver_container,
                                       CNumerics *conv_numerics,
                                       CNumerics *visc_numerics,
                                       CConfig *config,
                                       unsigned short val_marker) { }

  /*!
   * \brief A virtual member.
   * \param[in] geometry - Geometrical definition of the problem.
   * \param[in] solver_container - Container vector with all the solutions.
   * \param[in] conv_numerics - Description of the numerical method.
   * \param[in] visc_numerics - Description of the numerical method.
   * \param[in] config - Definition of the particular problem.
   * \param[in] val_marker - Surface marker where the boundary condition is applied.
   */
  inline virtual void BC_Engine_Exhaust(CGeometry *geometry,
                                        CSolver **solver_container,
                                        CNumerics *conv_numerics,
                                        CNumerics *visc_numerics,
                                        CConfig *config,
                                        unsigned short val_marker) { }

  /*!
   * \brief Impose the symmetry boundary condition using the residual.
   * \param[in] geometry - Geometrical definition of the problem.
   * \param[in] solver_container - Container vector with all the solutions.
   * \param[in] numerics - Description of the numerical method.
   * \param[in] config - Definition of the particular problem.
   * \param[in] val_marker - Surface marker where the boundary condition is applied.
   */
  inline virtual void BC_Dielec(CGeometry *geometry,
                                CSolver **solver_container,
                                CNumerics *numerics,
                                CConfig *config,
                                unsigned short val_marker) { }

  /*!
   * \brief A virtual member.
   * \param[in] geometry - Geometrical definition of the problem.
   * \param[in] solver_container - Container vector with all the solutions.
   * \param[in] numerics - Description of the numerical method.
   * \param[in] config - Definition of the particular problem.
   * \param[in] val_marker - Surface marker where the boundary condition is applied.
   */
  inline virtual void BC_Electrode(CGeometry *geometry,
                                   CSolver **solver_container,
                                   CNumerics *numerics,
                                   CConfig *config,
                                   unsigned short val_marker) { }

  /*!
   * \brief A virtual member.
   * \param[in] geometry - Geometrical definition of the problem.
   * \param[in] solver_container - Container vector with all the solutions.
   * \param[in] numerics - Description of the numerical method.
   * \param[in] config - Definition of the particular problem.
   * \param[in] val_marker - Surface marker where the boundary condition is applied.
   */
  inline virtual void BC_ConjugateHeat_Interface(CGeometry *geometry,
                                                 CSolver **solver_container,
                                                 CNumerics *numerics,
                                                 CConfig *config,
                                                 unsigned short val_marker) { }

 /*!
   * \brief Get the outer state for fluid interface nodes.
   * \param[in] val_marker - marker index
   * \param[in] val_vertex - vertex index
   * \param[in] val_state  - requested state component
   * \param[in] donor_index- index of the donor node to get
   */
  inline virtual su2double GetSlidingState(unsigned short val_marker,
                                           unsigned long val_vertex,
                                           unsigned short val_state,
                                           unsigned long donor_index) const { return 0; }

  /*!
   * \brief Allocates the final pointer of SlidingState depending on how many donor vertex donate to it. That number is stored in SlidingStateNodes[val_marker][val_vertex].
   * \param[in] val_marker   - marker index
   * \param[in] val_vertex   - vertex index
   */
  inline virtual void SetSlidingStateStructure(unsigned short val_marker, unsigned long val_vertex){}

  /*!
   * \brief Set the outer state for fluid interface nodes.
   * \param[in] val_marker - marker index
   * \param[in] val_vertex - vertex index
   * \param[in] val_state  - requested state component
   * \param[in] donor_index- index of the donor node to set
   * \param[in] component  - set value
   */
  inline virtual void SetSlidingState(unsigned short val_marker,
                                      unsigned long val_vertex,
                                      unsigned short val_state,
                                      unsigned long donor_index,
                                      su2double component){ }

  /*!
   * \brief Get the number of outer states for fluid interface nodes.
   * \param[in] val_marker - marker index
   * \param[in] val_vertex - vertex index
   */
  inline virtual int GetnSlidingStates(unsigned short val_marker, unsigned long val_vertex) const { return 0; }

  /*!
   * \brief Set the number of outer states for fluid interface nodes.
   * \param[in] val_marker - marker index
   * \param[in] val_vertex - vertex index
   * \param[in] value      - number of outer states
   */
  inline virtual void SetnSlidingStates(unsigned short val_marker, unsigned long val_vertex, int value) { }

  /*!
   * \brief Set the conjugate heat variables.
   * \param[in] val_marker        - marker index
   * \param[in] val_vertex        - vertex index
   * \param[in] pos_var           - variable position (in vector of all conjugate heat variables)
   * \param[in] relaxation factor - relaxation factor for the change of the variables
   * \param[in] val_var           - value of the variable
   */
  inline virtual void SetConjugateHeatVariable(unsigned short val_marker,
                                               unsigned long val_vertex,
                                               unsigned short pos_var,
                                               su2double relaxation_factor,
                                               su2double val_var) { }

  /*!
   * \brief Set the conjugate heat variables.
   * \param[in] val_marker        - marker index
   * \param[in] val_vertex        - vertex index
   * \param[in] pos_var           - variable position (in vector of all conjugate heat variables)
   */
  inline virtual su2double GetConjugateHeatVariable(unsigned short val_marker,
                                                    unsigned long val_vertex,
                                                    unsigned short pos_var) const { return 0.0; }

  /*!
   * \brief A virtual member.
   * \param[in] geometry - Geometrical definition of the problem.
   * \param[in] solver_container - Container vector with all the solutions.
   * \param[in] config - Definition of the particular problem.
   * \param[in] iRKStep - Current step of the Runge-Kutta iteration.
   */
  inline virtual void ExplicitRK_Iteration(CGeometry *geometry,
                                           CSolver **solver_container,
                                           CConfig *config,
                                           unsigned short iRKStep) { }

  /*!
   * \brief A virtual member.
   * \param[in] geometry - Geometrical definition of the problem.
   * \param[in] solver_container - Container vector with all the solutions.
   * \param[in] config - Definition of the particular problem.
   * \param[in] iRKStep - Current step of the Runge-Kutta iteration.
   */
  inline virtual void ClassicalRK4_Iteration(CGeometry *geometry,
                                             CSolver **solver_container,
                                             CConfig *config,
                                             unsigned short iRKStep) { }

  /*!
   * \brief A virtual member.
   * \param[in] geometry - Geometrical definition of the problem.
   * \param[in] solver_container - Container vector with all the solutions.
   * \param[in] config - Definition of the particular problem.
   */
  inline virtual void ExplicitEuler_Iteration(CGeometry *geometry,
                                              CSolver **solver_container,
                                              CConfig *config) { }

  /*!
   * \brief A virtual member.
   * \param[in] geometry - Geometrical definition of the problem.
   * \param[in] solver_container - Container vector with all the solutions.
   * \param[in] config - Definition of the particular problem.
   */
  inline virtual void ImplicitEuler_Iteration(CGeometry *geometry,
                                              CSolver **solver_container,
                                              CConfig *config) { }

  /*!
   * \brief A virtual member.
   * \param[in] solver - Container vector with all the solutions.
   * \param[in] config - Definition of the particular problem.
   */
  inline virtual void ComputeUnderRelaxationFactor(CSolver **solver_container, CConfig *config) { }

  /*!
   * \brief Adapt the CFL number based on the local under-relaxation parameters
   *        computed for each nonlinear iteration.
   * \param[in] geometry - Geometrical definition of the problem.
   * \param[in] config - Definition of the particular problem.
   * \param[in] solver_container - Container vector with all the solutions.
   */
  void AdaptCFLNumber(CGeometry **geometry, CSolver ***solver_container, CConfig *config);

  /*!
   * \brief Reset the local CFL adaption variables
   */
  void ResetCFLAdapt();

  /*!
   * \brief A virtual member.
   * \param[in] geometry - Geometrical definition of the problem.
   * \param[in] numerics - Numerical methods.
   * \param[in] config - Definition of the particular problem.
   */
  inline virtual void ImplicitNewmark_Iteration(CGeometry *geometry,
                                                CNumerics **numerics,
                                                const CConfig *config) { }

  /*!
   * \brief A virtual member.
   * \param[in] geometry - Geometrical definition of the problem.
   * \param[in] solver_container - Container vector with all the solutions.
   * \param[in] config - Definition of the particular problem.
   */
  inline virtual void ImplicitNewmark_Update(CGeometry *geometry,
                                             CConfig *config) { }

  /*!
   * \brief A virtual member.
   * \param[in] geometry - Geometrical definition of the problem.
   * \param[in] solver_container - Container vector with all the solutions.
   * \param[in] config - Definition of the particular problem.
   */
  inline virtual void ImplicitNewmark_Relaxation(CGeometry *geometry,
                                                 CConfig *config) { }

  /*!
   * \brief A virtual member.
   * \param[in] geometry - Geometrical definition of the problem.
   * \param[in] numerics - Numerical methods.
   * \param[in] config - Definition of the particular problem.
   */
  inline virtual void GeneralizedAlpha_Iteration(CGeometry *geometry,
                                                 CNumerics **numerics,
                                                 const CConfig *config) { }

  /*!
   * \brief A virtual member.
   * \param[in] geometry - Geometrical definition of the problem.
   * \param[in] solver_container - Container vector with all the solutions.
   * \param[in] config - Definition of the particular problem.
   */
  inline virtual void GeneralizedAlpha_UpdateDisp(CGeometry *geometry,
                                                  CConfig *config) { }

  /*!
   * \brief A virtual member.
   * \param[in] geometry - Geometrical definition of the problem.
   * \param[in] solver_container - Container vector with all the solutions.
   * \param[in] config - Definition of the particular problem.
   */
  inline virtual void GeneralizedAlpha_UpdateSolution(CGeometry *geometry,
                                                      CConfig *config) { }

  /*!
   * \brief A virtual member.
   * \param[in] geometry - Geometrical definition of the problem.
   * \param[in] solver_container - Container vector with all the solutions.
   * \param[in] config - Definition of the particular problem.
   */
  inline virtual void GeneralizedAlpha_UpdateLoads(CGeometry *geometry,
                                                   const CConfig *config) { }

  /*!
   * \brief A virtual member.
   * \param[in] geometry - Geometrical definition of the problem.
   * \param[in] config - Definition of the particular problem.
   */
  inline virtual void Pressure_Forces(CGeometry *geometry, CConfig *config) { }

  /*!
   * \brief A virtual member.
   * \param[in] geometry - Geometrical definition of the problem.
   * \param[in] config - Definition of the particular problem.
   */
  inline virtual void Momentum_Forces(CGeometry *geometry, CConfig *config) { }

  /*!
   * \brief A virtual member.
   * \param[in] geometry - Geometrical definition of the problem.
   * \param[in] config - Definition of the particular problem.
   */
  inline virtual void Friction_Forces(CGeometry *geometry, CConfig *config) { }

  /*!
   * \brief A virtual member.
   * \param[in] geometry - Geometrical definition of the problem.
   * \param[in] config - Definition of the particular problem.
   */
  inline virtual void Buffet_Monitoring(CGeometry *geometry, CConfig *config) { }

  /*!
   * \brief A virtual member.
   * \param[in] geometry - Geometrical definition of the problem.
   * \param[in] solver_container - Container vector with all the solutions.
   * \param[in] config - Definition of the particular problem.
   */
  inline virtual void Heat_Fluxes(CGeometry *geometry,
                                  CSolver **solver_container,
                                  CConfig *config) { }

  /*!
   * \brief A virtual member.
   * \param[in] geometry - Geometrical definition of the problem.
   * \param[in] config - Definition of the particular problem.
   * \param[in] reconstruction - indicator that the gradient being computed is for upwind reconstruction.
   */
  inline virtual void SetPrimitive_Gradient_GG(CGeometry *geometry,
                                               CConfig *config,
                                               bool reconstruction = false) { }

  /*!
   * \brief A virtual member.
   * \param[in] geometry - Geometrical definition of the problem.
   * \param[in] config - Definition of the particular problem.
   * \param[in] reconstruction - indicator that the gradient being computed is for upwind reconstruction.
   */
  inline virtual void SetPrimitive_Gradient_LS(CGeometry *geometry, CConfig *config, bool reconstruction = false) { }

  /*!
   * \brief A virtual member.
   * \param[in] geometry - Geometrical definition of the problem.
   * \param[in] config - Definition of the particular problem.
   */
  inline virtual void SetPrimitive_Limiter_MPI(CGeometry *geometry, CConfig *config) { }

  /*!
   * \brief A virtual member.
   * \param[in] iPoint - Index of the grid point.
   * \param[in] config - Definition of the particular problem.
   */
  inline virtual void SetPreconditioner(CConfig *config, unsigned long iPoint) { }

  /*!
   * \brief A virtual member.
   * \param[in] geometry - Geometrical definition of the problem.
   * \param[in] solver_container - Container vector with all the solutions.
   * \param[in] numerics_container - Description of the numerical method.
   * \param[in] config - Definition of the particular problem.
   * \param[in] iMesh - Index of the mesh in multigrid computations.
   * \param[in] iRKStep - Current step of the Runge-Kutta iteration.
   */
  inline virtual void Viscous_Residual(CGeometry *geometry,
                                       CSolver **solver_container,
                                       CNumerics **numerics_container,
                                       CConfig *config,
                                       unsigned short iMesh,
                                       unsigned short iRKStep) { }

  /*!
   * \brief A virtual member.
   * \param[in] geometry - Geometrical definition of the problem.
   * \param[in] solver_container - Container vector with all the solutions.
   * \param[in] numerics_container - Description of the numerical method.
   * \param[in] second_numerics - Description of the second numerical method.
   * \param[in] config - Definition of the particular problem.
   * \param[in] iMesh - Index of the mesh in multigrid computations.
   */
  inline virtual void Source_Residual(CGeometry *geometry,
                                      CSolver **solver_container,
                                      CNumerics **numerics_container,
                                      CConfig *config,
                                      unsigned short iMesh) { }

  /*!
   * \brief A virtual member.
   * \param[in] geometry - Geometrical definition of the problem.
   * \param[in] solver_container - Container vector with all the solutions.
   * \param[in] numerics - Description of the numerical method.
   * \param[in] config - Definition of the particular problem.
   * \param[in] iMesh - Index of the mesh in multigrid computations.
   */
  inline virtual void Source_Template(CGeometry *geometry,
                                      CSolver **solver_container,
                                      CNumerics *numerics,
                                      CConfig *config,
                                      unsigned short iMesh) { }

  /*!
   * \brief A virtual member.
   * \param[in] val_marker - Surface marker where the coefficient is computed.
   * \param[in] val_vertex - Vertex of the marker <i>val_marker</i> where the coefficient is evaluated.
   * \param[in] val_sensitivity - Value of the sensitivity coefficient.
   */
  inline virtual void SetCSensitivity(unsigned short val_marker,
                                      unsigned long val_vertex,
                                      su2double val_sensitivity) { }

  /*!
   * \brief A virtual member.
   * \param[in] geometry - Geometrical definition of the problem.
   * \param[in] solver_container - Container vector with all the solutions.
   * \param[in] config - Definition of the particular problem.
   */
  inline virtual void SetForceProj_Vector(CGeometry *geometry,
                                          CSolver **solver_container,
                                          CConfig *config) { }

  /*!
   * \brief A virtual member.
   * \param[in] geometry - Geometrical definition of the problem.
   * \param[in] solver_container - Container vector with all the solutions.
   * \param[in] config - Definition of the particular problem.
   */
  inline virtual void SetIntBoundary_Jump(CGeometry *geometry,
                                          CSolver **solver_container,
                                          CConfig *config) { }

  /*!
   * \brief A virtual member.
   * \param[in] val_Total_CD - Value of the total drag coefficient.
   */
  inline virtual void SetTotal_CD(su2double val_Total_CD) { }

  /*!
   * \brief A virtual member.
   * \param[in] val_Total_CL - Value of the total lift coefficient.
   */
  inline virtual void SetTotal_CL(su2double val_Total_CL) { }

  /*!
   * \brief A virtual member.
   * \param[in] val_Total_CD - Value of the total drag coefficient.
   */
  inline virtual void SetTotal_NetThrust(su2double val_Total_NetThrust) { }

  /*!
   * \brief A virtual member.
   * \param[in] val_Total_CD - Value of the total drag coefficient.
   */
  inline virtual void SetTotal_Power(su2double val_Total_Power) { }

  /*!
   * \brief A virtual member.
   * \param[in] val_Total_CD - Value of the total drag coefficient.
   */
  inline virtual void SetTotal_SolidCD(su2double val_Total_SolidCD) { }

  /*!
   * \brief A virtual member.
   * \param[in] val_Total_CD - Value of the total drag coefficient.
   */
  inline virtual void SetTotal_ReverseFlow(su2double val_Total_ReverseFlow) { }

  /*!
   * \brief A virtual member.
   * \param[in] val_Total_CD - Value of the total drag coefficient.
   */
  inline virtual void SetTotal_MFR(su2double val_Total_MFR) { }

  /*!
   * \brief A virtual member.
   * \param[in] val_Total_CD - Value of the total drag coefficient.
   */
  inline virtual void SetTotal_Prop_Eff(su2double val_Total_Prop_Eff) { }

  /*!
   * \brief A virtual member.
   * \param[in] val_Total_CD - Value of the total drag coefficient.
   */
  inline virtual void SetTotal_ByPassProp_Eff(su2double val_Total_ByPassProp_Eff) { }

  /*!
   * \brief A virtual member.
   * \param[in] val_Total_CD - Value of the total drag coefficient.
   */
  inline virtual void SetTotal_Adiab_Eff(su2double val_Total_Adiab_Eff) { }

  /*!
   * \brief A virtual member.
   * \param[in] val_Total_CD - Value of the total drag coefficient.
   */
  inline virtual void SetTotal_Poly_Eff(su2double val_Total_Poly_Eff) { }

  /*!
   * \brief A virtual member.
   * \param[in] val_Total_CD - Value of the total drag coefficient.
   */
  inline virtual void SetTotal_IDC(su2double val_Total_IDC) { }

  /*!
   * \brief A virtual member.
   * \param[in] val_Total_CD - Value of the total drag coefficient.
   */
  inline virtual void SetTotal_IDC_Mach(su2double val_Total_IDC_Mach) { }

  /*!
   * \brief A virtual member.
   * \param[in] val_Total_CD - Value of the total drag coefficient.
   */
  inline virtual void SetTotal_IDR(su2double val_Total_IDR) { }

  /*!
   * \brief A virtual member.
   * \param[in] val_Total_CD - Value of the total drag coefficient.
   */
  inline virtual void SetTotal_DC60(su2double val_Total_DC60) { }

  /*!
   * \brief A virtual member.
   * \param[in] val_Total_Custom_ObjFunc - Value of the total custom objective function.
   * \param[in] val_weight - Value of the weight for the custom objective function.
   */
  inline virtual void SetTotal_Custom_ObjFunc(su2double val_total_custom_objfunc, su2double val_weight) { }

  /*!
   * \brief A virtual member.
   * \param[in] val_Total_Custom_ObjFunc - Value of the total custom objective function.
   * \param[in] val_weight - Value of the weight for the custom objective function.
   */
  inline virtual void AddTotal_Custom_ObjFunc(su2double val_total_custom_objfunc, su2double val_weight) { }

  /*!
   * \brief A virtual member.
   * \param[in] val_Total_CT - Value of the total thrust coefficient.
   */
  inline virtual void SetTotal_CT(su2double val_Total_CT) { }

  /*!
   * \brief A virtual member.
   * \param[in] val_Total_CQ - Value of the total torque coefficient.
   */
  inline virtual void SetTotal_CQ(su2double val_Total_CQ) { }

  /*!
   * \brief A virtual member.
   * \param[in] val_Total_Heat - Value of the total heat load.
   */
  inline virtual void SetTotal_HeatFlux(su2double val_Total_Heat) { }

  /*!
   * \brief A virtual member.
   * \param[in] val_Total_MaxHeat - Value of the total heat load.
   */
  inline virtual void SetTotal_MaxHeatFlux(su2double val_Total_MaxHeat) { }

  /*!
   * \brief A virtual member.
   * \param[in] geometry - Geometrical definition of the problem.
   * \param[in] solver_container - Container vector with all the solutions.
   * \param[in] numerics - Description of the numerical method.
   * \param[in] config - Definition of the particular problem.
   */
  inline virtual void Inviscid_Sensitivity(CGeometry *geometry,
                                           CSolver **solver_container,
                                           CNumerics *numerics,
                                           CConfig *config) { }

  /*!
   * \brief A virtual member.
   * \param[in] geometry - Geometrical definition of the problem.
   * \param[in] solver_container - Container vector with all the solutions.
   * \param[in] numerics - Description of the numerical method.
   * \param[in] config - Definition of the particular problem.
   */
  inline virtual void Smooth_Sensitivity(CGeometry *geometry,
                                         CSolver **solver_container,
                                         CNumerics *numerics,
                                         CConfig *config) { }

  /*!
   * \brief A virtual member.
   * \param[in] geometry - Geometrical definition of the problem.
   * \param[in] solver_container - Container vector with all the solutions.
   * \param[in] numerics - Description of the numerical method.
   * \param[in] config - Definition of the particular problem.
   */
  inline virtual void Viscous_Sensitivity(CGeometry *geometry,
                                          CSolver **solver_container,
                                          CNumerics *numerics,
                                          CConfig *config) { }

  /*!
   * \brief A virtual member.
   * \param[in] val_marker - Surface marker where the coefficient is computed.
   * \return Value of the lift coefficient (inviscid contribution) on the surface <i>val_marker</i>.
   */
  inline virtual su2double GetCL_Inv(unsigned short val_marker) const { return 0; }

  /*!
   * \brief A virtual member.
   * \param[in] val_marker - Surface marker where the coefficient is computed.
   * \return Value of the lift coefficient (viscous contribution) on the surface <i>val_marker</i>.
   */
  inline virtual su2double GetCL_Visc(unsigned short val_marker) const { return 0; }

  /*!
   * \brief A virtual member.
   * \param[in] val_marker - Surface marker where the coefficient is computed.
   * \return Value of the lift coefficient on the surface <i>val_marker</i>.
   */
  inline virtual su2double GetSurface_CL(unsigned short val_marker) const { return 0; }

  /*!
   * \brief A virtual member.
   * \param[in] val_marker - Surface marker where the coefficient is computed.
   * \return Value of the drag coefficient on the surface <i>val_marker</i>.
   */
  inline virtual su2double GetSurface_CD(unsigned short val_marker) const { return 0; }

  /*!
   * \brief A virtual member.
   * \param[in] val_marker - Surface marker where the coefficient is computed.
   * \return Value of the side force coefficient on the surface <i>val_marker</i>.
   */
  inline virtual su2double GetSurface_CSF(unsigned short val_marker) const { return 0; }

  /*!
   * \brief A virtual member.
   * \param[in] val_marker - Surface marker where the coefficient is computed.
   * \return Value of the side force coefficient on the surface <i>val_marker</i>.
   */
  inline virtual su2double GetSurface_CEff(unsigned short val_marker) const { return 0; }

  /*!
   * \brief A virtual member.
   * \param[in] val_marker - Surface marker where the coefficient is computed.
   * \return Value of the x force coefficient on the surface <i>val_marker</i>.
   */
  inline virtual su2double GetSurface_CFx(unsigned short val_marker) const { return 0; }

  /*!
   * \brief A virtual member.
   * \param[in] val_marker - Surface marker where the coefficient is computed.
   * \return Value of the y force coefficient on the surface <i>val_marker</i>.
   */
  inline virtual su2double GetSurface_CFy(unsigned short val_marker) const { return 0; }

  /*!
   * \brief A virtual member.
   * \param[in] val_marker - Surface marker where the coefficient is computed.
   * \return Value of the z force coefficient on the surface <i>val_marker</i>.
   */
  inline virtual su2double GetSurface_CFz(unsigned short val_marker) const { return 0; }

  /*!
   * \brief A virtual member.
   * \param[in] val_marker - Surface marker where the coefficient is computed.
   * \return Value of the x moment coefficient on the surface <i>val_marker</i>.
   */
  inline virtual su2double GetSurface_CMx(unsigned short val_marker) const { return 0; }

  /*!
   * \brief A virtual member.
   * \param[in] val_marker - Surface marker where the coefficient is computed.
   * \return Value of the y moment coefficient on the surface <i>val_marker</i>.
   */
  inline virtual su2double GetSurface_CMy(unsigned short val_marker) const { return 0; }

  /*!
   * \brief A virtual member.
   * \param[in] val_marker - Surface marker where the coefficient is computed.
   * \return Value of the z moment coefficient on the surface <i>val_marker</i>.
   */
  inline virtual su2double GetSurface_CMz(unsigned short val_marker) const { return 0; }

  /*!
   * \brief A virtual member.
   * \param[in] val_marker - Surface marker where the coefficient is computed.
   * \return Value of the lift coefficient on the surface <i>val_marker</i>.
   */
  inline virtual su2double GetSurface_CL_Inv(unsigned short val_marker) const { return 0; }

  /*!
   * \brief A virtual member.
   * \param[in] val_marker - Surface marker where the coefficient is computed.
   * \return Value of the drag coefficient on the surface <i>val_marker</i>.
   */
  inline virtual su2double GetSurface_CD_Inv(unsigned short val_marker) const { return 0; }

  /*!
   * \brief A virtual member.
   * \param[in] val_marker - Surface marker where the coefficient is computed.
   * \return Value of the side force coefficient on the surface <i>val_marker</i>.
   */
  inline virtual su2double GetSurface_CSF_Inv(unsigned short val_marker) const { return 0; }

  /*!
   * \brief A virtual member.
   * \param[in] val_marker - Surface marker where the coefficient is computed.
   * \return Value of the side force coefficient on the surface <i>val_marker</i>.
   */
  inline virtual su2double GetSurface_CEff_Inv(unsigned short val_marker) const { return 0; }

  /*!
   * \brief A virtual member.
   * \param[in] val_marker - Surface marker where the coefficient is computed.
   * \return Value of the x force coefficient on the surface <i>val_marker</i>.
   */
  inline virtual su2double GetSurface_CFx_Inv(unsigned short val_marker) const { return 0; }

  /*!
   * \brief A virtual member.
   * \param[in] val_marker - Surface marker where the coefficient is computed.
   * \return Value of the y force coefficient on the surface <i>val_marker</i>.
   */
  inline virtual su2double GetSurface_CFy_Inv(unsigned short val_marker) const { return 0; }

  /*!
   * \brief A virtual member.
   * \param[in] val_marker - Surface marker where the coefficient is computed.
   * \return Value of the z force coefficient on the surface <i>val_marker</i>.
   */
  inline virtual su2double GetSurface_CFz_Inv(unsigned short val_marker) const { return 0; }

  /*!
   * \brief A virtual member.
   * \param[in] val_marker - Surface marker where the coefficient is computed.
   * \return Value of the x moment coefficient on the surface <i>val_marker</i>.
   */
  inline virtual su2double GetSurface_CMx_Inv(unsigned short val_marker) const { return 0; }

  /*!
   * \brief A virtual member.
   * \param[in] val_marker - Surface marker where the coefficient is computed.
   * \return Value of the y moment coefficient on the surface <i>val_marker</i>.
   */
  inline virtual su2double GetSurface_CMy_Inv(unsigned short val_marker) const { return 0; }

  /*!
   * \brief A virtual member.
   * \param[in] val_marker - Surface marker where the coefficient is computed.
   * \return Value of the z moment coefficient on the surface <i>val_marker</i>.
   */
  inline virtual su2double GetSurface_CMz_Inv(unsigned short val_marker) const { return 0; }

  /*!
   * \brief A virtual member.
   * \param[in] val_marker - Surface marker where the coefficient is computed.
   * \return Value of the lift coefficient on the surface <i>val_marker</i>.
   */
  inline virtual su2double GetSurface_CL_Visc(unsigned short val_marker) const { return 0; }

  /*!
   * \brief A virtual member.
   * \param[in] val_marker - Surface marker where the coefficient is computed.
   * \return Value of the drag coefficient on the surface <i>val_marker</i>.
   */
  inline virtual su2double GetSurface_CD_Visc(unsigned short val_marker) const { return 0; }

  /*!
   * \brief A virtual member.
   * \param[in] val_marker - Surface marker where the coefficient is computed.
   * \return Value of the side force coefficient on the surface <i>val_marker</i>.
   */
  inline virtual su2double GetSurface_CSF_Visc(unsigned short val_marker) const { return 0; }

  /*!
   * \brief A virtual member.
   * \param[in] val_marker - Surface marker where the coefficient is computed.
   * \return Value of the side force coefficient on the surface <i>val_marker</i>.
   */
  inline virtual su2double GetSurface_CEff_Visc(unsigned short val_marker) const { return 0; }

  /*!
   * \brief A virtual member.
   * \param[in] val_marker - Surface marker where the coefficient is computed.
   * \return Value of the x force coefficient on the surface <i>val_marker</i>.
   */
  inline virtual su2double GetSurface_CFx_Visc(unsigned short val_marker) const { return 0; }

  /*!
   * \brief A virtual member.
   * \param[in] val_marker - Surface marker where the coefficient is computed.
   * \return Value of the y force coefficient on the surface <i>val_marker</i>.
   */
  inline virtual su2double GetSurface_CFy_Visc(unsigned short val_marker) const { return 0; }

  /*!
   * \brief A virtual member.
   * \param[in] val_marker - Surface marker where the coefficient is computed.
   * \return Value of the z force coefficient on the surface <i>val_marker</i>.
   */
  inline virtual su2double GetSurface_CFz_Visc(unsigned short val_marker) const { return 0; }

  /*!
   * \brief A virtual member.
   * \param[in] val_marker - Surface marker where the coefficient is computed.
   * \return Value of the x moment coefficient on the surface <i>val_marker</i>.
   */
  inline virtual su2double GetSurface_CMx_Visc(unsigned short val_marker) const { return 0; }

  /*!
   * \brief A virtual member.
   * \param[in] val_marker - Surface marker where the coefficient is computed.
   * \return Value of the y moment coefficient on the surface <i>val_marker</i>.
   */
  inline virtual su2double GetSurface_CMy_Visc(unsigned short val_marker) const { return 0; }

  /*!
   * \brief A virtual member.
   * \param[in] val_marker - Surface marker where the coefficient is computed.
   * \return Value of the z moment coefficient on the surface <i>val_marker</i>.
   */
  inline virtual su2double GetSurface_CMz_Visc(unsigned short val_marker) const { return 0; }

  /*!
   * \brief A virtual member.
   * \param[in] val_marker - Surface marker where the coefficient is computed.
   * \return Value of the buffet metric on the surface <i>val_marker</i>.
   */
  inline virtual su2double GetSurface_Buffet_Metric(unsigned short val_marker) const { return 0; }

  /*!
   * \brief A virtual member.
   * \param[in] val_marker - Surface marker where the coefficient is computed.
   * \return Value of the lift coefficient on the surface <i>val_marker</i>.
   */
  inline virtual su2double GetSurface_CL_Mnt(unsigned short val_marker) const { return 0; }

  /*!
   * \brief A virtual member.
   * \param[in] val_marker - Surface marker where the coefficient is computed.
   * \return Value of the drag coefficient on the surface <i>val_marker</i>.
   */
  inline virtual su2double GetSurface_CD_Mnt(unsigned short val_marker) const { return 0; }

  /*!
   * \brief A virtual member.
   * \param[in] val_marker - Surface marker where the coefficient is computed.
   * \return Value of the side force coefficient on the surface <i>val_marker</i>.
   */
  inline virtual su2double GetSurface_CSF_Mnt(unsigned short val_marker) const { return 0; }

  /*!
   * \brief A virtual member.
   * \param[in] val_marker - Surface marker where the coefficient is computed.
   * \return Value of the side force coefficient on the surface <i>val_marker</i>.
   */
  inline virtual su2double GetSurface_CEff_Mnt(unsigned short val_marker) const { return 0; }

  /*!
   * \brief A virtual member.
   * \param[in] val_marker - Surface marker where the coefficient is computed.
   * \return Value of the x force coefficient on the surface <i>val_marker</i>.
   */
  inline virtual su2double GetSurface_CFx_Mnt(unsigned short val_marker) const { return 0; }

  /*!
   * \brief A virtual member.
   * \param[in] val_marker - Surface marker where the coefficient is computed.
   * \return Value of the y force coefficient on the surface <i>val_marker</i>.
   */
  inline virtual su2double GetSurface_CFy_Mnt(unsigned short val_marker) const { return 0; }

  /*!
   * \brief A virtual member.
   * \param[in] val_marker - Surface marker where the coefficient is computed.
   * \return Value of the z force coefficient on the surface <i>val_marker</i>.
   */
  inline virtual su2double GetSurface_CFz_Mnt(unsigned short val_marker) const { return 0; }

  /*!
   * \brief A virtual member.
   * \param[in] val_marker - Surface marker where the coefficient is computed.
   * \return Value of the x moment coefficient on the surface <i>val_marker</i>.
   */
  inline virtual su2double GetSurface_CMx_Mnt(unsigned short val_marker) const { return 0; }

  /*!
   * \brief A virtual member.
   * \param[in] val_marker - Surface marker where the coefficient is computed.
   * \return Value of the y moment coefficient on the surface <i>val_marker</i>.
   */
  inline virtual su2double GetSurface_CMy_Mnt(unsigned short val_marker) const { return 0; }

  /*!
   * \brief A virtual member.
   * \param[in] val_marker - Surface marker where the coefficient is computed.
   * \return Value of the z moment coefficient on the surface <i>val_marker</i>.
   */
  inline virtual su2double GetSurface_CMz_Mnt(unsigned short val_marker) const { return 0; }

  /*!
   * \brief A virtual member.
   * \param[in] val_marker - Surface marker where the coefficient is computed.
   * \return Value of the lift coefficient (viscous contribution) on the surface <i>val_marker</i>.
   */
  inline virtual su2double GetCSF_Visc(unsigned short val_marker) const { return 0; }

  /*!
   * \brief A virtual member.
   * \param[in] val_marker - Surface marker where the coefficient is computed.
   * \return Value of the drag coefficient (inviscid contribution) on the surface <i>val_marker</i>.
   */
  inline virtual su2double GetCD_Inv(unsigned short val_marker) const { return 0; }

  /*!
   * \brief A virtual member.
   * \param[in] val_marker - Surface marker where the coefficient is computed.
   * \return Value of the mass flow rate on the surface <i>val_marker</i>.
   */
  inline virtual su2double GetInflow_MassFlow(unsigned short val_marker) const { return 0; }

  /*!
   * \brief A virtual member.
   * \param[in] geometry - Geometrical definition of the problem.
   * \param[in] config - Definition of the particular problem.
   * \param[in] iMesh - current mesh level for the multigrid.
   * \param[in] Output - boolean to determine whether to print output.
   */
  inline virtual void GetOutlet_Properties(CGeometry *geometry,
                                           CConfig *config,
                                           unsigned short iMesh,
                                           bool Output) { }

  /*!
   * \brief A virtual member.
   * \param[in] config - Definition of the particular problem.
   * \param[in] convergence - boolean for whether the solution is converged
   * \return boolean for whether the Fixed C_L mode is converged to target C_L
   */
  inline virtual bool FixedCL_Convergence(CConfig *config, bool convergence) { return false; }

  /*!
   * \brief A virtual member.
   * \return boolean for whether the Fixed C_L mode is currently in finite-differencing mode
   */
  inline virtual bool GetStart_AoA_FD(void) const { return false; }

  /*!
   * \brief A virtual member.
   * \return boolean for whether the Fixed C_L mode is currently in finite-differencing mode
   */
  inline virtual bool GetEnd_AoA_FD(void) const { return false; }

  /*!
   * \brief A virtual member.
   * \return value for the last iteration that the AoA was updated
   */
  inline virtual unsigned long GetIter_Update_AoA(void) const { return 0; }

  /*!
   * \brief A virtual member.
   * \return value of the AoA before most recent update
   */
  inline virtual su2double GetPrevious_AoA(void) const { return 0.0; }

  /*!
   * \brief A virtual member.
   * \return value of CL Driver control command (AoA_inc)
   */
  inline virtual su2double GetAoA_inc(void) const { return 0.0; }

  /*!
   * \brief A virtual member.
   * \param[in] val_marker - Surface marker where the coefficient is computed.
   * \return Value of the mass flow rate on the surface <i>val_marker</i>.
   */
  inline virtual su2double GetExhaust_MassFlow(unsigned short val_marker) const { return 0; }

  /*!
   * \brief A virtual member.
   * \param[in] val_marker - Surface marker where the coefficient is computed.
   * \return Value of the fan face pressure on the surface <i>val_marker</i>.
   */
  inline virtual su2double GetInflow_Pressure(unsigned short val_marker) const { return 0; }

  /*!
   * \brief A virtual member.
   * \param[in] val_marker - Surface marker where the coefficient is computed.
   * \return Value of the fan face mach on the surface <i>val_marker</i>.
   */
  inline virtual su2double GetInflow_Mach(unsigned short val_marker) const { return 0; }

  /*!
   * \brief A virtual member.
   * \param[in] val_marker - Surface marker where the coefficient is computed.
   * \return Value of the sideforce coefficient (inviscid contribution) on the surface <i>val_marker</i>.
   */
  inline virtual su2double GetCSF_Inv(unsigned short val_marker) const { return 0; }

  /*!
   * \brief A virtual member.
   * \param[in] val_marker - Surface marker where the coefficient is computed.
   * \return Value of the efficiency coefficient (inviscid contribution) on the surface <i>val_marker</i>.
   */
  inline virtual su2double GetCEff_Inv(unsigned short val_marker) const { return 0; }

  /*!
   * \brief A virtual member.
   * \param[in] val_marker - Surface marker where the heat flux is computed.
   * \return Value of the integrated heat flux (viscous contribution) on the surface <i>val_marker</i>.
   */
  inline virtual su2double GetSurface_HF_Visc(unsigned short val_marker) const { return 0; }

  /*!
   * \brief A virtual member.
   * \param[in] val_marker - Surface marker where the heat flux is computed.
   * \return Value of the maximum heat flux (viscous contribution) on the surface <i>val_marker</i>.
   */
  inline virtual su2double GetSurface_MaxHF_Visc(unsigned short val_marker) const { return 0; }

  /*!
   * \brief A virtual member.
   * \param[in] val_marker - Surface marker where the coefficient is computed.
   * \return Value of the drag coefficient (viscous contribution) on the surface <i>val_marker</i>.
   */
  inline virtual su2double GetCD_Visc(unsigned short val_marker) const { return 0; }

  /*!
   * \author H. Kline
   * \brief Set the total "combo" objective (weighted sum of other values).
   * \param[in] ComboObj - Value of the combined objective.
   */
  inline virtual void SetTotal_ComboObj(su2double ComboObj) {}

  /*!
   * \author H. Kline
   * \brief Provide the total "combo" objective (weighted sum of other values).
   * \return Value of the "combo" objective values.
   */
  inline virtual su2double GetTotal_ComboObj(void) const { return 0;}

  /*!
   * \brief A virtual member.
   * \return Value of the sideforce coefficient (inviscid + viscous contribution).
   */
  inline virtual su2double GetTotal_CSF() const { return 0; }

  /*!
   * \brief A virtual member.
   * \return Value of the efficiency coefficient (inviscid + viscous contribution).
   */
  inline virtual su2double GetTotal_CEff() const { return 0; }

  /*!
   * \brief A virtual member.
   * \return Value of the thrust coefficient (force in the -x direction, inviscid + viscous contribution).
   */
  inline virtual su2double GetTotal_CT() const { return 0; }

  /*!
   * \brief A virtual member.
   * \return Value of the torque coefficient (moment in the -x direction, inviscid + viscous contribution).
   */
  inline virtual su2double GetTotal_CQ() const { return 0; }

  /*!
   * \brief A virtual member.
   * \return Value of the heat load (integrated heat flux).
   */
  inline virtual su2double GetTotal_HeatFlux() const { return 0; }

  /*!
   * \brief A virtual member.
   * \return Value of the heat load (integrated heat flux).
   */
  inline virtual su2double GetTotal_MaxHeatFlux() const { return 0; }

  /*!
   * \brief A virtual member.
   * \return Value of the average temperature.
   */
  inline virtual su2double GetTotal_AvgTemperature() const { return 0; }

  /*!
   * \brief A virtual member.
   * \return Value of the rotor Figure of Merit (FM) (inviscid + viscous contribution).
   */
  inline virtual su2double GetTotal_CMerit() const { return 0; }

  /*!
   * \brief A virtual member.
   * \return Value of the Equivalent Area coefficient (inviscid + viscous contribution).
   */
  inline virtual su2double GetTotal_CEquivArea() const { return 0; }

  /*!
   * \brief A virtual member.
   * \return Value of the Aero drag (inviscid + viscous contribution).
   */
  inline virtual su2double GetTotal_AeroCD() const { return 0; }

  /*!
   * \brief A virtual member.
   * \return Value of the difference of the presure and the target pressure.
   */
  inline virtual su2double GetTotal_CpDiff() const { return 0; }

  /*!
   * \brief A virtual member.
   * \return Value of the difference of the heat and the target heat.
   */
  inline virtual su2double GetTotal_HeatFluxDiff() const { return 0; }

  /*!
   * \brief A virtual member.
   * \return Value of the FEA coefficient (inviscid + viscous contribution).
   */
  inline virtual su2double GetTotal_CFEA() const { return 0; }

  /*!
   * \brief A virtual member.
   * \return Value of the Near-Field Pressure coefficient (inviscid + viscous contribution).
   */
  inline virtual su2double GetTotal_CNearFieldOF() const { return 0; }

  /*!
   * \author H. Kline
   * \brief Add to the value of the total 'combo' objective.
   * \param[in] val_obj - Value of the contribution to the 'combo' objective.
   */
  inline virtual void AddTotal_ComboObj(su2double val_obj) {}

  /*!
   * \brief A virtual member.
   * \return Value of the objective function for a reference geometry.
   */
  inline virtual su2double GetTotal_OFRefGeom() const { return 0; }

  /*!
   * \brief A virtual member.
   * \return Value of the objective function for a reference node.
   */
  inline virtual su2double GetTotal_OFRefNode() const { return 0; }

  /*!
   * \brief A virtual member.
   * \return Value of the objective function for the volume fraction.
   */
  inline virtual su2double GetTotal_OFVolFrac() const { return 0; }

  /*!
   * \brief A virtual member.
   * \return Value of the objective function for the structural compliance.
   */
  inline virtual su2double GetTotal_OFCompliance() const { return 0; }

  /*!
   * \brief A virtual member.
   * \return Bool that defines whether the solution has an element-based file or not
   */
  inline virtual bool IsElementBased(void) const { return false; }

  /*!
   * \brief A virtual member.
   * \param[in] val_cequivarea - Value of the Equivalent Area coefficient.
   */
  inline virtual void SetTotal_CEquivArea(su2double val_cequivarea) { }

  /*!
   * \brief A virtual member.
   * \param[in] val_aerocd - Value of the aero drag.
   */
  inline virtual void SetTotal_AeroCD(su2double val_aerocd) { }

  /*!
   * \brief A virtual member.
   * \param[in] val_pressure - Value of the difference between pressure and the target pressure.
   */
  inline virtual void SetTotal_CpDiff(su2double val_pressure) { }

  /*!
   * \brief A virtual member.
   * \param[in] val_pressure - Value of the difference between heat and the target heat.
   */
  inline virtual void SetTotal_HeatFluxDiff(su2double val_heat) { }

  /*!
   * \brief A virtual member.
   * \param[in] val_cfea - Value of the FEA coefficient.
   */
  inline virtual void SetTotal_CFEA(su2double val_cfea) { }

  /*!
   * \brief A virtual member.
   * \param[in] val_ofrefgeom - Value of the objective function for a reference geometry.
   */
  inline virtual void SetTotal_OFRefGeom(su2double val_ofrefgeom) { }

  /*!
   * \brief A virtual member.
   * \param[in] val_ofrefgeom - Value of the objective function for a reference node.
   */
  inline virtual void SetTotal_OFRefNode(su2double val_ofrefnode) { }

  /*!
   * \brief A virtual member.
   * \param[in] val_cnearfieldpress - Value of the Near-Field pressure coefficient.
   */
  inline virtual void SetTotal_CNearFieldOF(su2double val_cnearfieldpress) { }

  /*!
   * \brief A virtual member.
   * \return Value of the lift coefficient (inviscid + viscous contribution).
   */
  inline virtual su2double GetTotal_CL() const { return 0; }

  /*!
   * \brief A virtual member.
   * \return Value of the drag coefficient (inviscid + viscous contribution).
   */
  inline virtual su2double GetTotal_CD() const { return 0; }

  /*!
   * \brief A virtual member.
   * \return Value of the drag coefficient (inviscid + viscous contribution).
   */
  inline virtual su2double GetTotal_NetThrust() const { return 0; }

  /*!
   * \brief A virtual member.
   * \return Value of the drag coefficient (inviscid + viscous contribution).
   */
  inline virtual su2double GetTotal_Power() const { return 0; }

  /*!
   * \brief A virtual member.
   * \return Value of the drag coefficient (inviscid + viscous contribution).
   */
  inline virtual su2double GetTotal_SolidCD() const { return 0; }

  /*!
   * \brief A virtual member.
   * \return Value of the drag coefficient (inviscid + viscous contribution).
   */
  inline virtual su2double GetTotal_ReverseFlow() const { return 0; }

  /*!
   * \brief A virtual member.
   * \return Value of the drag coefficient (inviscid + viscous contribution).
   */
  inline virtual su2double GetTotal_MFR() const { return 0; }

  /*!
   * \brief A virtual member.
   * \return Value of the drag coefficient (inviscid + viscous contribution).
   */
  inline virtual su2double GetTotal_Prop_Eff() const { return 0; }

  /*!
   * \brief A virtual member.
   * \return Value of the drag coefficient (inviscid + viscous contribution).
   */
  inline virtual su2double GetTotal_ByPassProp_Eff() const { return 0; }

  /*!
   * \brief A virtual member.
   * \return Value of the drag coefficient (inviscid + viscous contribution).
   */
  inline virtual su2double GetTotal_Adiab_Eff() const { return 0; }

  /*!
   * \brief A virtual member.
   * \return Value of the drag coefficient (inviscid + viscous contribution).
   */
  inline virtual su2double GetTotal_Poly_Eff() const { return 0; }

  /*!
   * \brief A virtual member.
   * \return Value of the drag coefficient (inviscid + viscous contribution).
   */
  inline virtual su2double GetTotal_IDC() const { return 0; }

  /*!
   * \brief A virtual member.
   * \return Value of the drag coefficient (inviscid + viscous contribution).
   */
  inline virtual su2double GetTotal_IDC_Mach() const { return 0; }

  /*!
   * \brief A virtual member.
   * \return Value of the drag coefficient (inviscid + viscous contribution).
   */
  inline virtual su2double GetTotal_IDR() const { return 0; }

  /*!
   * \brief A virtual member.
   * \return Value of the drag coefficient (inviscid + viscous contribution).
   */
  inline virtual su2double GetTotal_DC60() const { return 0; }

  /*!
   * \brief A virtual member.
   * \return Value of the custom objective function.
   */
  inline virtual su2double GetTotal_Custom_ObjFunc() const { return 0; }

  /*!
   * \brief A virtual member.
   * \return Value of the moment x coefficient (inviscid + viscous contribution).
   */
  inline virtual su2double GetTotal_CMx() const { return 0; }

  /*!
   * \brief A virtual member.
   * \return Value of the moment y coefficient (inviscid + viscous contribution).
   */
  inline virtual su2double GetTotal_CMy() const { return 0; }

  /*!
   * \brief A virtual member.
   * \return Value of the moment y coefficient (inviscid + viscous contribution).
   */
  inline virtual su2double GetTotal_CMz() const { return 0; }

  /*!
   * \brief A virtual member.
   * \return Value of the moment x coefficient (inviscid + viscous contribution).
   */
  inline virtual su2double GetTotal_CoPx() const { return 0; }

  /*!
   * \brief A virtual member.
   * \return Value of the moment y coefficient (inviscid + viscous contribution).
   */
  inline virtual su2double GetTotal_CoPy() const { return 0; }

  /*!
   * \brief A virtual member.
   * \return Value of the moment y coefficient (inviscid + viscous contribution).
   */
  inline virtual su2double GetTotal_CoPz() const { return 0; }

  /*!
   * \brief A virtual member.
   * \return Value of the force x coefficient (inviscid + viscous contribution).
   */
  inline virtual su2double GetTotal_CFx() const { return 0; }

  /*!
   * \brief A virtual member.
   * \return Value of the force y coefficient (inviscid + viscous contribution).
   */
  inline virtual su2double GetTotal_CFy() const { return 0; }

  /*!
   * \brief A virtual member.
   * \return Value of the force y coefficient (inviscid + viscous contribution).
   */
  inline virtual su2double GetTotal_CFz() const { return 0; }

  /*!
   * \brief A virtual member.
   * \return Value of the lift coefficient (inviscid contribution).
   */
  inline virtual su2double GetAllBound_CL_Inv() const { return 0; }

  /*!
   * \brief A virtual member.
   * \return Value of the drag coefficient (inviscid contribution).
   */
  inline virtual su2double GetAllBound_CD_Inv() const { return 0; }

  /*!
   * \brief A virtual member.
   * \return Value of the drag coefficient (inviscid contribution).
   */
  inline virtual su2double GetAllBound_CSF_Inv() const { return 0; }

  /*!
   * \brief A virtual member.
   * \return Value of the drag coefficient (inviscid contribution).
   */
  inline virtual su2double GetAllBound_CEff_Inv() const { return 0; }

  /*!
   * \brief A virtual member.
   * \return Value of the drag coefficient (inviscid contribution).
   */
  inline virtual su2double GetAllBound_CMx_Inv() const { return 0; }

  /*!
   * \brief A virtual member.
   * \return Value of the drag coefficient (inviscid contribution).
   */
  inline virtual su2double GetAllBound_CMy_Inv() const { return 0; }

  /*!
   * \brief A virtual member.
   * \return Value of the drag coefficient (inviscid contribution).
   */
  inline virtual su2double GetAllBound_CMz_Inv() const { return 0; }

  /*!
   * \brief A virtual member.
   * \return Value of the drag coefficient (inviscid contribution).
   */
  inline virtual su2double GetAllBound_CoPx_Inv() const { return 0; }

  /*!
   * \brief A virtual member.
   * \return Value of the drag coefficient (inviscid contribution).
   */
  inline virtual su2double GetAllBound_CoPy_Inv() const { return 0; }

  /*!
   * \brief A virtual member.
   * \return Value of the drag coefficient (inviscid contribution).
   */
  inline virtual su2double GetAllBound_CoPz_Inv() const { return 0; }

  /*!
   * \brief A virtual member.
   * \return Value of the drag coefficient (inviscid contribution).
   */
  inline virtual su2double GetAllBound_CFx_Inv() const { return 0; }

  /*!
   * \brief A virtual member.
   * \return Value of the drag coefficient (inviscid contribution).
   */
  inline virtual su2double GetAllBound_CFy_Inv() const { return 0; }

  /*!
   * \brief A virtual member.
   * \return Value of the drag coefficient (inviscid contribution).
   */
  inline virtual su2double GetAllBound_CFz_Inv() const { return 0; }

  /*!
   * \brief A virtual member.
   * \return Value of the lift coefficient (inviscid contribution).
   */
  inline virtual su2double GetAllBound_CL_Visc() const { return 0; }

  /*!
   * \brief A virtual member.
   * \return Value of the drag coefficient (inviscid contribution).
   */
  inline virtual su2double GetAllBound_CD_Visc() const { return 0; }

  /*!
   * \brief A virtual member.
   * \return Value of the drag coefficient (inviscid contribution).
   */
  inline virtual su2double GetAllBound_CSF_Visc() const { return 0; }

  /*!
   * \brief A virtual member.
   * \return Value of the drag coefficient (inviscid contribution).
   */
  inline virtual su2double GetAllBound_CEff_Visc() const { return 0; }

  /*!
   * \brief A virtual member.
   * \return Value of the drag coefficient (inviscid contribution).
   */
  inline virtual su2double GetAllBound_CMx_Visc() const { return 0; }

  /*!
   * \brief A virtual member.
   * \return Value of the drag coefficient (inviscid contribution).
   */
  inline virtual su2double GetAllBound_CMy_Visc() const { return 0; }

  /*!
   * \brief A virtual member.
   * \return Value of the drag coefficient (inviscid contribution).
   */
  inline virtual su2double GetAllBound_CMz_Visc() const { return 0; }

  /*!
   * \brief A virtual member.
   * \return Value of the drag coefficient (inviscid contribution).
   */
  inline virtual su2double GetAllBound_CoPx_Visc() const { return 0; }

  /*!
   * \brief A virtual member.
   * \return Value of the drag coefficient (inviscid contribution).
   */
  inline virtual su2double GetAllBound_CoPy_Visc() const { return 0; }

  /*!
   * \brief A virtual member.
   * \return Value of the drag coefficient (inviscid contribution).
   */
  inline virtual su2double GetAllBound_CoPz_Visc() const { return 0; }

  /*!
   * \brief A virtual member.
   * \return Value of the drag coefficient (inviscid contribution).
   */
  inline virtual su2double GetAllBound_CFx_Visc() const { return 0; }

  /*!
   * \brief A virtual member.
   * \return Value of the drag coefficient (inviscid contribution).
   */
  inline virtual su2double GetAllBound_CFy_Visc() const { return 0; }

  /*!
   * \brief A virtual member.
   * \return Value of the drag coefficient (inviscid contribution).
   */
  inline virtual su2double GetAllBound_CFz_Visc() const { return 0; }

  /*!
   * \brief A virtual member.
   * \return Value of the lift coefficient (inviscid contribution).
   */
  inline virtual su2double GetAllBound_CL_Mnt() const { return 0; }

  /*!
   * \brief A virtual member.
   * \return Value of the drag coefficient (inviscid contribution).
   */
  inline virtual su2double GetAllBound_CD_Mnt() const { return 0; }

  /*!
   * \brief A virtual member.
   * \return Value of the drag coefficient (inviscid contribution).
   */
  inline virtual su2double GetAllBound_CSF_Mnt() const { return 0; }

  /*!
   * \brief A virtual member.
   * \return Value of the drag coefficient (inviscid contribution).
   */
  inline virtual su2double GetAllBound_CEff_Mnt() const { return 0; }

  /*!
   * \brief A virtual member.
   * \return Value of the drag coefficient (inviscid contribution).
   */
  inline virtual su2double GetAllBound_CMx_Mnt() const { return 0; }
  /*!
   * \brief A virtual member.
   * \return Value of the drag coefficient (inviscid contribution).
   */
  inline virtual su2double GetAllBound_CMy_Mnt() const { return 0; }

  /*!
   * \brief A virtual member.
   * \return Value of the drag coefficient (inviscid contribution).
   */
  inline virtual su2double GetAllBound_CMz_Mnt() const { return 0; }

  /*!
   * \brief A virtual member.
   * \return Value of the drag coefficient (inviscid contribution).
   */
  inline virtual su2double GetAllBound_CoPx_Mnt() const { return 0; }

  /*!
   * \brief A virtual member.
   * \return Value of the drag coefficient (inviscid contribution).
   */
  inline virtual su2double GetAllBound_CoPy_Mnt() const { return 0; }

  /*!
   * \brief A virtual member.
   * \return Value of the drag coefficient (inviscid contribution).
   */
  inline virtual su2double GetAllBound_CoPz_Mnt() const { return 0; }

  /*!
   * \brief A virtual member.
   * \return Value of the drag coefficient (inviscid contribution).
   */
  inline virtual su2double GetAllBound_CFx_Mnt() const { return 0; }

  /*!
   * \brief A virtual member.
   * \return Value of the drag coefficient (inviscid contribution).
   */
  inline virtual su2double GetAllBound_CFy_Mnt() const { return 0; }

  /*!
   * \brief A virtual member.
   * \return Value of the drag coefficient (inviscid contribution).
   */
  inline virtual su2double GetAllBound_CFz_Mnt() const { return 0; }

  /*!
   * \brief A virtual member.
   * \return Value of the buffet metric.
   */
  inline virtual su2double GetTotal_Buffet_Metric() const { return 0; }

  /*!
   * \brief A virtual member.
   * \param[in] val_marker - Surface marker where the coefficient is computed.
   * \param[in] val_vertex - Vertex of the marker <i>val_marker</i> where the coefficient is evaluated.
   * \return Value of the pressure coefficient.
   */
  inline virtual su2double GetCPressure(unsigned short val_marker, unsigned long val_vertex) const { return 0; }

  /*!
   * \brief A virtual member.
   * \param[in] val_marker - Surface marker where the coefficient is computed.
   * \param[in] val_vertex - Vertex of the marker <i>val_marker</i> where the coefficient is evaluated.
   * \return Value of the pressure coefficient.
   */
  inline virtual su2double GetCPressureTarget(unsigned short val_marker, unsigned long val_vertex) const { return 0; }

  /*!
   * \brief A virtual member.
   * \param[in] val_marker - Surface marker where the coefficient is computed.
   * \param[in] val_vertex - Vertex of the marker <i>val_marker</i> where the coefficient is evaluated.
   * \return Value of the pressure coefficient.
   */
  inline virtual void SetCPressureTarget(unsigned short val_marker,
                                         unsigned long val_vertex,
                                         su2double val_pressure) { }

  /*!
   * \brief A virtual member.
   * \param[in] val_marker - Surface marker where the coefficient is computed.
   * \param[in] val_vertex - Vertex of the marker <i>val_marker</i> where the coefficient is evaluated.
   * \return Value of the pressure coefficient.
   */

  inline virtual void SetCharacPrimVar(unsigned short val_marker,
                                       unsigned long val_vertex,
                                       unsigned short val_var,
                                       su2double val_value) { }

  /*!
   * \brief A virtual member.
   * \param[in] val_marker - Surface marker where the coefficient is computed.

   * \param[in] val_vertex - Vertex of the marker <i>val_marker</i> where the coefficient is evaluated.
   * \return Value of the pressure coefficient.
   */
  inline virtual su2double *GetDonorPrimVar(unsigned short val_marker, unsigned long val_vertex) const { return 0; }

  /*!
   * \brief A virtual member.
   * \param[in] val_marker - Surface marker where the coefficient is computed.
   * \param[in] val_vertex - Vertex of the marker <i>val_marker</i> where the coefficient is evaluated.
   * \return Value of the pressure coefficient.
   */
  inline virtual void SetDonorPrimVar(unsigned short val_marker,
                                      unsigned long val_vertex,
                                      unsigned short val_var,
                                      su2double val_value) { }

  /*!
   * \brief A virtual member.
   * \param[in] val_marker - Surface marker where the coefficient is computed.
   * \param[in] val_vertex - Vertex of the marker <i>val_marker</i> where the coefficient is evaluated.
   * \return Value of the pressure coefficient.
   */

  inline virtual void SetDonorAdjVar(unsigned short val_marker,
                                     unsigned long val_vertex,
                                     unsigned short val_var,
                                     su2double val_value) { }

  /*!
   * \brief A virtual member.
   * \param[in] val_marker - Surface marker where the coefficient is computed.
   * \param[in] val_vertex - Vertex of the marker <i>val_marker</i> where the coefficient is evaluated.
   * \return Value of the pressure coefficient.
   */
  inline virtual su2double GetDonorPrimVar(unsigned short val_marker,
                                           unsigned long val_vertex,
                                           unsigned short val_var) const { return 0; }

  /*!
   * \brief A virtual member.
   * \param[in] val_marker - Surface marker where the coefficient is computed.
   * \param[in] val_vertex - Vertex of the marker <i>val_marker</i> where the coefficient is evaluated.
   * \return Value of the pressure coefficient.
   */

  inline virtual su2double *GetDonorAdjVar(unsigned short val_marker, unsigned long val_vertex) const {
    return nullptr;
  }

  /*!
   * \brief A virtual member.
   * \param[in] val_marker - Surface marker where the coefficient is computed.
   * \param[in] val_vertex - Vertex of the marker <i>val_marker</i> where the coefficient is evaluated.
   * \return Value of the pressure coefficient.
   */

  inline virtual su2double GetDonorAdjVar(unsigned short val_marker,
                                          unsigned long val_vertex,
                                          unsigned short val_var) const {
    return 0;
  }

  /*!
   * \brief A virtual member.
   * \param[in] val_marker - Surface marker where the coefficient is computed.
   * \param[in] val_vertex - Vertex of the marker <i>val_marker</i> where the coefficient is evaluated.
   * \return Value of the pressure coefficient.
   */
  inline virtual unsigned long GetDonorGlobalIndex(unsigned short val_marker,
                                                   unsigned long val_vertex) const {
    return 0;
  }

  /*!
   * \brief A virtual member.
   * \param[in] val_marker - Surface marker where the coefficient is computed.
   * \param[in] val_vertex - Vertex of the marker <i>val_marker</i> where the coefficient is evaluated.
   * \return Value of the pressure coefficient.
   */
  inline virtual void SetDonorGlobalIndex(unsigned short val_marker,
                                          unsigned long val_vertex,
                                          unsigned long val_index) { }

  /*!
   * \brief A virtual member.
   * \param[in] val_marker - Surface marker where the coefficient is computed.
   * \param[in] val_vertex - Vertex of the marker <i>val_marker</i> where the coefficient is evaluated.
   * \return Value of the pressure coefficient.
   */
  inline virtual su2double *GetCharacPrimVar(unsigned short val_marker,
                                             unsigned long val_vertex) const { return 0; }

  /*!
   * \brief A virtual member.
   * \param[in] val_marker - Surface marker where the coefficient is computed.
   * \param[in] val_vertex - Vertex of the marker <i>val_marker</i> where the coefficient is evaluated.
   * \return Value of the pressure coefficient.
   */
  inline virtual su2double GetActDisk_DeltaP(unsigned short val_marker, unsigned long val_vertex) const { return 0; }

  /*!
   * \brief A virtual member.
   * \param[in] val_marker - Surface marker where the coefficient is computed.
   * \param[in] val_vertex - Vertex of the marker <i>val_marker</i> where the coefficient is evaluated.
   * \return Value of the pressure coefficient.
   */
  inline virtual void SetActDisk_DeltaP(unsigned short val_marker,
                                        unsigned long val_vertex,
                                        su2double val_deltap) { }

  /*!
   * \brief A virtual member.
   * \param[in] val_marker - Surface marker where the coefficient is computed.
   * \param[in] val_vertex - Vertex of the marker <i>val_marker</i> where the coefficient is evaluated.
   * \return Value of the pressure coefficient.
   */
  inline virtual su2double GetActDisk_DeltaT(unsigned short val_marker, unsigned long val_vertex) { return 0; }

  /*!
   * \brief A virtual member.
   * \param[in] val_marker - Surface marker where the coefficient is computed.
   * \param[in] val_vertex - Vertex of the marker <i>val_marker</i> where the coefficient is evaluated.
   * \return Value of the pressure coefficient.
   */
  inline virtual void SetActDisk_DeltaT(unsigned short val_marker,
                                        unsigned long val_vertex,
                                        su2double val_deltat) { }

  /*!
   * \brief A virtual member
   * \param[in] val_marker - Surface marker where the total temperature is evaluated.
   * \param[in] val_vertex - Vertex of the marker <i>val_marker</i> where the total temperature is evaluated.
   * \return Value of the total temperature
   */
  inline virtual su2double GetInlet_Ttotal(unsigned short val_marker, unsigned long val_vertex) const { return 0; }

  /*!
   * \brief A virtual member
   * \param[in] val_marker - Surface marker where the total pressure is evaluated.
   * \param[in] val_vertex - Vertex of the marker <i>val_marker</i> where the total pressure is evaluated.
   * \return Value of the total pressure
   */
  inline virtual su2double GetInlet_Ptotal(unsigned short val_marker, unsigned long val_vertex) const { return 0; }

  /*!
   * \brief A virtual member
   * \param[in] val_marker - Surface marker where the flow direction is evaluated
   * \param[in] val_vertex - Vertex of the marker <i>val_marker</i> where the flow direction is evaluated
   * \param[in] val_dim - The component of the flow direction unit vector to be evaluated
   * \return Component of a unit vector representing the flow direction.
   */
  inline virtual su2double GetInlet_FlowDir(unsigned short val_marker,
                                            unsigned long val_vertex,
                                            unsigned short val_dim) const { return 0; }

  /*!
   * \brief A virtual member
   * \param[in] val_marker - Surface marker where the total temperature is set.
   * \param[in] val_vertex - Vertex of the marker <i>val_marker</i> where the total temperature is set.
   * \param[in] val_ttotal - Value of the total temperature
   */
  inline virtual void SetInlet_Ttotal(unsigned short val_marker,
                                      unsigned long val_vertex,
                                      su2double val_ttotal) { }

  /*!
   * \brief A virtual member
   * \param[in] val_marker - Surface marker where the total pressure is set.
   * \param[in] val_vertex - Vertex of the marker <i>val_marker</i> where the total pressure is set.
   * \param[in] val_ptotal - Value of the total pressure
   */
  inline virtual void SetInlet_Ptotal(unsigned short val_marker,
                                      unsigned long val_vertex,
                                      su2double val_ptotal) { }

  /*!
   * \brief A virtual member
   * \param[in] val_marker - Surface marker where the flow direction is set.
   * \param[in] val_vertex - Vertex of the marker <i>val_marker</i> where the flow direction is set.
   * \param[in] val_dim - The component of the flow direction unit vector to be set
   * \param[in] val_flowdir - Component of a unit vector representing the flow direction.
   */
  inline virtual void SetInlet_FlowDir(unsigned short val_marker,
                                       unsigned long val_vertex,
                                       unsigned short val_dim,
                                       su2double val_flowdir) { }

  /*!
   * \brief A virtual member
   * \param[in] iMarker - Marker identifier.
   * \param[in] iVertex - Vertex identifier.
   * \param[in] iDim - Index of the turbulence variable (i.e. k is 0 in SST)
   * \param[in] val_turb_var - Value of the turbulence variable to be used.
   */
  inline virtual void SetInlet_TurbVar(unsigned short val_marker,
                                       unsigned long val_vertex,
                                       unsigned short val_dim,
                                       su2double val_turb_var) { }

  /*!
   * \brief A virtual member
   * \param[in] config - Definition of the particular problem.
   * \param[in] iMarker - Surface marker where the coefficient is computed.
   */
  inline virtual void SetUniformInlet(CConfig* config, unsigned short iMarker) {};

  /*!
   * \brief A virtual member
   * \param[in] val_inlet - vector containing the inlet values for the current vertex.
   * \param[in] iMarker - Surface marker where the coefficient is computed.
   * \param[in] iVertex - Vertex of the marker <i>iMarker</i> where the inlet is being set.
   */
  inline virtual void SetInletAtVertex(su2double *val_inlet,
                                       unsigned short iMarker,
                                       unsigned long iVertex) { };

  /*!
   * \brief A virtual member
   * \param[in] val_inlet - vector returning the inlet values for the current vertex.
   * \param[in] val_inlet_point - Node index where the inlet is being set.
   * \param[in] val_kind_marker - Enumerated type for the particular inlet type.
   * \param[in] geometry - Geometrical definition of the problem.
   * \param config - Definition of the particular problem.
   * \return Value of the face area at the vertex.
   */
  inline virtual su2double GetInletAtVertex(su2double *val_inlet,
                                            unsigned long val_inlet_point,
                                            unsigned short val_kind_marker,
                                            string val_marker,
                                            CGeometry *geometry,
                                            CConfig *config) const { return 0; }

  /*!
   * \brief Update the multi-grid structure for the customized boundary conditions
   * \param geometry_container - Geometrical definition.
   * \param config - Definition of the particular problem.
   */
  inline virtual void UpdateCustomBoundaryConditions(CGeometry **geometry_container, CConfig *config) { }

  /*!
   * \brief A virtual member.
   * \param[in] val_marker - Surface marker where the coefficient is computed.
   * \param[in] val_vertex - Vertex of the marker <i>val_marker</i> where the coefficient is evaluated.
   * \return Value of the skin friction coefficient.
   */
  inline virtual su2double GetCSkinFriction(unsigned short val_marker,
                                            unsigned long val_vertex,
                                            unsigned short val_dim) const { return 0; }

  /*!
   * \brief A virtual member.
   * \param[in] val_marker - Surface marker where the coefficient is computed.
   * \param[in] val_vertex - Vertex of the marker <i>val_marker</i> where the coefficient is evaluated.
   * \return Value of the heat transfer coefficient.
   */
  inline virtual su2double GetHeatFlux(unsigned short val_marker, unsigned long val_vertex) const { return 0; }

  /*!
   * \brief A virtual member.
   * \param[in] val_marker - Surface marker where the coefficient is computed.
   * \param[in] val_vertex - Vertex of the marker <i>val_marker</i> where the coefficient is evaluated.
   * \return Value of the heat transfer coefficient.
   */
  inline virtual su2double GetHeatFluxTarget(unsigned short val_marker, unsigned long val_vertex) const { return 0; }

  /*!
   * \brief A virtual member.
   * \param[in] val_marker - Surface marker where the coefficient is computed.
   * \param[in] val_vertex - Vertex of the marker <i>val_marker</i> where the coefficient is evaluated.
   * \return Value of the pressure coefficient.
   */
  inline virtual void SetHeatFluxTarget(unsigned short val_marker,
                                        unsigned long val_vertex,
                                        su2double val_heat) { }

  /*!
   * \brief A virtual member.
   * \param[in] val_marker - Surface marker where the coefficient is computed.
   * \param[in] val_vertex - Vertex of the marker <i>val_marker</i> where the coefficient is evaluated.
   * \return Value of the buffet sensor.
   */
  inline virtual su2double GetBuffetSensor(unsigned short val_marker, unsigned long val_vertex) const { return 0; }

  /*!
   * \brief A virtual member.
   * \param[in] val_marker - Surface marker where the coefficient is computed.
   * \param[in] val_vertex - Vertex of the marker <i>val_marker</i> where the coefficient is evaluated.
   * \return Value of the y plus.
   */
  inline virtual su2double GetYPlus(unsigned short val_marker, unsigned long val_vertex) const { return 0; }

  /*!
   * \brief A virtual member.
   * \return Value of the StrainMag_Max
   */
  inline virtual su2double GetStrainMag_Max(void) const { return 0; }

  /*!
   * \brief A virtual member.
   * \return Value of the Omega_Max
   */
  inline virtual su2double GetOmega_Max(void) const { return 0; }
  
  /*!
   * \brief Compute the off-wall values of omega;
   * \param[in] geometry - Geometrical definition of the problem.
   * \param[in] solver - Container vector with all the solutions.
   * \param[in] config - Definition of the particular problem.
   */
  inline virtual void Correct_Omega_WF(CGeometry      *geometry,
                                       CSolver        **solver,
                                       CConfig        *config) { }

  /*!
   * \brief A virtual member.
   * \return Value of the adjoint density at the infinity.
   */
  inline virtual su2double GetPsiRho_Inf(void) const { return 0; }

  /*!
   * \brief A virtual member.
   * \return Value of the adjoint energy at the infinity.
   */
  inline virtual su2double GetPsiE_Inf(void) const { return 0; }

  /*!
   * \brief A virtual member.
   * \param[in] val_dim - Index of the adjoint velocity vector.
   * \return Value of the adjoint velocity vector at the infinity.
   */
  inline virtual su2double GetPhi_Inf(unsigned short val_dim) const { return 0; }

  /*!
   * \brief A virtual member.
   * \return Value of the geometrical sensitivity coefficient
   *         (inviscid + viscous contribution).
   */
  inline virtual su2double GetTotal_Sens_Geo() const { return 0; }

  /*!
   * \brief A virtual member.
   * \return Value of the Mach sensitivity coefficient
   *         (inviscid + viscous contribution).
   */
  inline virtual su2double GetTotal_Sens_Mach() const { return 0; }

  /*!
   * \brief A virtual member.
   * \return Value of the angle of attack sensitivity coefficient
   *         (inviscid + viscous contribution).
   */
  inline virtual su2double GetTotal_Sens_AoA() const { return 0; }

  /*!
   * \brief Set the total farfield pressure sensitivity coefficient.
   * \return Value of the farfield pressure sensitivity coefficient
   *         (inviscid + viscous contribution).
   */
  inline virtual su2double GetTotal_Sens_Press() const { return 0; }

  /*!
   * \brief Set the total farfield temperature sensitivity coefficient.
   * \return Value of the farfield temperature sensitivity coefficient
   *         (inviscid + viscous contribution).
   */
  inline virtual su2double GetTotal_Sens_Temp() const { return 0; }

  /*!
   * \author H. Kline
   * \brief Get the total back pressure sensitivity coefficient.
   * \return Value of the back pressure sensitivity coefficient
   *         (inviscid + viscous contribution).
   */
  inline virtual su2double GetTotal_Sens_BPress() const { return 0; }

  /*!
   * \brief A virtual member.
   * \return Value of the density sensitivity.
   */
  inline virtual su2double GetTotal_Sens_Density() const { return 0; }

  /*!
   * \brief A virtual member.
   * \return Value of the velocity magnitude sensitivity.
   */
  inline virtual su2double GetTotal_Sens_ModVel() const { return 0; }

  /*!
   * \brief A virtual member.
   * \return Value of the density at the infinity.
   */
  inline virtual su2double GetDensity_Inf(void) const { return 0; }

  /*!
   * \brief A virtual member.
   * \return Value of the velocity at the infinity.
   */
  inline virtual su2double GetModVelocity_Inf(void) const { return 0; }

  /*!
   * \brief A virtual member.
   * \return Value of the density x energy at the infinity.
   */
  inline virtual su2double GetDensity_Energy_Inf(void) const { return 0; }

  /*!
   * \brief A virtual member.
   * \return Value of the pressure at the infinity.
   */
  inline virtual su2double GetPressure_Inf(void) const { return 0; }

  /*!
   * \brief A virtual member.
   * \param[in] val_dim - Index of the adjoint velocity vector.
   * \return Value of the density x velocity at the infinity.
   */
  inline virtual su2double GetDensity_Velocity_Inf(unsigned short val_dim) const { return 0; }

  /*!
   * \brief A virtual member.
   * \param[in] val_dim - Index of the velocity vector.
   * \return Value of the velocity at the infinity.
   */
  inline virtual su2double GetVelocity_Inf(unsigned short val_dim) const { return 0; }

  /*!
   * \brief A virtual member.
   * \return Value of the velocity at the infinity.
   */
  inline virtual su2double *GetVelocity_Inf(void) { return 0; }

  /*!
   * \brief A virtual member.
   * \return Value of the viscosity at the infinity.
   */
  inline virtual su2double GetViscosity_Inf(void) const { return 0; }

  /*!
   * \brief A virtual member.
   * \return Value of nu tilde at the far-field.
   */
  inline virtual su2double GetNuTilde_Inf(void) const { return 0; }

  /*!
   * \brief A virtual member.
   * \return Value of the turbulent kinetic energy.
   */
  inline virtual su2double GetTke_Inf(void) const { return 0; }

  /*!
   * \brief A virtual member.
   * \return Value of the turbulent frequency.
   */
  inline virtual su2double GetOmega_Inf(void) const { return 0; }

  /*!
   * \brief A virtual member.
   * \return Value of the sensitivity coefficient for the Young Modulus E
   */
  inline virtual su2double GetTotal_Sens_E(unsigned short iVal) const { return 0.0; }

  /*!
   * \brief A virtual member.
   * \return Value of the sensitivity for the Poisson's ratio Nu
   */
  inline virtual su2double GetTotal_Sens_Nu(unsigned short iVal) const { return 0.0; }

  /*!
   * \brief A virtual member.
   * \return Value of the structural density sensitivity
   */
  inline virtual su2double GetTotal_Sens_Rho(unsigned short iVal) const { return 0.0; }

  /*!
   * \brief A virtual member.
   * \return Value of the structural weight sensitivity
   */
  inline virtual su2double GetTotal_Sens_Rho_DL(unsigned short iVal) const { return 0.0; }

  /*!
   * \brief A virtual member.
   * \return Value of the sensitivity coefficient for the Electric Field in the region iEField
   */
  inline virtual su2double GetTotal_Sens_EField(unsigned short iEField) const { return 0.0; }

  /*!
   * \brief A virtual member.
   * \return Value of the sensitivity coefficient for the FEA DV in the region iDVFEA
   */
  inline virtual su2double GetTotal_Sens_DVFEA(unsigned short iDVFEA) const { return 0.0; }

  /*!
   * \brief A virtual member.
   * \return Value of the sensitivity coefficient for the Young Modulus E
   */
  inline virtual su2double GetGlobal_Sens_E(unsigned short iVal) const { return 0.0; }

  /*!
   * \brief A virtual member.
   * \return Value of the sensitivity coefficient for the Poisson's ratio Nu
   */
  inline virtual su2double GetGlobal_Sens_Nu(unsigned short iVal) const { return 0.0; }

  /*!
   * \brief A virtual member.
   * \return Value of the structural density sensitivity
   */
  inline virtual su2double GetGlobal_Sens_Rho(unsigned short iVal) const { return 0.0; }

  /*!
   * \brief A virtual member.
   * \return Value of the structural weight sensitivity
   */
  inline virtual su2double GetGlobal_Sens_Rho_DL(unsigned short iVal) const { return 0.0; }

  /*!
   * \brief A virtual member.
   * \return Value of the sensitivity coefficient for the Electric Field in the region iEField
   */
  inline virtual su2double GetGlobal_Sens_EField(unsigned short iEField) const { return 0.0; }

  /*!
   * \brief A virtual member.
   * \return Value of the sensitivity coefficient for the FEA DV in the region iDVFEA
   */
  inline virtual su2double GetGlobal_Sens_DVFEA(unsigned short iDVFEA) const { return 0.0; }

  /*!
   * \brief A virtual member.
   * \return Value of the Young modulus from the adjoint solver
   */
  inline virtual su2double GetVal_Young(unsigned short iVal) const { return 0.0; }

  /*!
   * \brief A virtual member.
   * \return Value of the Poisson's ratio from the adjoint solver
   */
  inline virtual su2double GetVal_Poisson(unsigned short iVal) const { return 0.0; }

  /*!
   * \brief A virtual member.
   * \return Value of the density for inertial effects, from the adjoint solver
   */
  inline virtual su2double GetVal_Rho(unsigned short iVal) const { return 0.0; }

  /*!
   * \brief A virtual member.
   * \return Value of the density for dead loads, from the adjoint solver
   */
  inline virtual su2double GetVal_Rho_DL(unsigned short iVal) const { return 0.0; }

  /*!
   * \brief A virtual member.
   * \return Number of electric field variables from the adjoint solver
   */
  inline virtual unsigned short GetnEField(void) const { return 0; }

  /*!
   * \brief A virtual member.
   * \return Number of design variables from the adjoint solver
   */
  inline virtual unsigned short GetnDVFEA(void) const { return 0; }

  /*!
   * \brief A virtual member.
   */
  inline virtual void ReadDV(CConfig *config) { }

  /*!
   * \brief A virtual member.
   * \return Pointer to the values of the Electric Field
   */
  inline virtual su2double GetVal_EField(unsigned short iVal) const { return 0.0; }

  /*!
   * \brief A virtual member.
   * \return Pointer to the values of the design variables
   */
  inline virtual su2double GetVal_DVFEA(unsigned short iVal) const { return 0.0; }

  /*!
   * \brief A virtual member.
   * \param[in] val_marker - Surface marker where the coefficient is computed.
   * \param[in] val_vertex - Vertex of the marker <i>val_marker</i> where the coefficient is evaluated.
   * \return Value of the sensitivity coefficient.
   */
  inline virtual su2double GetCSensitivity(unsigned short val_marker,
                                           unsigned long val_vertex) const {
    return 0;
  }

  /*!
   * \brief A virtual member.
   * \return A pointer to an array containing a set of constants
   */
  inline virtual const su2double* GetConstants() const { return nullptr; }

  /*!
   * \brief A virtual member.
   * \param[in] iBGS - Number of BGS iteration.
   * \param[in] val_forcecoeff_history - Value of the force coefficient.
   */
  inline virtual void SetForceCoeff(su2double val_forcecoeff_history) { }

  /*!
   * \brief A virtual member.
   * \param[in] val_relaxcoeff_history - Value of the force coefficient.
   */
  inline virtual void SetRelaxCoeff(su2double val_relaxcoeff_history) { }

  /*!
   * \brief A virtual member.
   * \param[in] iBGS - Number of BGS iteration.
   * \param[in] val_FSI_residual - Value of the residual.
   */
  inline virtual void SetFSI_Residual(su2double val_FSI_residual) { }

  /*!
   * \brief A virtual member.
   * \param[out] val_forcecoeff_history - Value of the force coefficient.
   */
  inline virtual su2double GetForceCoeff(void) const { return 0.0; }

  /*!
   * \brief A virtual member.
   * \param[out] val_relaxcoeff_history - Value of the relax coefficient.
   */
  inline virtual su2double GetRelaxCoeff(void) const { return 0.0; }

  /*!
   * \brief A virtual member.
   * \param[out] val_FSI_residual - Value of the residual.
   */
  inline virtual su2double GetFSI_Residual(void) const { return 0.0; }

  /*!
   * \brief A virtual member.
   * \param[in] geometry - Geometrical definition of the problem.
   * \param[in] solver_container - Container with all the solutions.
   * \param[in] config - Definition of the particular problem.
   * \param[in] ExtIter - External iteration.
   */
  inline virtual void SetInitialCondition(CGeometry **geometry,
                                          CSolver ***solver_container,
                                          CConfig *config,
                                          unsigned long TimeIter) { }

  /*!
   * \brief A virtual member.
   * \param[in] geometry - Geometrical definition of the problem.
   * \param[in] config - Definition of the problem.
   */
  inline virtual void PredictStruct_Displacement(CGeometry *geometry,
                                                 CConfig *config) { }

  /*!
   * \brief A virtual member.
   * \param[in] geometry - Geometrical definition of the problem.
   * \param[in] config - Definition of the problem.
   * \param[in] iOuterIter - Current outer iteration.
   */
  inline virtual void ComputeAitken_Coefficient(CGeometry *geometry,
                                                CConfig *config,
                                                unsigned long iOuterIter) { }

  /*!
   * \brief A virtual member.
   * \param[in] geometry - Geometrical definition of the problem.
   * \param[in] config - Definition of the particular problem.
   */
  inline virtual void SetAitken_Relaxation(CGeometry *geometry,
                                           CConfig *config) { }

  /*!
   * \brief A virtual member.
   * \param[in] geometry - Geometrical definition of the problem.
   * \param[in] solver - Container vector with all of the solvers.
   * \param[in] config - Definition of the particular problem.
   * \param[in] val_iter - Current external iteration number.
   * \param[in] val_update_geo - Flag for updating coords and grid velocity.
   */
  inline virtual void LoadRestart(CGeometry **geometry,
                                  CSolver ***solver,
                                  CConfig *config,
                                  int val_iter,
                                  bool val_update_geo) { }

  /*!
   * \brief A virtual member.
   * \param[in] geometry - Geometrical definition of the problem.
   * \param[in] solver - Container vector with all of the solvers.
   * \param[in] config - Definition of the particular problem.
   * \param[in] SolAdap - Adapted solution.
   * \param[in] val_iter - Current external iteration number.
   * \param[in] val_update_geo - Flag for updating coords and grid velocity.
   */
  virtual void SortAdaptedSolution(CGeometry **geometry, CSolver ***solver,
                                   CConfig *config, vector<vector<passivedouble> > const &SolAdap,
                                   int val_iter, bool val_update_geo) { }

  /*!
   * \brief Read a native SU2 restart file in ASCII format.
   * \param[in] geometry - Geometrical definition of the problem.
   * \param[in] config - Definition of the particular problem.
   * \param[in] val_filename - String name of the restart file.
   */
  void Read_SU2_Restart_ASCII(CGeometry *geometry,
                              CConfig *config,
                              string val_filename);

  /*!
   * \brief Read a native SU2 restart file in binary format.
   * \param[in] geometry - Geometrical definition of the problem.
   * \param[in] config - Definition of the particular problem.
   * \param[in] val_filename - String name of the restart file.
   */
  void Read_SU2_Restart_Binary(CGeometry *geometry,
                               CConfig *config,
                               string val_filename);

  /*!
   * \brief Read the metadata from a native SU2 restart file (ASCII or binary).
   * \param[in] geometry - Geometrical definition of the problem.
   * \param[in] config - Definition of the particular problem.
   * \param[in] adjoint - Boolean to identify the restart file of an adjoint run.
   * \param[in] val_filename - String name of the restart file.
   */
  void Read_SU2_Restart_Metadata(CGeometry *geometry,
                                 CConfig *config,
                                 bool adjoint_run,
                                 string val_filename);

  /*!
   * \brief Load a inlet profile data from file into a particular solver.
   * \param[in] geometry - Geometrical definition of the problem.
   * \param[in] solver - Container vector with all of the solvers.
   * \param[in] config - Definition of the particular problem.
   * \param[in] val_iter - Current external iteration number.
   * \param[in] val_kind_solver - Solver container position.
   * \param[in] val_kind_marker - Kind of marker to apply the profiles.
   */
  void LoadInletProfile(CGeometry **geometry,
                        CSolver ***solver,
                        CConfig *config,
                        int val_iter,
                        unsigned short val_kind_solver,
                        unsigned short val_kind_marker);

  /*!
   * \brief A virtual member.
   * \param[in] geometry - Geometrical definition of the problem.
   * \param[in] config - Definition of the particular problem.
   */
  inline virtual void Compute_OFRefGeom(CGeometry *geometry,
                                        const CConfig *config) { }

  /*!
   * \brief A virtual member.
   * \param[in] geometry - Geometrical definition of the problem.
   * \param[in] config - Definition of the particular problem.
   */
  inline virtual void Compute_OFRefNode(CGeometry *geometry,
                                        const CConfig *config) { }

  /*!
   * \brief A virtual member.
   * \param[in] geometry - Geometrical definition of the problem.
   * \param[in] config - Definition of the particular problem.
   */
  inline virtual void Compute_OFVolFrac(CGeometry *geometry,
                                        const CConfig *config) { }

  /*!
   * \brief A virtual member.
   * \param[in] geometry - Geometrical definition of the problem.
   * \param[in] config - Definition of the particular problem.
   */
  inline virtual void Compute_OFCompliance(CGeometry *geometry,
                                           const CConfig *config) { }

  /*!
   * \brief A virtual member.
   * \param[in] geometry - Geometrical definition of the problem.
   * \param[in] config - Definition of the particular problem.
   * \param[in] val_iter - Current external iteration number.
   */
  inline virtual void LoadRestart_FSI(CGeometry *geometry,
                                      CConfig *config,
                                      int val_iter) { }

  /*!
   * \brief A virtual member.
   * \param[in] geometry - Geometrical definition of the problem.
   * \param[in] solver_container - Container vector with all the solutions.
   * \param[in] numerics - Description of the numerical method.
   * \param[in] config - Definition of the particular problem.
   */
  inline virtual void RefGeom_Sensitivity(CGeometry *geometry,
                                          CSolver **solver_container,
                                          CConfig *config){ }

  /*!
   * \brief A virtual member.
   * \param[in] geometry - Geometrical definition of the problem.
   * \param[in] solver_container - Container vector with all the solutions.
   * \param[in] numerics - Description of the numerical method.
   * \param[in] config - Definition of the particular problem.
   */
  inline virtual void DE_Sensitivity(CGeometry *geometry,
                                     CSolver **solver_container,
                                     CNumerics **numerics_container,
                                     CConfig *config) { }

  /*!
   * \brief A virtual member.
   * \param[in] geometry - Geometrical definition of the problem.
   * \param[in] solver_container - Container vector with all the solutions.
   * \param[in] numerics - Description of the numerical method.
   * \param[in] config - Definition of the particular problem.
   */
  inline virtual void Stiffness_Sensitivity(CGeometry *geometry,
                                            CSolver **solver_container,
                                            CNumerics **numerics_container,
                                            CConfig *config) { }

  /*!
   * \brief A virtual member.
   * \param[in] iElem - element parameter.
   * \param[out] iElem_iDe - ID of the Dielectric Elastomer region.
   */
  inline virtual unsigned short Get_iElem_iDe(unsigned long iElem) const { return 0; }

  /*!
   * \brief A virtual member.
   * \param[in] i_DV - number of design variable.
   * \param[in] val_EField - value of the design variable.
   */
  inline virtual void Set_DV_Val(su2double val_EField, unsigned short i_DV) { }

  /*!
   * \brief A virtual member.
   * \param[in] i_DV - number of design variable.
   * \param[out] DV_Val - value of the design variable.
   */
  inline virtual su2double Get_DV_Val(unsigned short i_DV) const { return 0.0; }

  /*!
   * \brief Gauss method for solving a linear system.
   * \param[in] A - Matrix Ax = b.
   * \param[in] rhs - Right hand side.
   * \param[in] nVar - Number of variables.
   */
  void Gauss_Elimination(su2double** A,
                         su2double* rhs,
                         unsigned short nVar);

  /*!
   * \brief Prepares and solves the aeroelastic equations.
   * \param[in] surface_movement - Surface movement classes of the problem.
   * \param[in] geometry - Geometrical definition of the problem.
   * \param[in] config - Definition of the particular problem.
   * \param[in] TimeIter - Physical iteration number.
   */
  void Aeroelastic(CSurfaceMovement *surface_movement,
                   CGeometry *geometry,
                   CConfig *config,
                   unsigned long TimeIter);

  /*!
   * \brief Sets up the generalized eigenvectors and eigenvalues needed to solve the aeroelastic equations.
   * \param[in] PHI - Matrix of the generalized eigenvectors.
   * \param[in] w - The eigenvalues of the generalized eigensystem.
   * \param[in] config - Definition of the particular problem.
   */
  void SetUpTypicalSectionWingModel(vector<vector<su2double> >& PHI,
                                    vector<su2double>& w,
                                    CConfig *config);

  /*!
   * \brief Solve the typical section wing model.
   * \param[in] geometry - Geometrical definition of the problem.
   * \param[in] Cl - Coefficient of lift at particular iteration.
   * \param[in] Cm - Moment coefficient about z-axis at particular iteration.
   * \param[in] config - Definition of the particular problem.
   * \param[in] val_Marker - Surface that is being monitored.
   * \param[in] displacements - solution of typical section wing model.
   */
  void SolveTypicalSectionWingModel(CGeometry *geometry,
                                    su2double Cl, su2double Cm,
                                    CConfig *config,
                                    unsigned short val_Marker,
                                    vector<su2double>& displacements);

  /*!
   * \brief A virtual member.
   * \param[in] geometry - Geometrical definition of the problem.
   * \param[in] config_container - The particular config.
   */
  inline virtual void RegisterSolution(CGeometry *geometry_container, CConfig *config) { }

  /*!
   * \brief A virtual member.
   * \param[in] geometry - Geometrical definition of the problem.
   * \param[in] config_container - The particular config.
   */
  inline virtual void RegisterOutput(CGeometry *geometry_container, CConfig *config) { }

  /*!
   * \brief A virtual member.
   * \param[in] geometry - The geometrical definition of the problem.
   * \param[in] config - The particular config.
   */
  inline virtual void SetAdjoint_Output(CGeometry *geometry, CConfig *config){}

  /*!
   * \brief A virtual member.
   * \param[in] geometry - The geometrical definition of the problem.
   * \param[in] config - The particular config.
   */
  inline virtual void SetAdjoint_OutputMesh(CGeometry *geometry, CConfig *config) {}

  /*!
   * \brief A virtual member.
   * \param[in] geometry - The geometrical definition of the problem.
   * \param[in] solver_container - The solver container holding all solutions.
   * \param[in] config - The particular config.
   */
  inline virtual void ExtractAdjoint_Solution(CGeometry *geometry, CConfig *config){}

  /*!
   * \brief A virtual member.
   * \param[in] geometry - The geometrical definition of the problem.
   * \param[in] solver_container - The solver container holding all solutions.
   * \param[in] config - The particular config.
   */
  inline virtual void ExtractAdjoint_Geometry(CGeometry *geometry, CConfig *config) {}

  /*!
   * \brief A virtual member
   * \param[in] geometry - The geometrical definition of the problem.
   */
  inline virtual void RegisterObj_Func(CConfig *config){}

  /*!
   * \brief  A virtual member.
   * \param[in] geometry - Geometrical definition of the problem.
   * \param[in] config - Definition of the particular problem.
   */
  inline virtual void SetSurface_Sensitivity(CGeometry *geometry, CConfig *config) { }

  /*!
   * \brief A virtual member. Extract and set the geometrical sensitivity.
   * \param[in] geometry - Geometrical definition of the problem.
   * \param[in] solver - The solver container holding all terms of the solution.
   * \param[in] config - Definition of the particular problem.
   */
  inline virtual void SetSensitivity(CGeometry *geometry, CSolver **solver, CConfig *config){ }

  /*!
   * \brief A virtual member. Extract and set the derivative of objective function.
   * \param[in] geometry - Geometrical definition of the problem.
   * \param[in] config - Definition of the particular problem.
   */
  inline virtual void SetAdj_ObjFunc(CGeometry *geometry, CConfig *config) { }

  /*!
   * \brief A virtual member.
   * \param[in] Set value of interest: 0 - Initial value, 1 - Current value.
   */
  inline virtual void SetFSI_ConvValue(unsigned short val_index, su2double val_criteria) { };

  /*!
   * \brief A virtual member.
   * \param[in]  Value of interest: 0 - Initial value, 1 - Current value.
   * \return Values to compare
   */
  inline virtual su2double GetFSI_ConvValue(unsigned short val_index)const  { return 0.0; }

  /*!
   * \brief A virtual member.
   * \param[in] CurrentTime - Current time step.
   * \param[in] RampTime - Time for application of the ramp.*
   * \param[in] config - Definition of the particular problem.
   */
  inline virtual su2double Compute_LoadCoefficient(su2double CurrentTime,
                                                   su2double RampTime,
                                                   const CConfig *config) { return 0.0; }

  /*!
   * \brief A virtual member.
   * \param[in] geometry - Geometrical definition of the problem.
   * \param[in] numerics - Description of the numerical method.
   * \param[in] config - Definition of the particular problem.
   */
  inline virtual void Compute_StiffMatrix(CGeometry *geometry,
                                          CNumerics **numerics,
                                          const CConfig *config) { }

  /*!
   * \brief A virtual member.
   * \param[in] geometry - Geometrical definition of the problem.
   * \param[in] numerics - Description of the numerical method.
   * \param[in] config - Definition of the particular problem.
   */
  inline virtual void Compute_StiffMatrix_NodalStressRes(CGeometry *geometry,
                                                         CNumerics **numerics,
                                                         const CConfig *config) { }

  /*!
   * \brief A virtual member.
   * \param[in] geometry - Geometrical definition of the problem.
   * \param[in] numerics - Description of the numerical method.
   * \param[in] config - Definition of the particular problem.
   */
  inline virtual void Compute_MassMatrix(CGeometry *geometry,
                                         CNumerics **numerics,
                                         const CConfig *config) { }

  /*!
   * \brief A virtual member.
   * \param[in] geometry - Geometrical definition of the problem.
   * \param[in] numerics - Description of the numerical method.
   * \param[in] config - Definition of the particular problem.
   */
  inline virtual void Compute_MassRes(CGeometry *geometry,
                                      CNumerics **numerics,
                                      const CConfig *config) { }

  /*!
   * \brief A virtual member.
   * \param[in] geometry - Geometrical definition of the problem.
   * \param[in] numerics - Description of the numerical method.
   * \param[in] config - Definition of the particular problem.
   */
  inline virtual void Compute_NodalStressRes(CGeometry *geometry,
                                             CNumerics **numerics,
                                             const CConfig *config) { }

  /*!
   * \brief A virtual member.
   * \param[in] geometry - Geometrical definition of the problem.
   * \param[in] numerics - Description of the numerical method.
   * \param[in] config - Definition of the particular problem.
   */
  inline virtual void Compute_DeadLoad(CGeometry *geometry,
                                       CNumerics **numerics,
                                       const CConfig *config) { }

  /*!
   * \brief A virtual member. Set the volumetric heat source
   * \param[in] geometry - Geometrical definition of the problem.
   * \param[in] config - Definition of the particular problem.
   */
  inline virtual void SetVolumetricHeatSource(CGeometry *geometry,
                                              CConfig *config) { }

  /*!
   * \brief A virtual member.
   * \param[in] geometry - Geometrical definition of the problem.
   * \param[in] solver_container - Container vector with the solutions.
   * \param[in] config - Definition of the particular problem.
   */
  inline virtual void Solve_System(CGeometry *geometry, CConfig *config) { }

  /*!
   * \brief A virtual member.
   * \return Value of the dynamic Aitken relaxation factor
   */
  inline virtual su2double GetWAitken_Dyn(void) const { return 0; }

  /*!
   * \brief A virtual member.
   * \return Value of the last Aitken relaxation factor in the previous time step.
   */
  inline virtual su2double GetWAitken_Dyn_tn1(void) const { return 0; }

  /*!
   * \brief A virtual member.
   * \param[in] Value of the dynamic Aitken relaxation factor
   */
  inline virtual void SetWAitken_Dyn(su2double waitk) {  }

  /*!
   * \brief A virtual member.
   * \param[in] Value of the last Aitken relaxation factor in the previous time step.
   */
  inline virtual void SetWAitken_Dyn_tn1(su2double waitk_tn1) {  }

  /*!
   * \brief A virtual member.
   * \param[in] Index of the increment.
   * \param[in] Value of the load increment for nonlinear structural analysis.
   */
  inline virtual void SetLoad_Increment(unsigned long iInc, su2double loadInc) {  }

  /*!
   * \brief A virtual member.
   * \param[in] Value of the load increment for nonlinear structural analysis
   */
  inline virtual su2double GetLoad_Increment() const { return 0.0; }

  /*!
   * \brief A virtual member.
   * \param[in] Value of freestream pressure.
   */
  inline virtual void SetPressure_Inf(su2double p_inf){}

  /*!
   * \brief A virtual member.
   * \param[in] Value of freestream temperature.
   */
  inline virtual void SetTemperature_Inf(su2double t_inf){}

  /*!
   * \brief A virtual member.
   * \param[in] Value of freestream density.
   */
  inline virtual void SetDensity_Inf(su2double rho_inf){}

  /*!
   * \brief A virtual member.
   * \param[in] val_dim - Index of the velocity vector.
   * \param[in] val_velocity - Value of the velocity.
   */
  inline virtual void SetVelocity_Inf(unsigned short val_dim, su2double val_velocity) { }

  /*!
   * \brief A virtual member.
   * \param[in] kind_recording - Kind of AD recording.
   */
  inline virtual void SetRecording(CGeometry *geometry, CConfig *config){}

  /*!
   * \brief A virtual member.
   * \param[in] kind_recording - Kind of AD recording.
   */
  inline virtual void SetMesh_Recording(CGeometry **geometry,
                                        CVolumetricMovement *grid_movement,
                                        CConfig *config) {}

  /*!
   * \brief A virtual member.
   * \param[in] geometry - Geometrical definition of the problem.
   * \param[in] config - Definition of the particular problem.
   * \param[in] reset - If true reset variables to their initial values.
   */
  inline virtual void RegisterVariables(CGeometry *geometry,
                                        CConfig *config,
                                        bool reset = false) { }

  /*!
   * \brief A virtual member.
   * \param[in] geometry - Geometrical definition of the problem.
   * \param[in] config - Definition of the particular problem.
   */
  inline virtual void ExtractAdjoint_Variables(CGeometry *geometry, CConfig *config) { }

  /*!
   * \brief A virtual member.
   * \param[in] config - Definition of the particular problem.
   */
  inline virtual void SetFreeStream_Solution(CConfig *config) { }

  /*!
   * \brief A virtual member.
   */
  inline virtual su2double* GetVecSolDOFs(void) { return NULL; }

  /*!
   * \brief A virtual member.
   */
  inline virtual unsigned long GetnDOFsGlobal(void) const { return 0; }

  /*!
   * \brief A virtual member.
   * \param[in] geometry - Geometrical definition of the problem.
   * \param[in] solver_container - Container vector with all the solutions.
   * \param[in] config - Definition of the particular problem.
   */
  inline virtual void SetTauWall_WF(CGeometry *geometry,
                                    CSolver** solver_container,
                                    CConfig* config) { }

  /*!
   * \brief A virtual member.
   * \param[in] geometry - Geometrical definition of the problem.
   * \param[in] solver_container - Container vector with all the solutions.
   * \param[in] config - Definition of the particular problem.
   */
  inline virtual void SetNuTilde_WF(CGeometry *geometry,
                                    CSolver **solver_container,
                                    CNumerics *conv_numerics,
                                    CNumerics *visc_numerics,
                                    CConfig *config,
                                    unsigned short val_marker) { }

  /*!
   * \brief A virtual member.
   * \param[in] geometry - Geometrical definition of the problem.
   * \param[in] config - Definition of the particular problem.
   */
  inline virtual void InitTurboContainers(CGeometry *geometry, CConfig *config) { }

  /*!
   * \brief virtual member.
   * \param[in] geometry - Geometrical definition of the problem.
   * \param[in] solver_container - Container vector with all the solutions.
   * \param[in] config - Definition of the particular problem.
   * \param[in] val_marker - Surface marker where the average is evaluated.
   */
  inline virtual void PreprocessAverage(CSolver **solver,
                                        CGeometry *geometry,
                                        CConfig *config,
                                        unsigned short marker_flag) { }

  /*!
   * \brief virtual member.
   * \param[in] geometry - Geometrical definition of the problem.
   * \param[in] solver_container - Container vector with all the solutions.
   * \param[in] config - Definition of the particular problem.
   * \param[in] val_marker - Surface marker where the average is evaluated.
   */
  inline virtual void TurboAverageProcess(CSolver **solver,
                                          CGeometry *geometry,
                                          CConfig *config,
                                          unsigned short marker_flag) { }

  /*!
   * \brief virtual member.
   * \param[in] config - Definition of the particular problem.
   * \param[in] geometry - Geometrical definition of the problem.
   */
  inline virtual void GatherInOutAverageValues(CConfig *config, CGeometry *geometry) { }

  /*!
   * \brief A virtual member.
   * \param[in] val_marker - bound marker.
   * \return Value of the Average Density on the surface <i>val_marker</i>.
   */
  inline virtual su2double GetAverageDensity(unsigned short valMarker, unsigned short valSpan) const { return 0.0; }

  /*!
   * \brief A virtual member.
   * \param[in] val_marker - bound marker.
   * \return Value of the Average Pressure on the surface <i>val_marker</i>.
   */
  inline virtual su2double GetAveragePressure(unsigned short valMarker, unsigned short valSpan) const { return 0.0; }

  /*!
   * \brief A virtual member.
   * \param[in] val_marker - bound marker.
   * \return Value of the Average Total Pressure on the surface <i>val_marker</i>.
   */
  inline virtual su2double* GetAverageTurboVelocity(unsigned short valMarker, unsigned short valSpan) const { return nullptr; }

  /*!
   * \brief A virtual member.
   * \param[in] val_marker - bound marker.
   * \return Value of the Average Nu on the surface <i>val_marker</i>.
   */
  inline virtual su2double GetAverageNu(unsigned short valMarker, unsigned short valSpan) const { return 0.0; }

  /*!
   * \brief A virtual member.
   * \param[in] val_marker - bound marker.
   * \return Value of the Average Kine on the surface <i>val_marker</i>.
   */
  inline virtual su2double GetAverageKine(unsigned short valMarker, unsigned short valSpan) const { return 0.0; }

  /*!
   * \brief A virtual member.
   * \param[in] val_marker - bound marker.
   * \return Value of the Average Omega on the surface <i>val_marker</i>.
   */
  inline virtual su2double GetAverageOmega(unsigned short valMarker, unsigned short valSpan) const { return 0.0; }

  /*!
   * \brief A virtual member.
   * \param[in] val_marker - bound marker.
   * \return Value of the Average Nu on the surface <i>val_marker</i>.
   */
  inline virtual su2double GetExtAverageNu(unsigned short valMarker, unsigned short valSpan) const { return 0.0; }

  /*!
   * \brief A virtual member.
   * \param[in] val_marker - bound marker.
   * \return Value of the Average Kine on the surface <i>val_marker</i>.
   */
  inline virtual su2double GetExtAverageKine(unsigned short valMarker, unsigned short valSpan) const { return 0.0; }

  /*!
   * \brief A virtual member.
   * \param[in] val_marker - bound marker.
   * \return Value of the Average Omega on the surface <i>val_marker</i>.
   */
  inline virtual su2double GetExtAverageOmega(unsigned short valMarker, unsigned short valSpan) const { return 0.0; }

  /*!
   * \brief A virtual member.
   * \param[in] val_marker - bound marker.
   * \return Value of the Average Density on the surface <i>val_marker</i>.
   */
  inline virtual void SetExtAverageDensity(unsigned short valMarker,
                                           unsigned short valSpan,
                                           su2double valDensity) { }

  /*!
   * \brief A virtual member.
   * \param[in] val_marker - bound marker.
   * \return Value of the Average Pressure on the surface <i>val_marker</i>.
   */
  inline virtual void SetExtAveragePressure(unsigned short valMarker,
                                            unsigned short valSpan,
                                            su2double valPressure) { }

  /*!
   * \brief A virtual member.
   * \param[in] val_marker - bound marker.
   * \return Value of the Average Total Pressure on the surface <i>val_marker</i>.
   */
  inline virtual void SetExtAverageTurboVelocity(unsigned short valMarker,
                                                 unsigned short valSpan,
                                                 unsigned short valIndex,
                                                 su2double valTurboVelocity) { }

  /*!
   * \brief A virtual member.
   * \param[in] val_marker - bound marker.
   * \return Value of the Average Nu on the surface <i>val_marker</i>.
   */
  inline virtual void SetExtAverageNu(unsigned short valMarker,
                                      unsigned short valSpan,
                                      su2double valNu) { }

  /*!
   * \brief A virtual member.
   * \param[in] val_marker - bound marker.
   * \return Value of the Average Kine on the surface <i>val_marker</i>.
   */
  inline virtual void SetExtAverageKine(unsigned short valMarker,
                                        unsigned short valSpan,
                                        su2double valKine) { }

  /*!
   * \brief A virtual member.
   * \param[in] val_marker - bound marker.
   * \return Value of the Average Omega on the surface <i>val_marker</i>.
   */
  inline virtual void SetExtAverageOmega(unsigned short valMarker,
                                         unsigned short valSpan,
                                         su2double valOmega) { }

  /*!
   * \brief A virtual member.
   * \param[in] inMarkerTP - bound marker.
   * \return Value of the inlet density.
   */
  inline virtual su2double GetDensityIn(unsigned short inMarkerTP, unsigned short valSpan) const {return 0;}

  /*!
   * \brief A virtual member.
   * \param[in] inMarkerTP - bound marker.
   * \return Value of inlet pressure.
   */
  inline virtual su2double GetPressureIn(unsigned short inMarkerTP, unsigned short valSpan) const {return 0;}

  /*!
   * \brief A virtual member.
   * \param[in] inMarkerTP - bound marker.
   * \return Value of the inlet normal velocity.
   */
  inline virtual su2double* GetTurboVelocityIn(unsigned short inMarkerTP, unsigned short valSpan) const {return NULL;}

  /*!
   * \brief A virtual member.
   * \param[in] inMarkerTP - bound marker.
   * \return Value of the outlet density.
   */
  inline virtual su2double GetDensityOut(unsigned short inMarkerTP, unsigned short valSpan) const {return 0;}

  /*!
   * \brief A virtual member.
   * \param[in] inMarkerTP - bound marker.
   * \return Value of the outlet pressure.
   */
  inline virtual su2double GetPressureOut(unsigned short inMarkerTP, unsigned short valSpan) const {return 0;}

  /*!
   * \brief A virtual member.
   * \param[in] inMarkerTP - bound marker.
   * \return Value of the outlet normal velocity.
   */
  inline virtual su2double* GetTurboVelocityOut(unsigned short inMarkerTP, unsigned short valSpan) const {return NULL;}

  /*!
   * \brief A virtual member.
   * \param[in] inMarkerTP - bound marker.
   * \return Value of the inlet density.
   */
  inline virtual su2double GetKineIn(unsigned short inMarkerTP, unsigned short valSpan) const {return 0;}

  /*!
   * \brief A virtual member.
   * \param[in] inMarkerTP - bound marker.
   * \return Value of the inlet density.
   */
  inline virtual su2double GetOmegaIn(unsigned short inMarkerTP, unsigned short valSpan) const {return 0;}

  /*!
   * \brief A virtual member.
   * \param[in] inMarkerTP - bound marker.
   * \return Value of the inlet density.
   */
  inline virtual su2double GetNuIn(unsigned short inMarkerTP, unsigned short valSpan) const {return 0;}

  /*!
   * \brief A virtual member.
   * \param[in] inMarkerTP - bound marker.
   * \return Value of the inlet density.
   */
  inline virtual su2double GetKineOut(unsigned short inMarkerTP, unsigned short valSpan) const {return 0;}

  /*!
   * \brief A virtual member.
   * \param[in] inMarkerTP - bound marker.
   * \return Value of the inlet density.
   */
  inline virtual su2double GetOmegaOut(unsigned short inMarkerTP, unsigned short valSpan) const {return 0;}

  /*!
   * \brief A virtual member.
   * \param[in] inMarkerTP - bound marker.
   * \return Value of the inlet density.
   */
  inline virtual su2double GetNuOut(unsigned short inMarkerTP, unsigned short valSpan) const {return 0;}

  /*!
   * \brief A virtual member.
   * \param[in] value      - turboperformance value to set.
   * \param[in] inMarkerTP - turboperformance marker.
   */
  inline virtual void SetDensityIn(su2double value,
                                   unsigned short inMarkerTP,
                                   unsigned short valSpan) { }

  /*!
   * \brief A virtual member.
   * \param[in] value      - turboperformance value to set.
   * \param[in] inMarkerTP - turboperformance marker.
   */
  inline virtual void SetPressureIn(su2double value,
                                    unsigned short inMarkerTP,
                                    unsigned short valSpan) { }

  /*!
   * \brief A virtual member.
   * \param[in] value      - turboperformance value to set.
   * \param[in] inMarkerTP - turboperformance marker.
   */
  inline virtual void SetTurboVelocityIn(su2double *value,
                                         unsigned short inMarkerTP,
                                         unsigned short valSpan) { }

  /*!
   * \brief A virtual member.
   * \param[in] value      - turboperformance value to set.
   * \param[in] inMarkerTP - turboperformance marker.
   */
  inline virtual void SetDensityOut(su2double value,
                                    unsigned short inMarkerTP,
                                    unsigned short valSpan) { }

  /*!
   * \brief A virtual member.
   * \param[in] value      - turboperformance value to set.
   * \param[in] inMarkerTP - turboperformance marker.
   */
  inline virtual void SetPressureOut(su2double value,
                                     unsigned short inMarkerTP,
                                     unsigned short valSpan) { }

  /*!
   * \brief A virtual member.
   * \param[in] value      - turboperformance value to set.
   * \param[in] inMarkerTP - turboperformance marker.
   */
  inline virtual void SetTurboVelocityOut(su2double *value,
                                          unsigned short inMarkerTP,
                                          unsigned short valSpan) { }

  /*!
   * \brief A virtual member.
   * \param[in] value      - turboperformance value to set.
   * \param[in] inMarkerTP - turboperformance marker.
   */
  inline virtual void SetKineIn(su2double value,
                                unsigned short inMarkerTP,
                                unsigned short valSpan) { }

  /*!
   * \brief A virtual member.
   * \param[in] value      - turboperformance value to set.
   * \param[in] inMarkerTP - turboperformance marker.
   */
  inline virtual void SetOmegaIn(su2double value,
                                 unsigned short inMarkerTP,
                                 unsigned short valSpan) { }

  /*!
   * \brief A virtual member.
   * \param[in] value      - turboperformance value to set.
   * \param[in] inMarkerTP - turboperformance marker.
   */
  inline virtual void SetNuIn(su2double value,
                              unsigned short inMarkerTP,
                              unsigned short valSpan) { }

  /*!
   * \brief A virtual member.
   * \param[in] value      - turboperformance value to set.
   * \param[in] inMarkerTP - turboperformance marker.
   */
  inline virtual void SetKineOut(su2double value,
                                 unsigned short inMarkerTP,
                                 unsigned short valSpan) { }

  /*!
   * \brief A virtual member.
   * \param[in] value      - turboperformance value to set.
   * \param[in] inMarkerTP - turboperformance marker.
   */
  inline virtual void SetOmegaOut(su2double value,
                                  unsigned short inMarkerTP,
                                  unsigned short valSpan) { }

  /*!
   * \brief A virtual member.
   * \param[in] value      - turboperformance value to set.
   * \param[in] inMarkerTP - turboperformance marker.
   */
  inline virtual void SetNuOut(su2double value,
                               unsigned short inMarkerTP,
                               unsigned short valSpan) { }

  /*!
   * \brief A virtual member.
   * \param[in] config - Definition of the particular problem.
   */
  inline virtual void SetFreeStream_TurboSolution(CConfig *config) { }

  /*!
   * \brief A virtual member.
   * \param[in] geometry - Geometrical definition of the problem.
   * \param[in] solver_container - Container vector with all the solutions.
   * \param[in] config - Definition of the particular problem.
   * \param[in] iMesh - current mesh level for the multigrid.
   */
  inline virtual void SetBeta_Parameter(CGeometry *geometry,
                                        CSolver **solver_container,
                                        CConfig *config,
                                        unsigned short iMesh) { }

  /*!
   * \brief A virtual member.
   * \param[in] geometry - Geometrical definition.
   * \param[in] config - Definition of the particular problem.
   * \param[in] referenceCoord - Determine if the mesh is deformed from the reference or from the current coordinates.
   */
  inline virtual void DeformMesh(CGeometry **geometry,
                                 CNumerics **numerics,
                                 CConfig *config) { }

  /*!
   * \brief A virtual member.
   * \param[in] geometry - Geometrical definition.
   * \param[in] config - Definition of the particular problem.
   * \param[in] referenceCoord - Determine if the mesh is deformed from the reference or from the current coordinates.
   */
  inline virtual void SetMesh_Stiffness(CGeometry **geometry,
                                        CNumerics **numerics,
                                        CConfig *config) { }

  /*!
   * \brief Routine that sets the flag controlling implicit treatment for periodic BCs.
   * \param[in] val_implicit_periodic - Flag controlling implicit treatment for periodic BCs.
   */
  inline void SetImplicitPeriodic(bool val_implicit_periodic) { implicit_periodic = val_implicit_periodic; }

  /*!
   * \brief Routine that sets the flag controlling solution rotation for periodic BCs.
   * \param[in] val_implicit_periodic - Flag controlling solution rotation for periodic BCs.
   */
  inline void SetRotatePeriodic(bool val_rotate_periodic) { rotate_periodic = val_rotate_periodic; }

  /*!
   * \brief Retrieve the solver name for output purposes.
   * \param[out] val_solvername - Name of the solver.
   */
  inline string GetSolverName(void) {return SolverName;}

  /*!
   * \brief Get the solution fields.
   * \return A vector containing the solution fields.
   */
  inline vector<string> GetSolutionFields(){return fields;}

  /*!
   * \brief A virtual member.
   * \param[in] geometry - Geometrical definition.
   * \param[in] config   - Definition of the particular problem.
   */
  inline virtual void ComputeVerificationError(CGeometry *geometry, CConfig *config) { }

  /*!
   * \brief Initialize the vertex traction containers at the vertices.
   * \param[in] geometry - Geometrical definition.
   * \param[in] config   - Definition of the particular problem.
   */
  inline void InitVertexTractionContainer(CGeometry *geometry, CConfig *config){

    unsigned long iVertex;
    unsigned short iMarker;

    VertexTraction = new su2double** [nMarker];
    for (iMarker = 0; iMarker < nMarker; iMarker++) {
      VertexTraction[iMarker] = new su2double* [geometry->nVertex[iMarker]];
      for (iVertex = 0; iVertex < geometry->nVertex[iMarker]; iVertex++) {
        VertexTraction[iMarker][iVertex] = new su2double [nDim]();
      }
    }
  }

  /*!
   * \brief Initialize the adjoint vertex traction containers at the vertices.
   * \param[in] geometry - Geometrical definition.
   * \param[in] config   - Definition of the particular problem.
   */
  inline void InitVertexTractionAdjointContainer(CGeometry *geometry, CConfig *config){

    unsigned long iVertex;
    unsigned short iMarker;

    VertexTractionAdjoint = new su2double** [nMarker];
    for (iMarker = 0; iMarker < nMarker; iMarker++) {
      VertexTractionAdjoint[iMarker] = new su2double* [geometry->nVertex[iMarker]];
      for (iVertex = 0; iVertex < geometry->nVertex[iMarker]; iVertex++) {
        VertexTractionAdjoint[iMarker][iVertex] = new su2double [nDim]();
      }
    }
  }

  /*!
   * \brief Compute the tractions at the vertices.
   * \param[in] geometry - Geometrical definition.
   * \param[in] config   - Definition of the particular problem.
   */
  void ComputeVertexTractions(CGeometry *geometry, CConfig *config);

  /*!
   * \brief Set the adjoints of the vertex tractions.
   * \param[in] iMarker  - Index of the marker
   * \param[in] iVertex  - Index of the relevant vertex
   * \param[in] iDim     - Dimension
   */
  inline su2double GetVertexTractions(unsigned short iMarker, unsigned long iVertex, unsigned short iDim) const {
    return VertexTraction[iMarker][iVertex][iDim];
  }

  /*!
   * \brief Register the vertex tractions as output.
   * \param[in] geometry - Geometrical definition.
   * \param[in] config   - Definition of the particular problem.
   */
  void RegisterVertexTractions(CGeometry *geometry, CConfig *config);

  /*!
   * \brief Store the adjoints of the vertex tractions.
   * \param[in] iMarker  - Index of the marker
   * \param[in] iVertex  - Index of the relevant vertex
   * \param[in] iDim     - Dimension
   * \param[in] val_adjoint - Value received for the adjoint (from another solver)
   */
  inline void StoreVertexTractionsAdjoint(unsigned short iMarker,
                                          unsigned long iVertex,
                                          unsigned short iDim,
                                          su2double val_adjoint){
    VertexTractionAdjoint[iMarker][iVertex][iDim] = val_adjoint;
  }

  /*!
   * \brief Set the adjoints of the vertex tractions to the AD structure.
   * \param[in] geometry - Geometrical definition.
   * \param[in] config   - Definition of the particular problem.
   */
  void SetVertexTractionsAdjoint(CGeometry *geometry, CConfig *config);

  /*!
   * \brief Get minimun volume in the mesh
   * \return
   */
  virtual su2double GetMinimum_Volume() const { return 0.0; }

  /*!
   * \brief Get maximum volume in the mesh
   * \return
   */
  virtual su2double GetMaximum_Volume() const { return 0.0; }

  /*!
   * \brief Whether the methods of the solver called by multi/single-grid
   *        iteration can be executed by multiple threads.
   * \return Should return true if "yes", false if "no".
   */
  inline virtual bool GetHasHybridParallel() const { return false; }

protected:
  /*!
   * \brief Allocate the memory for the verification solution, if necessary.
   * \param[in] nDim   - Number of dimensions of the problem.
   * \param[in] nVar   - Number of variables of the problem.
   * \param[in] config - Definition of the particular problem.
   */
  void SetVerificationSolution(unsigned short nDim,
                               unsigned short nVar,
                               CConfig        *config);
};<|MERGE_RESOLUTION|>--- conflicted
+++ resolved
@@ -309,12 +309,6 @@
   inline virtual void SetDualTime_Mesh(void){ }
 
   /*!
-<<<<<<< HEAD
-   * \brief Store the BGS solution in the previous subiteration in the corresponding vector.
-   */
-  void UpdateSolution_BGS(CGeometry *geometry, CConfig *config);
-
-  /*!
    * \brief Make the eigenvalues of the Hessians positive.
    */
   void SetPositiveDefiniteHessian(CGeometry     *geometry,
@@ -418,8 +412,6 @@
                         CConfig   *config);
 
   /*!
-=======
->>>>>>> 58bc0dc8
    * \brief Set the solver nondimensionalization.
    * \param[in] config - Definition of the particular problem.
    * \param[in] iMesh - Index of the mesh in multigrid computations.
