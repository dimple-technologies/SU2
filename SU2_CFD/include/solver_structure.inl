/*!
 * \file solver_structure.inl
 * \brief In-Line subroutines of the <i>solver_structure.hpp</i> file.
 * \author F. Palacios, T. Economon
 * \version 4.3.0 "Cardinal"
 *
 * SU2 Lead Developers: Dr. Francisco Palacios (Francisco.D.Palacios@boeing.com).
 *                      Dr. Thomas D. Economon (economon@stanford.edu).
 *
 * SU2 Developers: Prof. Juan J. Alonso's group at Stanford University.
 *                 Prof. Piero Colonna's group at Delft University of Technology.
 *                 Prof. Nicolas R. Gauger's group at Kaiserslautern University of Technology.
 *                 Prof. Alberto Guardone's group at Polytechnic University of Milan.
 *                 Prof. Rafael Palacios' group at Imperial College London.
 *                 Prof. Edwin van der Weide's group at the University of Twente.
 *                 Prof. Vincent Terrapon's group at the University of Liege.
 *
 * Copyright (C) 2012-2016 SU2, the open-source CFD code.
 *
 * SU2 is free software; you can redistribute it and/or
 * modify it under the terms of the GNU Lesser General Public
 * License as published by the Free Software Foundation; either
 * version 2.1 of the License, or (at your option) any later version.
 *
 * SU2 is distributed in the hope that it will be useful,
 * but WITHOUT ANY WARRANTY; without even the implied warranty of
 * MERCHANTABILITY or FITNESS FOR A PARTICULAR PURPOSE. See the GNU
 * Lesser General Public License for more details.
 *
 * You should have received a copy of the GNU Lesser General Public
 * License along with SU2. If not, see <http://www.gnu.org/licenses/>.
 */

#pragma once

inline void CSolver::SetIterLinSolver(unsigned short val_iterlinsolver) { IterLinSolver = val_iterlinsolver; }

inline void CSolver::Set_MPI_Solution_Gradient(CGeometry *geometry, CConfig *config) { }

inline void CSolver::Set_MPI_Solution(CGeometry *geometry, CConfig *config) { }

inline void CSolver::Set_MPI_Primitive(CGeometry *geometry, CConfig *config) { }

//inline void CSolver::Set_MPI_Secondary(CGeometry *geometry, CConfig *config) { }

inline void CSolver::Set_MPI_Solution_Old(CGeometry *geometry, CConfig *config) { }

inline void CSolver::Set_MPI_Solution_Pred(CGeometry *geometry, CConfig *config) { }

inline void CSolver::Set_MPI_Solution_Pred_Old(CGeometry *geometry, CConfig *config) { }

inline void CSolver::Set_MPI_Solution_DispOnly(CGeometry *geometry, CConfig *config) { }

inline void CSolver::Set_MPI_Solution_Limiter(CGeometry *geometry, CConfig *config) { }

inline void CSolver::Set_MPI_Primitive_Limiter(CGeometry *geometry, CConfig *config) { }

//inline void CSolver::Set_MPI_Secondary_Limiter(CGeometry *geometry, CConfig *config) { }

inline void CSolver::SetNondimensionalization(CGeometry *geometry, CConfig *config, unsigned short iMesh) { }

inline unsigned short CSolver::GetIterLinSolver(void) { return IterLinSolver; }

inline su2double CSolver::GetCSensitivity(unsigned short val_marker, unsigned long val_vertex) { return 0; }

inline void CSolver::SetResidual_DualTime(CGeometry *geometry, CSolver **solver_container, CConfig *config, unsigned short iRKStep, 
                                     unsigned short iMesh, unsigned short RunTime_EqSystem) { }
                                     
inline void CSolver::SetFEA_Load(CSolver ***flow_solution, CGeometry **fea_geometry, CGeometry **flow_geometry, CConfig *fea_config, CConfig *flow_config, CNumerics *fea_numerics) { }

inline void CSolver::SetFEA_Load_Int(CSolver ***flow_solution, CGeometry **fea_geometry, CGeometry **flow_geometry, CConfig *fea_config, CConfig *flow_config, CNumerics *fea_numerics) { }

//inline void CSolver::GetSurface_Pressure(CGeometry *geometry, CConfig *config) { }

inline void CSolver::SetInitialCondition(CGeometry **geometry, CSolver ***solver_container, CConfig *config, unsigned long ExtIter) { }

inline void CSolver::ResetInitialCondition(CGeometry **geometry, CSolver ***solver_container, CConfig *config, unsigned long ExtIter) { }

inline void CSolver::LoadRestart(CGeometry **geometry, CSolver ***solver, CConfig *config, int val_iter) { }

inline void CSolver::LoadRestart_FSI(CGeometry *geometry, CSolver ***solver, CConfig *config, int val_iter) { }
  
inline void CSolver::SetFlow_Displacement(CGeometry **flow_geometry, CVolumetricMovement *flow_grid_movement, CConfig *flow_config, CConfig *fea_config, CGeometry **fea_geometry, CSolver ***fea_solution) { }

inline void CSolver::SetFlow_Displacement_Int(CGeometry **flow_geometry, CVolumetricMovement *flow_grid_movement, CConfig *flow_config, CConfig *fea_config, CGeometry **fea_geometry, CSolver ***fea_solution) { }

inline void CSolver::PredictStruct_Displacement(CGeometry **fea_geometry, CConfig *fea_config, CSolver ***fea_solution) { }

inline void CSolver::ComputeAitken_Coefficient(CGeometry **fea_geometry, CConfig *fea_config, CSolver ***fea_solution, unsigned long iFSIIter) { }

inline void CSolver::SetAitken_Relaxation(CGeometry **fea_geometry, CConfig *fea_config, CSolver ***fea_solution) { }

inline void CSolver::Update_StructSolution(CGeometry **fea_geometry, CConfig *fea_config, CSolver ***fea_solution) { }

inline void CSolver::SetCSensitivity(unsigned short val_marker, unsigned long val_vertex, su2double val_sensitivity) { }

inline void CSolver::Inviscid_Sensitivity(CGeometry *geometry, CSolver **solver_container, CNumerics *numerics, CConfig *config) { }

inline void CSolver::Smooth_Sensitivity(CGeometry *geometry, CSolver **solver_container, CNumerics *numerics, CConfig *config) { }

inline void CSolver::Viscous_Sensitivity(CGeometry *geometry, CSolver **solver_container, CNumerics *numerics, CConfig *config) { }

inline su2double CSolver::GetPhi_Inf(unsigned short val_dim) { return 0; }

inline su2double CSolver::GetPsiRho_Inf(void) { return 0; }

inline su2double* CSolver::GetPsiRhos_Inf(void) { return NULL; }

inline su2double CSolver::GetPsiE_Inf(void) { return 0; }

inline void CSolver::SetPrimitive_Gradient_GG(CGeometry *geometry, CConfig *config) { }

inline void CSolver::SetPrimitive_Gradient_LS(CGeometry *geometry, CConfig *config) { }

inline void CSolver::Set_MPI_Primitive_Gradient(CGeometry *geometry, CConfig *config) { }

inline void CSolver::SetPrimitive_Limiter_MPI(CGeometry *geometry, CConfig *config) { }

inline void CSolver::SetPrimitive_Limiter(CGeometry *geometry, CConfig *config) { }

//inline void CSolver::SetSecondary_Gradient_GG(CGeometry *geometry, CConfig *config) { }

//inline void CSolver::SetSecondary_Gradient_LS(CGeometry *geometry, CConfig *config) { }

//inline void CSolver::Set_MPI_Secondary_Gradient(CGeometry *geometry, CConfig *config) { }

//inline void CSolver::SetSecondary_Limiter_MPI(CGeometry *geometry, CConfig *config) { }

//inline void CSolver::SetSecondary_Limiter(CGeometry *geometry, CConfig *config) { }

inline void CSolver::SetPreconditioner(CConfig *config, unsigned long iPoint) { }

inline void CSolver::SetDistance(CGeometry *geometry, CConfig *config) { };

inline su2double CSolver::GetCMz_Inv(unsigned short val_marker) { return 0; }

inline su2double CSolver::GetCD_Inv(unsigned short val_marker) { return 0; }

inline su2double CSolver::GetCL_Inv(unsigned short val_marker) { return 0; }

inline su2double CSolver::GetSurface_CL(unsigned short val_marker) { return 0; }

inline su2double CSolver::GetSurface_CD(unsigned short val_marker) { return 0; }

inline su2double CSolver::GetSurface_CSF(unsigned short val_marker) { return 0; }

inline su2double CSolver::GetSurface_CEff(unsigned short val_marker) { return 0; }

inline su2double CSolver::GetSurface_CFx(unsigned short val_marker) { return 0; }

inline su2double CSolver::GetSurface_CFy(unsigned short val_marker) { return 0; }

inline su2double CSolver::GetSurface_CFz(unsigned short val_marker) { return 0; }

inline su2double CSolver::GetSurface_CMx(unsigned short val_marker) { return 0; }

inline su2double CSolver::GetSurface_CMy(unsigned short val_marker) { return 0; }

inline su2double CSolver::GetSurface_CMz(unsigned short val_marker) { return 0; }

inline su2double CSolver::GetSurface_CL_Inv(unsigned short val_marker) { return 0; }

inline su2double CSolver::GetSurface_CD_Inv(unsigned short val_marker) { return 0; }

inline su2double CSolver::GetSurface_CSF_Inv(unsigned short val_marker) { return 0; }

inline su2double CSolver::GetSurface_CEff_Inv(unsigned short val_marker) { return 0; }

inline su2double CSolver::GetSurface_CFx_Inv(unsigned short val_marker) { return 0; }

inline su2double CSolver::GetSurface_CFy_Inv(unsigned short val_marker) { return 0; }

inline su2double CSolver::GetSurface_CFz_Inv(unsigned short val_marker) { return 0; }

inline su2double CSolver::GetSurface_CMx_Inv(unsigned short val_marker) { return 0; }

inline su2double CSolver::GetSurface_CMy_Inv(unsigned short val_marker) { return 0; }

inline su2double CSolver::GetSurface_CMz_Inv(unsigned short val_marker) { return 0; }

inline su2double CSolver::GetSurface_CL_Visc(unsigned short val_marker) { return 0; }

inline su2double CSolver::GetSurface_CD_Visc(unsigned short val_marker) { return 0; }

inline su2double CSolver::GetSurface_CSF_Visc(unsigned short val_marker) { return 0; }

inline su2double CSolver::GetSurface_CEff_Visc(unsigned short val_marker) { return 0; }

inline su2double CSolver::GetSurface_CFx_Visc(unsigned short val_marker) { return 0; }

inline su2double CSolver::GetSurface_CFy_Visc(unsigned short val_marker) { return 0; }

inline su2double CSolver::GetSurface_CFz_Visc(unsigned short val_marker) { return 0; }

inline su2double CSolver::GetSurface_CMx_Visc(unsigned short val_marker) { return 0; }

inline su2double CSolver::GetSurface_CMy_Visc(unsigned short val_marker) { return 0; }

inline su2double CSolver::GetSurface_CMz_Visc(unsigned short val_marker) { return 0; }

inline su2double CSolver::GetSurface_CL_Mnt(unsigned short val_marker) { return 0; }

inline su2double CSolver::GetSurface_CD_Mnt(unsigned short val_marker) { return 0; }

inline su2double CSolver::GetSurface_CSF_Mnt(unsigned short val_marker) { return 0; }

inline su2double CSolver::GetSurface_CEff_Mnt(unsigned short val_marker) { return 0; }

inline su2double CSolver::GetSurface_CFx_Mnt(unsigned short val_marker) { return 0; }

inline su2double CSolver::GetSurface_CFy_Mnt(unsigned short val_marker) { return 0; }

inline su2double CSolver::GetSurface_CFz_Mnt(unsigned short val_marker) { return 0; }

inline su2double CSolver::GetSurface_CMx_Mnt(unsigned short val_marker) { return 0; }

inline su2double CSolver::GetSurface_CMy_Mnt(unsigned short val_marker) { return 0; }

inline su2double CSolver::GetSurface_CMz_Mnt(unsigned short val_marker) { return 0; }

inline su2double CSolver::GetInflow_MassFlow(unsigned short val_marker) { return 0; }

inline su2double CSolver::GetExhaust_MassFlow(unsigned short val_marker) { return 0; }

inline su2double CSolver::GetInflow_Pressure(unsigned short val_marker) { return 0; }

inline su2double CSolver::GetInflow_Mach(unsigned short val_marker) { return 0; }

inline su2double CSolver::GetCSF_Inv(unsigned short val_marker) { return 0; }

inline su2double CSolver::GetCEff_Inv(unsigned short val_marker) { return 0; }

inline su2double CSolver::GetSurface_HF_Visc(unsigned short val_marker) { return 0; }

inline su2double CSolver::GetSurface_MaxHF_Visc(unsigned short val_marker) { return 0; }

inline su2double CSolver::GetCL_Visc(unsigned short val_marker) { return 0; }

inline su2double CSolver::GetCMz_Visc(unsigned short val_marker) { return 0; }

inline su2double CSolver::GetCSF_Visc(unsigned short val_marker) { return 0; }

inline su2double CSolver::GetCD_Visc(unsigned short val_marker) { return 0; }

inline su2double CSolver::GetAllBound_CL_Inv() { return 0; }

inline su2double CSolver::GetAllBound_CD_Inv() { return 0; }

inline su2double CSolver::GetAllBound_CSF_Inv() { return 0; }

inline su2double CSolver::GetAllBound_CEff_Inv() { return 0; }

inline su2double CSolver::GetAllBound_CMx_Inv() { return 0; }

inline su2double CSolver::GetAllBound_CMy_Inv() { return 0; }

inline su2double CSolver::GetAllBound_CMz_Inv() { return 0; }

inline su2double CSolver::GetAllBound_CFx_Inv() { return 0; }

inline su2double CSolver::GetAllBound_CFy_Inv() { return 0; }

inline su2double CSolver::GetAllBound_CFz_Inv() { return 0; }

inline su2double CSolver::GetAllBound_CL_Mnt() { return 0; }

inline su2double CSolver::GetAllBound_CD_Mnt() { return 0; }

inline su2double CSolver::GetAllBound_CSF_Mnt() { return 0; }

inline su2double CSolver::GetAllBound_CEff_Mnt() { return 0; }

inline su2double CSolver::GetAllBound_CMx_Mnt() { return 0; }

inline su2double CSolver::GetAllBound_CMy_Mnt() { return 0; }

inline su2double CSolver::GetAllBound_CMz_Mnt() { return 0; }

inline su2double CSolver::GetAllBound_CFx_Mnt() { return 0; }

inline su2double CSolver::GetAllBound_CFy_Mnt() { return 0; }

inline su2double CSolver::GetAllBound_CFz_Mnt() { return 0; }

inline su2double CSolver::GetAllBound_CL_Visc() { return 0; }

inline su2double CSolver::GetAllBound_CD_Visc() { return 0; }

inline su2double CSolver::GetAllBound_CSF_Visc() { return 0; }

inline su2double CSolver::GetAllBound_CEff_Visc() { return 0; }

inline su2double CSolver::GetAllBound_CMx_Visc() { return 0; }

inline su2double CSolver::GetAllBound_CMy_Visc() { return 0; }

inline su2double CSolver::GetAllBound_CMz_Visc() { return 0; }

inline su2double CSolver::GetAllBound_CFx_Visc() { return 0; }

inline su2double CSolver::GetAllBound_CFy_Visc() { return 0; }

inline su2double CSolver::GetAllBound_CFz_Visc() { return 0; }

inline void CSolver::SetForceProj_Vector(CGeometry *geometry, CSolver **solver_container, CConfig *config) { }

inline void CSolver::SetIntBoundary_Jump(CGeometry *geometry, CSolver **solver_container, CConfig *config) { }

inline su2double CSolver::GetTotal_CL() { return 0; }

inline su2double CSolver::GetTotal_CD() { return 0; }

inline su2double CSolver::GetTotal_NetCThrust() { return 0; }

inline su2double CSolver::GetTotal_Power() { return 0; }

inline su2double CSolver::GetTotal_CD_SolidSurf() { return 0; }

inline su2double CSolver::GetTotal_ReverseFlow() { return 0; }

inline su2double CSolver::GetTotal_MFR() { return 0; }

inline su2double CSolver::GetTotal_Prop_Eff() { return 0; }

inline su2double CSolver::GetTotal_ByPassProp_Eff() { return 0; }

inline su2double CSolver::GetTotal_Adiab_Eff() { return 0; }

inline su2double CSolver::GetTotal_Poly_Eff() { return 0; }

inline su2double CSolver::GetTotal_IDC() { return 0; }

inline su2double CSolver::GetTotal_IDC_Mach() { return 0; }

inline su2double CSolver::GetTotal_IDR() { return 0; }

inline su2double CSolver::GetTotal_DC60() { return 0; }

inline su2double CSolver::GetTotal_Custom() { return 0; }

inline su2double CSolver::GetTotal_CMx() { return 0; }

inline su2double CSolver::GetTotal_CMy() { return 0; }

inline su2double CSolver::GetTotal_CMz() { return 0; }

inline su2double CSolver::GetTotal_CFx() { return 0; }

inline su2double CSolver::GetTotal_CFy() { return 0; }

inline su2double CSolver::GetTotal_CFz() { return 0; }

inline su2double CSolver::GetTotal_CSF() { return 0; }

inline su2double CSolver::GetTotal_CEff() { return 0; }

inline su2double CSolver::GetTotal_CT() { return 0; }

inline void CSolver::SetTotal_CT(su2double val_Total_CT) { }

inline su2double CSolver::GetTotal_CQ() { return 0; }

inline su2double CSolver::GetTotal_HeatFlux() { return 0; }

inline su2double CSolver::GetTotal_MaxHeatFlux() { return 0; }

inline su2double CSolver::Get_PressureDrag() { return 0; }

inline su2double CSolver::Get_ViscDrag() { return 0; }

inline void CSolver::SetTotal_CQ(su2double val_Total_CQ) { }

inline void CSolver::SetTotal_HeatFlux(su2double val_Total_Heat) { }

inline void CSolver::SetTotal_MaxHeatFlux(su2double val_Total_Heat) { }

inline su2double CSolver::GetTotal_CMerit() { return 0; }

inline su2double CSolver::GetTotal_CEquivArea() { return 0; }

inline su2double CSolver::GetTotal_AeroCD() { return 0; }

inline su2double CSolver::GetTotal_RadialDistortion() { return 0; }

inline su2double CSolver::GetTotal_CircumferentialDistortion() { return 0; }

inline su2double CSolver::GetTotal_CpDiff() { return 0; }

inline su2double CSolver::GetTotal_HeatFluxDiff() { return 0; }

inline su2double CSolver::GetTotal_CFEA() { return 0; }

inline su2double CSolver::GetTotal_CNearFieldOF() { return 0; }

inline void CSolver::AddTotal_ComboObj(su2double val_obj) {}

inline void CSolver::SetTotal_CEquivArea(su2double val_cequivarea) { }

inline void CSolver::SetTotal_AeroCD(su2double val_aerocd) { }

inline void CSolver::SetTotal_RadialDistortion(su2double val_distortion) { }

inline void CSolver::SetTotal_CircumferentialDistortion(su2double val_distortion) { }

inline void CSolver::SetTotal_CpDiff(su2double val_pressure) { }

inline void CSolver::SetTotal_HeatFluxDiff(su2double val_heat) { }

inline void CSolver::SetTotal_CFEA(su2double val_cfea) { }

inline su2double CSolver::GetWAitken_Dyn(void) { return 0; }

inline su2double CSolver::GetWAitken_Dyn_tn1(void) { return 0; }

inline void CSolver::SetWAitken_Dyn(su2double waitk) {  }

inline void CSolver::SetWAitken_Dyn_tn1(su2double waitk_tn1) {  }

inline void CSolver::SetLoad_Increment(su2double val_loadIncrement) {  }

inline void CSolver::SetTotal_CNearFieldOF(su2double val_cnearfieldpress) { }

inline su2double CSolver::GetTotal_CWave() { return 0; }

inline su2double CSolver::GetTotal_CHeat() { return 0; }

inline void CSolver::SetTotal_CL(su2double val_Total_CL) { }

inline void CSolver::SetTotal_CD(su2double val_Total_CD) { }

inline void CSolver::SetTotal_NetCThrust(su2double val_Total_NetCThrust) { }

inline void CSolver::SetTotal_Power(su2double val_Total_Power) { }

inline void CSolver::SetTotal_CD_SolidSurf(su2double val_Total_CD_SolidSurf) { }

inline void CSolver::SetTotal_ReverseFlow(su2double val_Total_ReverseFlow) { }

inline void CSolver::SetTotal_MFR(su2double val_Total_MFR) { }

inline void CSolver::SetTotal_Prop_Eff(su2double val_Total_Prop_Eff) { }

inline void CSolver::SetTotal_ByPassProp_Eff(su2double val_Total_ByPassProp_Eff) { }

inline void CSolver::SetTotal_Adiab_Eff(su2double val_Total_Adiab_Eff) { }

inline void CSolver::SetTotal_Poly_Eff(su2double val_Total_Poly_Eff) { }

inline void CSolver::SetTotal_IDC(su2double val_Total_IDC) { }

inline void CSolver::SetTotal_IDC_Mach(su2double val_Total_IDC_Mach) { }

inline void CSolver::SetTotal_IDR(su2double val_Total_IDR) { }

inline void CSolver::SetTotal_DC60(su2double val_Total_DC60) { }

inline void CSolver::SetTotal_Custom(su2double val_Total_Custom, su2double val_coeff) { }

inline void CSolver::AddTotal_Custom(su2double val_Total_Custom, su2double val_coeff) { }

inline su2double CSolver::GetCPressure(unsigned short val_marker, unsigned long val_vertex) { return 0; }

inline su2double CSolver::GetCPressureTarget(unsigned short val_marker, unsigned long val_vertex) { return 0; }

inline void CSolver::SetCPressureTarget(unsigned short val_marker, unsigned long val_vertex, su2double val_pressure) { }

inline void CSolver::SetHeatFluxTarget(unsigned short val_marker, unsigned long val_vertex, su2double val_heat) { }

inline su2double *CSolver::GetCharacPrimVar(unsigned short val_marker, unsigned long val_vertex) { return 0; }

inline void CSolver::SetCharacPrimVar(unsigned short val_marker, unsigned long val_vertex, unsigned short val_var, su2double val_value) { }

inline su2double *CSolver::GetDonorPrimVar(unsigned short val_marker, unsigned long val_vertex) { return 0; }

inline void CSolver::SetDonorPrimVar(unsigned short val_marker, unsigned long val_vertex, unsigned short val_var, su2double val_value) { }

inline void CSolver::SetDonorAdjVar(unsigned short val_marker, unsigned long val_vertex, unsigned short val_var, su2double val_value) { }

inline su2double CSolver::GetDonorPrimVar(unsigned short val_marker, unsigned long val_vertex, unsigned short val_var) { return 0; }

inline su2double *CSolver::GetDonorAdjVar(unsigned short val_marker, unsigned long val_vertex) { return 0; }

inline su2double CSolver::GetDonorAdjVar(unsigned short val_marker, unsigned long val_vertex, unsigned short val_var) { return 0; }

inline unsigned long CSolver::GetDonorGlobalIndex(unsigned short val_marker, unsigned long val_vertex) { return 0; }

inline void CSolver::SetDonorGlobalIndex(unsigned short val_marker, unsigned long val_vertex, unsigned long val_index) { }

inline su2double CSolver::GetActDisk_DeltaP(unsigned short val_marker, unsigned long val_vertex) { return 0; }

inline void CSolver::SetActDisk_DeltaP(unsigned short val_marker, unsigned long val_vertex, su2double val_deltap) { }

inline su2double CSolver::GetActDisk_DeltaT(unsigned short val_marker, unsigned long val_vertex) { return 0; }

inline void CSolver::SetActDisk_DeltaT(unsigned short val_marker, unsigned long val_vertex, su2double val_deltat) { }

inline su2double CSolver::GetInlet_Ttotal(unsigned short val_marker, unsigned long val_vertex) { return 0; }

inline su2double CSolver::GetInlet_Ptotal(unsigned short val_marker, unsigned long val_vertex) { return 0; }

inline su2double CSolver::GetInlet_FlowDir(unsigned short val_marker, unsigned long val_vertex, unsigned short val_dim) { return 0; }

inline void CSolver::SetInlet_Ttotal(unsigned short val_marker, unsigned long val_vertex, su2double val_ttotal) { }

inline void CSolver::SetInlet_Ptotal(unsigned short val_marker, unsigned long val_vertex, su2double val_ptotal) { }

inline void CSolver::SetInlet_FlowDir(unsigned short val_marker, unsigned long val_vertex, unsigned short val_dim, su2double val_flowdir) { }

inline su2double CSolver::GetCSkinFriction(unsigned short val_marker, unsigned long val_vertex, unsigned short val_dim) { return 0; }

inline su2double CSolver::GetHeatFlux(unsigned short val_marker, unsigned long val_vertex) { return 0; }

inline su2double CSolver::GetHeatFluxTarget(unsigned short val_marker, unsigned long val_vertex) { return 0; }

inline su2double CSolver::GetYPlus(unsigned short val_marker, unsigned long val_vertex) { return 0; }

inline su2double CSolver::GetStrainMag_Max(void) { return 0; }

inline su2double CSolver::GetOmega_Max(void) { return 0; }

inline void CSolver::SetStrainMag_Max(su2double val_strainmag_max) { }

inline void CSolver::SetOmega_Max(su2double val_omega_max) { }

inline void CSolver::Viscous_Residual(CGeometry *geometry,
                                      CSolver **solver_container,
                                      CNumerics *numerics, CConfig
                                      *config, unsigned short iMesh,
                                      unsigned short iRKstep) { }
                     
inline void CSolver::AddStiffMatrix(su2double ** StiffMatrix_Elem, unsigned long Point_0, unsigned long Point_1, unsigned long Point_2, unsigned long Point_3) { }
                     
inline void CSolver::Source_Residual(CGeometry *geometry, CSolver **solver_container, 
                          CNumerics *numerics, CNumerics *second_numerics, CConfig *config, unsigned short iMesh) { }
                     
inline void CSolver::Source_Template(CGeometry *geometry, CSolver **solver_container, 
                          CNumerics *numerics, CConfig *config, unsigned short iMesh) { }

inline su2double CSolver::GetTotal_Sens_Geo() { return 0; }

inline su2double CSolver::GetTotal_Sens_Mach() { return 0; }

inline su2double CSolver::GetTotal_Sens_AoA() { return 0; }

inline su2double CSolver::GetTotal_Sens_Press() { return 0; }

inline su2double CSolver::GetTotal_Sens_Temp() { return 0; }

inline su2double CSolver::GetTotal_Sens_BPress() { return 0; }

inline su2double CSolver::GetDensity_Inf(void) { return 0; }

inline su2double CSolver::GetDensity_Inf(unsigned short val_var) { return 0; }

inline su2double CSolver::GetModVelocity_Inf(void) { return 0; }

inline su2double CSolver::GetDensity_Energy_Inf(void) { return 0; }

inline su2double CSolver::GetDensity_Velocity_Inf(unsigned short val_dim) { return 0; }

inline su2double CSolver::GetDensity_Velocity_Inf(unsigned short val_dim, unsigned short val_var) { return 0; }

inline su2double CSolver::GetVelocity_Inf(unsigned short val_dim) { return 0; }

inline su2double* CSolver::GetVelocity_Inf(void) { return 0; }

inline su2double CSolver::GetPressure_Inf(void) { return 0; }

inline su2double CSolver::GetViscosity_Inf(void) { return 0; }

inline su2double CSolver::GetTke_Inf(void) { return 0; }

inline su2double* CSolver::GetConstants() { return NULL;}

inline su2double CSolver::GetOneD_TotalPress(void) { return 0;}

inline void CSolver::SetOneD_TotalPress(su2double AveragePressure) { }

inline su2double CSolver::GetOneD_Mach(void) { return 0;}

inline void CSolver::SetOneD_Mach(su2double AverageMach) { }

inline su2double CSolver::GetOneD_Temp(void) { return 0;}

inline void CSolver::SetOneD_Temp(su2double AverageTemperature) { }

inline su2double CSolver::GetOneD_MassFlowRate(void) { return 0;}

inline void CSolver::SetOneD_MassFlowRate(su2double MassFlowRate) { }

inline su2double CSolver::GetOneD_FluxAvgPress(void) { return 0;}

inline void CSolver::SetOneD_FluxAvgPress(su2double PressureRef) { }

inline su2double CSolver::GetOneD_FluxAvgDensity(void) { return 0;}

inline void CSolver::SetOneD_FluxAvgDensity(su2double DensityRef) { }

inline su2double CSolver::GetOneD_FluxAvgVelocity(void) { return 0;}

inline void CSolver::SetOneD_FluxAvgVelocity(su2double VelocityRef) { }

inline su2double CSolver::GetOneD_FluxAvgEntalpy(void) { return 0;}

inline void CSolver::SetOneD_FluxAvgEntalpy(su2double EnthalpyRef) { }

inline void CSolver::SetTotal_ComboObj(su2double ComboObj) {}

inline su2double CSolver::GetTotal_ComboObj(void) { return 0;}

inline void CSolver::Compute_ComboObj(CConfig *config) {};

inline void CSolver::Solve_System(CGeometry *geometry, CSolver **solver_container, CConfig *config) { }

inline su2double CSolver::GetAveragedDensity(unsigned short valMarker) { return 0;}

inline su2double CSolver::GetAveragedPressure(unsigned short valMarker) { return 0;}

inline su2double CSolver::GetAveragedEnthalpy(unsigned short valMarker) { return 0;}

inline su2double CSolver::GetAveragedEntropy(unsigned short valMarker) { return 0;}

inline su2double* CSolver::GetAveragedVelocity(unsigned short valMarker) { return 0;}

inline su2double* CSolver::GetAveragedGridVelocity(unsigned short valMarker) { return 0;}

inline su2double CSolver::GetAveragedNormalVelocity(unsigned short valMarker) { return 0;}

inline su2double CSolver::GetAveragedTangVelocity(unsigned short valMarker) { return 0;}

inline su2double CSolver::GetAveragedTotTemperature(unsigned short valMarker) { return 0;}

inline su2double CSolver::GetAveragedTotPressure(unsigned short valMarker) { return 0;}

inline su2double CSolver::GetMassFlow(unsigned short valMarker) { return 0;}

inline su2double CSolver::GetFlowAngle(unsigned short valMarker) { return 0;}

inline su2double CSolver::GetAveragedMach(unsigned short valMarker) { return 0;}

inline su2double CSolver::GetAveragedNormalMach(unsigned short valMarker) { return 0;}

inline su2double CSolver::GetTotalPressureLoss(unsigned short inMarkerTP) { return 0;}

inline su2double CSolver::GetKineticEnergyLoss(unsigned short inMarkerTP) { return 0;}

inline su2double CSolver::GetTotalTotalEfficiency(unsigned short inMarkerTP) { return 0;}

inline su2double CSolver::GetTotalStaticEfficiency(unsigned short inMarkerTP) { return 0;}

inline su2double CSolver::GetEulerianWork(unsigned short inMarkerTP) { return 0;}

inline su2double CSolver::GetTotalEnthalpyIn(unsigned short inMarkerTP) { return 0;}

inline su2double CSolver::GetFlowAngleIn(unsigned short inMarkerTP) { return 0;}

inline su2double CSolver::GetFlowAngleOut(unsigned short inMarkerTP) { return 0;}

inline su2double CSolver::GetMassFlowIn(unsigned short inMarkerTP) { return 0;}

inline su2double CSolver::GetMassFlowOut(unsigned short inMarkerTP) { return 0;}

inline su2double CSolver::GetMachIn(unsigned short inMarkerTP) { return 0;}

inline su2double CSolver::GetMachOut(unsigned short inMarkerTP) { return 0;}

inline su2double CSolver::GetNormalMachIn(unsigned short inMarkerTP) { return 0;}

inline su2double CSolver::GetNormalMachOut(unsigned short inMarkerTP) { return 0;}

inline su2double CSolver::GetEnthalpyOut(unsigned short inMarkerTP) { return 0;}

inline su2double CSolver::GetVelocityOutIs(unsigned short inMarkerTP) { return 0;}

inline su2double CSolver::GetPressureOut(unsigned short inMarkerTP) { return 0;}

inline su2double CSolver::GetPressureRatio(unsigned short inMarkerTP) { return 0;}

inline void CSolver::BC_Euler_Wall(CGeometry *geometry, CSolver **solver_container, CNumerics *numerics, CConfig *config, 
                   unsigned short val_marker) { }

inline void CSolver::BC_Clamped(CGeometry *geometry, CSolver **solver_container, CNumerics *numerics, CConfig *config, 
                   unsigned short val_marker) { }

inline void CSolver::BC_Clamped_Post(CGeometry *geometry, CSolver **solver_container, CNumerics *numerics, CConfig *config, 
                   unsigned short val_marker) { }
                   
inline void CSolver::BC_Normal_Displacement(CGeometry *geometry, CSolver **solver_container, CNumerics *numerics, CConfig *config, 
                   unsigned short val_marker) { }
                                                       
inline void CSolver::BC_Normal_Load(CGeometry *geometry, CSolver **solver_container, CNumerics *numerics, CConfig *config, 
                   unsigned short val_marker) { }

inline void CSolver::BC_Dir_Load(CGeometry *geometry, CSolver **solver_container, CNumerics *numerics, CConfig *config, 
                   unsigned short val_marker) { }
                   
inline void CSolver::BC_Sine_Load(CGeometry *geometry, CSolver **solver_container, CNumerics *numerics, CConfig *config, 
                   unsigned short val_marker) { }                   
                   
inline void CSolver::BC_Pressure(CGeometry *geometry, CSolver **solver_container, CNumerics *numerics, CConfig *config,
                   unsigned short val_marker) { }
                  
inline void CSolver::BC_Isothermal_Wall(CGeometry *geometry, CSolver **solver_container, CNumerics *conv_numerics, CNumerics *visc_numerics, CConfig *config, unsigned short val_marker) { }

inline void CSolver::BC_HeatFlux_Wall(CGeometry *geometry, CSolver **solver_container, CNumerics *conv_numerics, CNumerics *visc_numerics, CConfig *config, unsigned short val_marker) { }
                  
inline void CSolver::BC_Dirichlet(CGeometry *geometry, CSolver **solver_container, CConfig *config, 
                  unsigned short val_marker) { }

inline void CSolver::BC_Fluid_Interface(CGeometry *geometry, CSolver **solver_container, CNumerics *numerics,
                                         CConfig *config) { }

inline void CSolver::BC_Interface_Boundary(CGeometry *geometry, CSolver **solver_container, CNumerics *numerics,
                                           CConfig *config, unsigned short val_marker) { }

inline void CSolver::BC_NearField_Boundary(CGeometry *geometry, CSolver **solver_container, CNumerics *numerics,
                                           CConfig *config, unsigned short val_marker) { }

inline void CSolver::BC_ActDisk_Inlet(CGeometry *geometry, CSolver **solver_container, CNumerics *conv_numerics, CNumerics *visc_numerics,
                                      CConfig *config, unsigned short val_marker) { }

inline void CSolver::BC_ActDisk_Outlet(CGeometry *geometry, CSolver **solver_container, CNumerics *conv_numerics, CNumerics *visc_numerics,
                                       CConfig *config, unsigned short val_marker) { }

inline void CSolver::BC_ActDisk(CGeometry *geometry, CSolver **solver_container, CNumerics *conv_numerics, CNumerics *visc_numerics,
                                CConfig *config, unsigned short val_marker, bool inlet_surface) { }

inline void CSolver::BC_Far_Field(CGeometry *geometry, CSolver **solver_container, CNumerics *conv_numerics, CNumerics *visc_numerics,
                    CConfig *config, unsigned short val_marker) { }

inline void CSolver::BC_Sym_Plane(CGeometry *geometry, CSolver **solver_container, CNumerics *conv_numerics, CNumerics *visc_numerics, 
                  CConfig *config, unsigned short val_marker) { }
                  
inline void CSolver::BC_Custom(CGeometry *geometry, CSolver **solver_container, CNumerics *numerics, 
                     CConfig *config, unsigned short val_marker) { }

inline void CSolver::BC_Riemann(CGeometry *geometry, CSolver **solver_container, CNumerics *conv_numerics, CNumerics *visc_numerics, 
                     CConfig *config, unsigned short val_marker) { }

inline void CSolver::BC_NonReflecting(CGeometry *geometry, CSolver **solver_container,
                            CNumerics *conv_numerics, CNumerics *visc_numerics, CConfig *config, unsigned short val_marker) { }

inline void CSolver::BC_Inlet(CGeometry *geometry, CSolver **solver_container, CNumerics *conv_numerics, CNumerics *visc_numerics, 
                     CConfig *config, unsigned short val_marker) { }

inline void CSolver::BC_Outlet(CGeometry *geometry, CSolver **solver_container, CNumerics *conv_numerics, CNumerics *visc_numerics, 
                      CConfig *config, unsigned short val_marker) { }
                      
inline void CSolver::BC_Supersonic_Inlet(CGeometry *geometry, CSolver **solver_container, CNumerics *conv_numerics, CNumerics *visc_numerics,
                     CConfig *config, unsigned short val_marker) { }

inline void CSolver::BC_Supersonic_Outlet(CGeometry *geometry, CSolver **solver_container, CNumerics *conv_numerics, CNumerics *visc_numerics,
                                         CConfig *config, unsigned short val_marker) { }

inline void CSolver::BC_Engine_Inflow(CGeometry *geometry, CSolver **solver_container, CNumerics *conv_numerics, CNumerics *visc_numerics, 
                      CConfig *config, unsigned short val_marker) { }

inline void CSolver::BC_Engine_Exhaust(CGeometry *geometry, CSolver **solver_container, CNumerics *conv_numerics, CNumerics *visc_numerics, 
                      CConfig *config, unsigned short val_marker) { }
                                            
inline void CSolver::BC_Neumann(CGeometry *geometry, CSolver **solver_container, CNumerics *numerics, 
                      CConfig *config, unsigned short val_marker) { }
                  
inline void CSolver::BC_Dielec(CGeometry *geometry, CSolver **solver_container, CNumerics *numerics, 
                   CConfig *config, unsigned short val_marker) { }
                                         
inline void CSolver::BC_Electrode(CGeometry *geometry, CSolver **solver_container, CNumerics *numerics, 
                  CConfig *config, unsigned short val_marker) { }

inline void CSolver::Mixing_Process(CGeometry *geometry, CSolver **solver_container, CConfig *config, unsigned short val_Marker) {}

inline void CSolver::MixedOut_Average (su2double val_init_pressure, su2double *val_Averaged_Flux, su2double *val_normal, su2double *pressure_mix, su2double *density_mix) {}

inline void CSolver::MixedOut_Root_Function(su2double *pressure, su2double *val_Averaged_Flux, su2double *val_normal, su2double *valfunc, su2double *density) {}

inline void CSolver::Boundary_Fourier(CGeometry *geometry, CSolver **solver_container, CConfig *config,
                                   unsigned short val_Marker, vector<std::complex<su2double> > &c4k,signed long &nboundaryvertex) {}

inline void CSolver::Boundary_Fourier(CGeometry *geometry, CSolver **solver_container, CConfig *config, unsigned short val_Marker,
                                  vector<std::complex<su2double> >& c2k,vector<std::complex<su2double> >& c3k,signed long& nboundaryvertex) {}
inline void CSolver::SetExtAveragedValue(CSolver *solver_container, unsigned short intMarker,  unsigned short extMarker) { }

inline void CSolver::GetSurface_Properties(CGeometry *geometry, CNumerics *conv_numerics,
                                                 CNumerics *visc_numerics, CConfig *config, unsigned short iMesh, bool Output) { }

inline void CSolver::GetPower_Properties(CGeometry *geometry, CConfig *config, unsigned short iMesh, bool Output) { }

inline void CSolver::GetSurface_Distortion(CGeometry *geometry, CConfig *config, unsigned short iMesh, bool Output) { }

inline void CSolver::SetFarfield_AoA(CGeometry *geometry, CSolver **solver_container,
                                     CConfig *config, unsigned short iMesh, bool Output) { }

inline void CSolver::SetActDisk_BCThrust(CGeometry *geometry, CSolver **solver_container,
                                         CConfig *config, unsigned short iMesh, bool Output) { }

inline void CSolver::SetTime_Step(CGeometry *geometry, CSolver **solver_container, CConfig *config,
<<<<<<< HEAD
							        unsigned short iMesh, unsigned long Iteration) { }	

inline void CSolver::ADER_DG_PredictorStep(CConfig *config, unsigned short iStep) { }
							        
=======
                      unsigned short iMesh, unsigned long Iteration) { }  
                      
>>>>>>> 81146083
inline void CSolver::Postprocessing(CGeometry *geometry, CSolver **solver_container, CConfig *config, 
                      unsigned short iMesh) { }  

inline void CSolver::Postprocessing(CGeometry *geometry, CSolver **solver_container, CConfig *config,  CNumerics **numerics,
                      unsigned short iMesh) { }  

inline void CSolver::Centered_Residual(CGeometry *geometry, CSolver **solver_container, CNumerics *numerics, 
                    CConfig *config, unsigned short iMesh, unsigned short iRKStep) { }

inline void CSolver::Upwind_Residual(CGeometry *geometry, CSolver **solver_container, CNumerics *numerics, 
                     CConfig *config, unsigned short iMesh) { }

inline void CSolver::Convective_Residual(CGeometry *geometry, CSolver **solver_container, CNumerics *numerics,
                                       CConfig *config, unsigned short iMesh, unsigned short iRKStep) { }

inline void CSolver::Preprocessing(CGeometry *geometry, CSolver **solver_container, CConfig *config, unsigned short iMesh, unsigned short iRKStep, unsigned short RunTime_EqSystem, bool Output) { }

inline void CSolver::Preprocessing(CGeometry *geometry, CSolver **solver_container, CConfig *config, CNumerics **numerics, unsigned short iMesh, unsigned long Iteration, unsigned short RunTime_EqSystem, bool Output) { }

inline void CSolver::SetDissipation_Switch(CGeometry *geometry, CConfig *config) { }

inline void CSolver::Set_MPI_Dissipation_Switch(CGeometry *geometry, CConfig *config) { }

inline void CSolver::SetUndivided_Laplacian(CGeometry *geometry, CConfig *config) { }

inline void CSolver::Set_MPI_Undivided_Laplacian(CGeometry *geometry, CConfig *config) { }

inline void CSolver::Set_MPI_ActDisk(CSolver **solver_container, CGeometry *geometry, CConfig *config) { }

inline void CSolver::Set_MPI_Nearfield(CGeometry *geometry, CConfig *config) { }

inline void CSolver::Set_MPI_Interface(CGeometry *geometry, CConfig *config) { }

inline void CSolver::SetMax_Eigenvalue(CGeometry *geometry, CConfig *config) { }

inline void CSolver::Set_MPI_MaxEigenvalue(CGeometry *geometry, CConfig *config) { }

inline void CSolver::Pressure_Forces(CGeometry *geometry, CConfig *config) { }

inline void CSolver::Momentum_Forces(CGeometry *geometry, CConfig *config) { }

inline void CSolver::TurboPerformance(CSolver *solver, CConfig *config, unsigned short inMarker,  unsigned short outMarker, unsigned short Kind_TurboPerf, unsigned short inMarkerTP ) { }

inline void CSolver::StoreTurboPerformance(CSolver *solver, unsigned short inMarkerTP ) { }

inline void CSolver::Friction_Forces(CGeometry *geometry, CConfig *config) { }

inline void CSolver::Inviscid_DeltaForces(CGeometry *geometry, CSolver **solver_container, CConfig *config) { }

inline void CSolver::Viscous_DeltaForces(CGeometry *geometry, CConfig *config) { }

inline void CSolver::Wave_Strength(CGeometry *geometry, CConfig *config) { }

inline void CSolver::ExplicitRK_Iteration(CGeometry *geometry, CSolver **solver_container, 
                      CConfig *config, unsigned short iRKStep) { }

inline void CSolver::ClassicalRK4_Iteration(CGeometry *geometry, CSolver **solver_container,
                                            CConfig *config, unsigned short iRKStep) { }

inline void CSolver::ADER_DG_Iteration(CGeometry *geometry, CSolver **solver_container,
                                       CConfig *config, unsigned short iStep) { }

inline void CSolver::ExplicitEuler_Iteration(CGeometry *geometry, CSolver **solver_container, CConfig *config) { }

inline void CSolver::ImplicitEuler_Iteration(CGeometry *geometry, CSolver **solver_container, CConfig *config) { }

inline void CSolver::ImplicitNewmark_Iteration(CGeometry *geometry, CSolver **solver_container, CConfig *config) { }

inline void CSolver::ImplicitNewmark_Update(CGeometry *geometry, CSolver **solver_container, CConfig *config) { }

inline void CSolver::ImplicitNewmark_Relaxation(CGeometry *geometry, CSolver **solver_container, CConfig *config) { }

inline void CSolver::GeneralizedAlpha_Iteration(CGeometry *geometry, CSolver **solver_container, CConfig *config) { }

inline void CSolver::GeneralizedAlpha_UpdateDisp(CGeometry *geometry, CSolver **solver_container, CConfig *config) { }

inline void CSolver::GeneralizedAlpha_UpdateSolution(CGeometry *geometry, CSolver **solver_container, CConfig *config) { }

inline void CSolver::GeneralizedAlpha_UpdateLoads(CGeometry *geometry, CSolver **solver_container, CConfig *config) { }

inline void CSolver::Compute_Residual(CGeometry *geometry, CSolver **solver_container, CConfig *config, 
                    unsigned short iMesh) { }

inline void CSolver::SetRes_RMS(unsigned short val_var, su2double val_residual) { Residual_RMS[val_var] = val_residual; }

inline void CSolver::AddRes_RMS(unsigned short val_var, su2double val_residual) { Residual_RMS[val_var] += val_residual; }

inline su2double CSolver::GetRes_RMS(unsigned short val_var) { return Residual_RMS[val_var]; }

inline void CSolver::SetRes_Max(unsigned short val_var, su2double val_residual, unsigned long val_point) { Residual_Max[val_var] = val_residual; Point_Max[val_var] = val_point; }

inline void CSolver::AddRes_Max(unsigned short val_var, su2double val_residual, unsigned long val_point, su2double* val_coord) {
  if (val_residual > Residual_Max[val_var]) {
  Residual_Max[val_var] = val_residual;
  Point_Max[val_var] = val_point;
  for (unsigned short iDim = 0; iDim < nDim; iDim++)
    Point_Max_Coord[val_var][iDim] = val_coord[iDim];
  }
}

inline void CSolver::AddRes_Max(unsigned short val_var, su2double val_residual, unsigned long val_point, const su2double* val_coord) {
  if (val_residual > Residual_Max[val_var]) {
    Residual_Max[val_var] = val_residual;
    Point_Max[val_var] = val_point;
    for (unsigned short iDim = 0; iDim < nDim; iDim++)
      Point_Max_Coord[val_var][iDim] = val_coord[iDim];
  }
}

inline su2double CSolver::GetRes_Max(unsigned short val_var) { return Residual_Max[val_var]; }

inline su2double CSolver::GetRes_FEM(unsigned short val_var) { return 0.0; }

inline unsigned long CSolver::GetPoint_Max(unsigned short val_var) { return Point_Max[val_var]; }

inline su2double* CSolver::GetPoint_Max_Coord(unsigned short val_var) { return Point_Max_Coord[val_var]; }

inline void CSolver::Set_OldSolution(CGeometry *geometry) {
  for (unsigned long iPoint = 0; iPoint < geometry->GetnPoint(); iPoint++) 
    node[iPoint]->Set_OldSolution(); // The loop should be over nPoints 
                                     //  to guarantee that the boundaries are
                                     //  well updated
}

inline void CSolver::Set_NewSolution(CGeometry *geometry) { }

inline unsigned short CSolver::GetnVar(void) { return nVar; }

inline unsigned short CSolver::GetnOutputVariables(void) { return nOutputVariables; }

inline unsigned short CSolver::GetnPrimVar(void) { return nPrimVar; }

inline unsigned short CSolver::GetnPrimVarGrad(void) { return nPrimVarGrad; }

inline unsigned short CSolver::GetnSecondaryVar(void) { return nSecondaryVar; }

inline unsigned short CSolver::GetnSecondaryVarGrad(void) { return nSecondaryVarGrad; }

inline su2double CSolver::GetMax_Delta_Time(void) { return Max_Delta_Time; }

inline su2double CSolver::GetMin_Delta_Time(void) { return Min_Delta_Time; }

inline su2double CSolver::GetMax_Delta_Time(unsigned short val_Species) { return 0.0; }

inline su2double CSolver::GetMin_Delta_Time(unsigned short val_Species) { return 0.0; }

inline void CSolver::Copy_Zone_Solution(CSolver ***solver1_solution, CGeometry **solver1_geometry, CConfig *solver1_config, 
                      CSolver ***solver2_solution, CGeometry **solver2_geometry, CConfig *solver2_config) {};

inline CFluidModel* CSolver::GetFluidModel(void) { return NULL;}

<<<<<<< HEAD
inline su2double* CSolver::GetVecSolDOFs(void) {return NULL;}

inline unsigned long CSolver::GetnDOFsGlobal(void) {return 0;}

inline CFluidModel* CEulerSolver::GetFluidModel(void) { return FluidModel;}

=======
>>>>>>> 81146083
inline void CSolver::Set_Prestretch(CGeometry *geometry, CConfig *config) { }
                      
inline void CSolver::Compute_StiffMatrix(CGeometry *geometry, CSolver **solver_container, CNumerics **numerics, CConfig *config) { }

inline void CSolver::Compute_StiffMatrix_NodalStressRes(CGeometry *geometry, CSolver **solver_container, CNumerics **numerics, CConfig *config) { }

inline void CSolver::Compute_MassMatrix(CGeometry *geometry, CSolver **solver_container, CNumerics **numerics, CConfig *config) { }

inline void CSolver::Compute_NodalStressRes(CGeometry *geometry, CSolver **solver_container, CNumerics **numerics, CConfig *config) { }

inline void CSolver::Compute_NodalStress(CGeometry *geometry, CSolver **solver_container, CNumerics **numerics, CConfig *config) { }

inline void CSolver::Compute_DeadLoad(CGeometry *geometry, CSolver **solver_container, CNumerics **numerics, CConfig *config) { }

inline void CSolver::Initialize_SystemMatrix(CGeometry *geometry, CSolver **solver_container, CConfig *config) { }  

inline void CSolver::Compute_IntegrationConstants(CConfig *config) { }

inline void CSolver::SetFSI_ConvValue(unsigned short val_index, su2double val_criteria) { };

inline su2double CSolver::GetFSI_ConvValue(unsigned short val_index) { return 0.0; }

inline void CSolver::RegisterSolution(CGeometry *geometry_container, CConfig *config){}

inline void CSolver::RegisterOutput(CGeometry *geometry_container, CConfig *config){}

inline void CSolver::SetAdjoint_Output(CGeometry *geometry, CConfig *config){}

inline void CSolver::ExtractAdjoint_Solution(CGeometry *geometry, CConfig *config){}

inline void CSolver::RegisterObj_Func(CConfig *config){}

inline void CSolver::SetSurface_Sensitivity(CGeometry *geometry, CConfig *config){}

inline void CSolver::SetSensitivity(CGeometry *geometry, CConfig *config){}

inline void CSolver::SetAdj_ObjFunc(CGeometry *geometry, CConfig *config){}

inline unsigned long CSolver::SetPrimitive_Variables(CSolver **solver_container, CConfig *config, bool Output) {return 0;}

inline void CSolver::SetRecording(CGeometry *geometry, CConfig *config, unsigned short kind_recording){}

inline void CSolver::SetPressure_Inf(su2double p_inf){}

inline void CSolver::SetTemperature_Inf(su2double t_inf){}

inline void CSolver::RegisterVariables(CGeometry *geometry, CConfig *config, bool reset){}

inline void CSolver::ExtractAdjoint_Variables(CGeometry *geometry, CConfig *config){}

inline void CSolver::SetFreeStream_Solution(CConfig *config){}

inline su2double CEulerSolver::GetDensity_Inf(void) { return Density_Inf; }

inline su2double CEulerSolver::GetModVelocity_Inf(void) { 
  su2double Vel2 = 0; 
  for (unsigned short iDim = 0; iDim < nDim; iDim++) 
    Vel2 += Velocity_Inf[iDim]*Velocity_Inf[iDim]; 
  return sqrt(Vel2);
}

inline CFluidModel* CEulerSolver::GetFluidModel(void) { return FluidModel;}

inline su2double CEulerSolver::GetDensity_Energy_Inf(void) { return Density_Inf*Energy_Inf; }

inline su2double CEulerSolver::GetDensity_Velocity_Inf(unsigned short val_dim) { return Density_Inf*Velocity_Inf[val_dim]; }

inline su2double CEulerSolver::GetVelocity_Inf(unsigned short val_dim) { return Velocity_Inf[val_dim]; }

inline su2double *CEulerSolver::GetVelocity_Inf(void) { return Velocity_Inf; }

inline su2double CEulerSolver::GetPressure_Inf(void) { return Pressure_Inf; }

inline su2double CEulerSolver::GetCPressure(unsigned short val_marker, unsigned long val_vertex) { return CPressure[val_marker][val_vertex]; }

inline su2double CEulerSolver::GetCPressureTarget(unsigned short val_marker, unsigned long val_vertex) { return CPressureTarget[val_marker][val_vertex]; }

inline void CEulerSolver::SetCPressureTarget(unsigned short val_marker, unsigned long val_vertex, su2double val_pressure) { CPressureTarget[val_marker][val_vertex] = val_pressure; }

inline su2double *CEulerSolver::GetCharacPrimVar(unsigned short val_marker, unsigned long val_vertex) { return CharacPrimVar[val_marker][val_vertex]; }

inline void CEulerSolver::SetCharacPrimVar(unsigned short val_marker, unsigned long val_vertex, unsigned short val_var, su2double val_value) { CharacPrimVar[val_marker][val_vertex][val_var] = val_value; }

inline su2double *CEulerSolver::GetDonorPrimVar(unsigned short val_marker, unsigned long val_vertex) { return DonorPrimVar[val_marker][val_vertex]; }

inline void CEulerSolver::SetDonorPrimVar(unsigned short val_marker, unsigned long val_vertex, unsigned short val_var, su2double val_value) { DonorPrimVar[val_marker][val_vertex][val_var] = val_value; }

inline su2double CEulerSolver::GetDonorPrimVar(unsigned short val_marker, unsigned long val_vertex, unsigned short val_var) { return DonorPrimVar[val_marker][val_vertex][val_var]; }

inline unsigned long CEulerSolver::GetDonorGlobalIndex(unsigned short val_marker, unsigned long val_vertex) { return DonorGlobalIndex[val_marker][val_vertex]; }

inline void CEulerSolver::SetDonorGlobalIndex(unsigned short val_marker, unsigned long val_vertex, unsigned long val_index) { DonorGlobalIndex[val_marker][val_vertex] = val_index; }

inline su2double CEulerSolver::GetActDisk_DeltaP(unsigned short val_marker, unsigned long val_vertex) { return ActDisk_DeltaP[val_marker][val_vertex]; }

inline void CEulerSolver::SetActDisk_DeltaP(unsigned short val_marker, unsigned long val_vertex, su2double val_deltap) { ActDisk_DeltaP[val_marker][val_vertex] = val_deltap; }

inline su2double CEulerSolver::GetActDisk_DeltaT(unsigned short val_marker, unsigned long val_vertex) { return ActDisk_DeltaT[val_marker][val_vertex]; }

inline void CEulerSolver::SetActDisk_DeltaT(unsigned short val_marker, unsigned long val_vertex, su2double val_deltat) { ActDisk_DeltaT[val_marker][val_vertex] = val_deltat; }

inline su2double CEulerSolver::GetInlet_Ttotal(unsigned short val_marker, unsigned long val_vertex) { return Inlet_Ttotal[val_marker][val_vertex]; }

inline su2double CEulerSolver::GetInlet_Ptotal(unsigned short val_marker, unsigned long val_vertex) { return Inlet_Ptotal[val_marker][val_vertex]; }

inline su2double CEulerSolver::GetInlet_FlowDir(unsigned short val_marker, unsigned long val_vertex, unsigned short val_dim) { return Inlet_FlowDir[val_marker][val_vertex][val_dim]; }

inline void CEulerSolver::SetInlet_Ttotal(unsigned short val_marker, unsigned long val_vertex, su2double val_ttotal) { Inlet_Ttotal[val_marker][val_vertex] = val_ttotal; }

inline void CEulerSolver::SetInlet_Ptotal(unsigned short val_marker, unsigned long val_vertex, su2double val_ptotal) { Inlet_Ptotal[val_marker][val_vertex] = val_ptotal; }

inline void CEulerSolver::SetInlet_FlowDir(unsigned short val_marker, unsigned long val_vertex, unsigned short val_dim, su2double val_flowdir) { Inlet_FlowDir[val_marker][val_vertex][val_dim] = val_flowdir; }

inline su2double CEulerSolver::GetCL_Inv(unsigned short val_marker) { return CL_Inv[val_marker]; }

inline su2double CEulerSolver::GetCMz_Inv(unsigned short val_marker) { return CMz_Inv[val_marker]; }

inline su2double CEulerSolver::GetCD_Inv(unsigned short val_marker) { return CD_Inv[val_marker]; }

inline su2double CEulerSolver::GetSurface_CL(unsigned short val_marker) { return Surface_CL[val_marker]; }

inline su2double CEulerSolver::GetSurface_CD(unsigned short val_marker) { return Surface_CD[val_marker]; }

inline su2double CEulerSolver::GetSurface_CSF(unsigned short val_marker) { return Surface_CSF[val_marker]; }

inline su2double CEulerSolver::GetSurface_CEff(unsigned short val_marker) { return Surface_CEff[val_marker]; }

inline su2double CEulerSolver::GetSurface_CFx(unsigned short val_marker) { return Surface_CFx[val_marker]; }

inline su2double CEulerSolver::GetSurface_CFy(unsigned short val_marker) { return Surface_CFy[val_marker]; }

inline su2double CEulerSolver::GetSurface_CFz(unsigned short val_marker) { return Surface_CFz[val_marker]; }

inline su2double CEulerSolver::GetSurface_CMx(unsigned short val_marker) { return Surface_CMx[val_marker]; }

inline su2double CEulerSolver::GetSurface_CMy(unsigned short val_marker) { return Surface_CMy[val_marker]; }

inline su2double CEulerSolver::GetSurface_CMz(unsigned short val_marker) { return Surface_CMz[val_marker]; }

inline su2double CEulerSolver::GetSurface_CL_Inv(unsigned short val_marker) { return Surface_CL_Inv[val_marker]; }

inline su2double CEulerSolver::GetSurface_CD_Inv(unsigned short val_marker) { return Surface_CD_Inv[val_marker]; }

inline su2double CEulerSolver::GetSurface_CSF_Inv(unsigned short val_marker) { return Surface_CSF_Inv[val_marker]; }

inline su2double CEulerSolver::GetSurface_CEff_Inv(unsigned short val_marker) { return Surface_CEff_Inv[val_marker]; }

inline su2double CEulerSolver::GetSurface_CFx_Inv(unsigned short val_marker) { return Surface_CFx_Inv[val_marker]; }

inline su2double CEulerSolver::GetSurface_CFy_Inv(unsigned short val_marker) { return Surface_CFy_Inv[val_marker]; }

inline su2double CEulerSolver::GetSurface_CFz_Inv(unsigned short val_marker) { return Surface_CFz_Inv[val_marker]; }

inline su2double CEulerSolver::GetSurface_CMx_Inv(unsigned short val_marker) { return Surface_CMx_Inv[val_marker]; }

inline su2double CEulerSolver::GetSurface_CMy_Inv(unsigned short val_marker) { return Surface_CMy_Inv[val_marker]; }

inline su2double CEulerSolver::GetSurface_CMz_Inv(unsigned short val_marker) { return Surface_CMz_Inv[val_marker]; }

inline su2double CEulerSolver::GetSurface_CL_Mnt(unsigned short val_marker) { return Surface_CL_Mnt[val_marker]; }

inline su2double CEulerSolver::GetSurface_CD_Mnt(unsigned short val_marker) { return Surface_CD_Mnt[val_marker]; }

inline su2double CEulerSolver::GetSurface_CSF_Mnt(unsigned short val_marker) { return Surface_CSF_Mnt[val_marker]; }

inline su2double CEulerSolver::GetSurface_CEff_Mnt(unsigned short val_marker) { return Surface_CEff_Mnt[val_marker]; }

inline su2double CEulerSolver::GetSurface_CFx_Mnt(unsigned short val_marker) { return Surface_CFx_Mnt[val_marker]; }

inline su2double CEulerSolver::GetSurface_CFy_Mnt(unsigned short val_marker) { return Surface_CFy_Mnt[val_marker]; }

inline su2double CEulerSolver::GetSurface_CFz_Mnt(unsigned short val_marker) { return Surface_CFz_Mnt[val_marker]; }

inline su2double CEulerSolver::GetSurface_CMx_Mnt(unsigned short val_marker) { return Surface_CMx_Mnt[val_marker]; }

inline su2double CEulerSolver::GetSurface_CMy_Mnt(unsigned short val_marker) { return Surface_CMy_Mnt[val_marker]; }

inline su2double CEulerSolver::GetSurface_CMz_Mnt(unsigned short val_marker) { return Surface_CMz_Mnt[val_marker]; }

inline su2double CEulerSolver::GetInflow_MassFlow(unsigned short val_marker) { return Inflow_MassFlow[val_marker]; }

inline su2double CEulerSolver::GetExhaust_MassFlow(unsigned short val_marker) { return Exhaust_MassFlow[val_marker]; }

inline su2double CEulerSolver::GetInflow_Pressure(unsigned short val_marker) { return Inflow_Pressure[val_marker]; }

inline su2double CEulerSolver::GetInflow_Mach(unsigned short val_marker) { return Inflow_Mach[val_marker]; }

inline su2double CEulerSolver::GetCSF_Inv(unsigned short val_marker) { return CSF_Inv[val_marker]; }

inline su2double CEulerSolver::GetCEff_Inv(unsigned short val_marker) { return CEff_Inv[val_marker]; }

inline su2double CEulerSolver::GetTotal_CL() { return Total_CL; }

inline void CEulerSolver::SetTotal_ComboObj(su2double ComboObj) {Total_ComboObj = ComboObj; }

inline su2double CEulerSolver::GetTotal_ComboObj() { return Total_ComboObj; }

inline su2double CEulerSolver::GetTotal_CD() { return Total_CD; }

inline su2double CEulerSolver::GetTotal_NetCThrust() { return Total_NetCThrust; }

inline su2double CEulerSolver::GetTotal_Power() { return Total_Power; }

inline su2double CEulerSolver::GetTotal_CD_SolidSurf() { return Total_CD_SolidSurf; }

inline su2double CEulerSolver::GetTotal_ReverseFlow() { return Total_ReverseFlow; }

inline su2double CEulerSolver::GetTotal_MFR() { return Total_MFR; }

inline su2double CEulerSolver::GetTotal_Prop_Eff() { return Total_Prop_Eff; }

inline su2double CEulerSolver::GetTotal_ByPassProp_Eff() { return Total_ByPassProp_Eff; }

inline su2double CEulerSolver::GetTotal_Adiab_Eff() { return Total_Adiab_Eff; }

inline su2double CEulerSolver::GetTotal_Poly_Eff() { return Total_Poly_Eff; }

inline su2double CEulerSolver::GetTotal_IDC() { return Total_IDC; }

inline su2double CEulerSolver::GetTotal_IDC_Mach() { return Total_IDC_Mach; }

inline su2double CEulerSolver::GetTotal_IDR() { return Total_IDR; }

inline su2double CEulerSolver::GetTotal_DC60() { return Total_DC60; }

inline su2double CEulerSolver::GetTotal_Custom() { return Total_Custom; }

inline su2double CEulerSolver::GetTotal_CMx() { return Total_CMx; }

inline su2double CEulerSolver::GetTotal_CMy() { return Total_CMy; }

inline su2double CEulerSolver::GetTotal_CMz() { return Total_CMz; }

inline su2double CEulerSolver::GetTotal_CFx() { return Total_CFx; }

inline su2double CEulerSolver::GetTotal_CFy() { return Total_CFy; }

inline su2double CEulerSolver::GetTotal_CFz() { return Total_CFz; }

inline su2double CEulerSolver::GetTotal_CSF() { return Total_CSF; }

inline su2double CEulerSolver::GetTotal_CEff() { return Total_CEff; }

inline su2double CEulerSolver::GetTotal_CT() { return Total_CT; }

inline void CEulerSolver::SetTotal_CT(su2double val_Total_CT) { Total_CT = val_Total_CT; }

inline su2double CEulerSolver::GetTotal_CQ() { return Total_CQ; }

inline su2double CEulerSolver::GetTotal_HeatFlux() { return Total_Heat; }

inline su2double CEulerSolver::GetTotal_MaxHeatFlux() { return Total_MaxHeat; }

inline void CEulerSolver::SetTotal_CQ(su2double val_Total_CQ) { Total_CQ = val_Total_CQ; }

inline void CEulerSolver::SetTotal_HeatFlux(su2double val_Total_Heat) { Total_Heat = val_Total_Heat; }

inline void CEulerSolver::SetTotal_MaxHeatFlux(su2double val_Total_MaxHeat) { Total_MaxHeat = val_Total_MaxHeat; }

inline su2double CEulerSolver::GetTotal_CMerit() { return Total_CMerit; }

inline su2double CEulerSolver::GetTotal_CEquivArea() { return Total_CEquivArea; }

inline su2double CEulerSolver::GetTotal_AeroCD() { return Total_AeroCD; }

inline su2double CEulerSolver::GetTotal_RadialDistortion() { return Total_RadialDistortion; }

inline su2double CEulerSolver::GetTotal_CircumferentialDistortion() { return Total_CircumferentialDistortion; }

inline su2double CEulerSolver::GetTotal_CpDiff() { return Total_CpDiff; }

inline su2double CEulerSolver::GetTotal_HeatFluxDiff() { return Total_HeatFluxDiff; }

inline su2double CEulerSolver::GetTotal_CNearFieldOF() { return Total_CNearFieldOF; }

inline void CEulerSolver::AddTotal_ComboObj(su2double val_obj) {Total_ComboObj +=val_obj;}

inline void CEulerSolver::SetTotal_CEquivArea(su2double val_cequivarea) { Total_CEquivArea = val_cequivarea; }

inline void CEulerSolver::SetTotal_AeroCD(su2double val_aerocd) { Total_AeroCD = val_aerocd; }

inline void CEulerSolver::SetTotal_RadialDistortion(su2double val_distortion) { Total_RadialDistortion = val_distortion; }

inline void CEulerSolver::SetTotal_CircumferentialDistortion(su2double val_distortion) { Total_CircumferentialDistortion = val_distortion; }

inline void CEulerSolver::SetTotal_CpDiff(su2double pressure) { Total_CpDiff = pressure; }

inline void CEulerSolver::SetTotal_HeatFluxDiff(su2double heat) { Total_HeatFluxDiff = heat; }

inline void CEulerSolver::SetTotal_CNearFieldOF(su2double cnearfieldpress) { Total_CNearFieldOF = cnearfieldpress; }

inline void CEulerSolver::SetTotal_CL(su2double val_Total_CL) { Total_CL = val_Total_CL; }

inline void CEulerSolver::SetTotal_CD(su2double val_Total_CD) { Total_CD = val_Total_CD; }

inline void CEulerSolver::SetTotal_NetCThrust(su2double val_Total_NetCThrust) { Total_NetCThrust = val_Total_NetCThrust; }

inline void CEulerSolver::SetTotal_Power(su2double val_Total_Power) { Total_Power = val_Total_Power; }

inline void CEulerSolver::SetTotal_CD_SolidSurf(su2double val_Total_CD_SolidSurf) { Total_CD_SolidSurf = val_Total_CD_SolidSurf; }

inline void CEulerSolver::SetTotal_ReverseFlow(su2double val_Total_ReverseFlow) { Total_ReverseFlow = val_Total_ReverseFlow; }

inline void CEulerSolver::SetTotal_MFR(su2double val_Total_MFR) { Total_MFR = val_Total_MFR; }

inline void CEulerSolver::SetTotal_Prop_Eff(su2double val_Total_Prop_Eff) { Total_Prop_Eff = val_Total_Prop_Eff; }

inline void CEulerSolver::SetTotal_ByPassProp_Eff(su2double val_Total_ByPassProp_Eff) { Total_ByPassProp_Eff = val_Total_ByPassProp_Eff; }

inline void CEulerSolver::SetTotal_Adiab_Eff(su2double val_Total_Adiab_Eff) { Total_Adiab_Eff = val_Total_Adiab_Eff; }

inline void CEulerSolver::SetTotal_Poly_Eff(su2double val_Total_Poly_Eff) { Total_Poly_Eff = val_Total_Poly_Eff; }

inline void CEulerSolver::SetTotal_IDC(su2double val_Total_IDC) { Total_IDC = val_Total_IDC; }

inline void CEulerSolver::SetTotal_IDC_Mach(su2double val_Total_IDC_Mach) { Total_IDC_Mach = val_Total_IDC_Mach; }

inline void CEulerSolver::SetTotal_IDR(su2double val_Total_IDR) { Total_IDR = val_Total_IDR; }

inline void CEulerSolver::SetTotal_DC60(su2double val_Total_DC60) { Total_DC60 = val_Total_DC60; }

inline void CEulerSolver::SetTotal_Custom(su2double val_Total_Custom, su2double val_coeff) { Total_Custom = val_Total_Custom*val_coeff; }

inline void CEulerSolver::AddTotal_Custom(su2double val_Total_Custom, su2double val_coeff) { Total_Custom += val_Total_Custom*val_coeff; }

inline su2double CEulerSolver::GetAllBound_CL_Inv() { return AllBound_CL_Inv; }

inline su2double CEulerSolver::GetAllBound_CD_Inv() { return AllBound_CD_Inv; }

inline su2double CEulerSolver::GetAllBound_CSF_Inv() { return AllBound_CSF_Inv; }

inline su2double CEulerSolver::GetAllBound_CEff_Inv() { return AllBound_CEff_Inv; }

inline su2double CEulerSolver::GetAllBound_CMx_Inv() { return AllBound_CMx_Inv; }

inline su2double CEulerSolver::GetAllBound_CMy_Inv() { return AllBound_CMy_Inv; }

inline su2double CEulerSolver::GetAllBound_CMz_Inv() { return AllBound_CMz_Inv; }

inline su2double CEulerSolver::GetAllBound_CFx_Inv() { return AllBound_CFx_Inv; }

inline su2double CEulerSolver::GetAllBound_CFy_Inv() { return AllBound_CFy_Inv; }

inline su2double CEulerSolver::GetAllBound_CFz_Inv() { return AllBound_CFz_Inv; }

inline su2double CEulerSolver::GetAllBound_CL_Mnt() { return AllBound_CL_Mnt; }

inline su2double CEulerSolver::GetAllBound_CD_Mnt() { return AllBound_CD_Mnt; }

inline su2double CEulerSolver::GetAllBound_CSF_Mnt() { return AllBound_CSF_Mnt; }

inline su2double CEulerSolver::GetAllBound_CEff_Mnt() { return AllBound_CEff_Mnt; }

inline su2double CEulerSolver::GetAllBound_CMx_Mnt() { return AllBound_CMx_Mnt; }

inline su2double CEulerSolver::GetAllBound_CMy_Mnt() { return AllBound_CMy_Mnt; }

inline su2double CEulerSolver::GetAllBound_CMz_Mnt() { return AllBound_CMz_Mnt; }

inline su2double CEulerSolver::GetAllBound_CFx_Mnt() { return AllBound_CFx_Mnt; }

inline su2double CEulerSolver::GetAllBound_CFy_Mnt() { return AllBound_CFy_Mnt; }

inline su2double CEulerSolver::GetAllBound_CFz_Mnt() { return AllBound_CFz_Mnt; }

inline su2double CEulerSolver::GetOneD_TotalPress(void) { return OneD_TotalPress; }

inline void CEulerSolver::SetOneD_TotalPress(su2double AveragePressure) { OneD_TotalPress = AveragePressure; }

inline su2double CEulerSolver::GetOneD_Mach(void) { return OneD_Mach;}

inline void CEulerSolver::SetOneD_Mach(su2double AverageMach) { OneD_Mach = AverageMach; }

inline su2double CEulerSolver::GetOneD_Temp(void) { return OneD_Temp;}

inline void CEulerSolver::SetOneD_Temp(su2double AverageTemperature) { OneD_Temp = AverageTemperature; }

inline su2double CEulerSolver::GetOneD_MassFlowRate(void) { return OneD_MassFlowRate;}

inline void CEulerSolver::SetOneD_MassFlowRate(su2double MassFlowRate) { OneD_MassFlowRate = MassFlowRate; }

inline su2double CEulerSolver::GetOneD_FluxAvgPress(void) { return OneD_PressureRef;}

inline void CEulerSolver::SetOneD_FluxAvgPress(su2double PressureRef) {OneD_PressureRef = PressureRef; }

inline su2double CEulerSolver::GetOneD_FluxAvgDensity(void) { return OneD_DensityRef;}

inline void CEulerSolver::SetOneD_FluxAvgDensity(su2double DensityRef) {OneD_DensityRef = DensityRef; }

inline su2double CEulerSolver::GetOneD_FluxAvgVelocity(void) { return OneD_VelocityRef;}

inline void CEulerSolver::SetOneD_FluxAvgVelocity(su2double VelocityRef) {OneD_VelocityRef = VelocityRef; }

inline su2double CEulerSolver::GetOneD_FluxAvgEntalpy(void) { return OneD_EnthalpyRef;}

inline void CEulerSolver::SetOneD_FluxAvgEntalpy(su2double EnthalpyRef) {OneD_EnthalpyRef = EnthalpyRef; }

inline su2double CEulerSolver::GetAveragedDensity(unsigned short valMarker) { return AveragedDensity[valMarker];}

inline su2double CEulerSolver::GetAveragedPressure(unsigned short valMarker) { return AveragedPressure[valMarker];}

inline su2double CEulerSolver::GetAveragedEnthalpy(unsigned short valMarker) { return AveragedEnthalpy[valMarker];}

inline su2double CEulerSolver::GetAveragedEntropy(unsigned short valMarker) { return AveragedEntropy[valMarker];}

inline su2double* CEulerSolver::GetAveragedVelocity(unsigned short valMarker) { return AveragedVelocity[valMarker];}

inline su2double* CEulerSolver::GetAveragedGridVelocity(unsigned short valMarker) { return AveragedGridVel[valMarker];}

inline su2double CEulerSolver::GetAveragedNormalVelocity(unsigned short valMarker) { return AveragedNormalVelocity[valMarker];}

inline su2double CEulerSolver::GetAveragedTangVelocity(unsigned short valMarker) { return AveragedTangVelocity[valMarker];}

inline su2double CEulerSolver::GetAveragedTotTemperature(unsigned short valMarker) { return AveragedTotTemperature[valMarker];}

inline su2double CEulerSolver::GetAveragedTotPressure(unsigned short valMarker) { return AveragedTotPressure[valMarker];}

inline su2double CEulerSolver::GetMassFlow(unsigned short valMarker) { return MassFlow[valMarker];}

inline su2double CEulerSolver::GetFlowAngle(unsigned short valMarker) { return FlowAngle[valMarker];}

inline su2double CEulerSolver::GetAveragedMach(unsigned short valMarker) { return AveragedMach[valMarker];}

inline su2double CEulerSolver::GetAveragedNormalMach(unsigned short valMarker) { return AveragedNormalMach[valMarker];}

inline su2double CEulerSolver::GetTotalPressureLoss(unsigned short inMarkerTP) { return TotalPressureLoss[inMarkerTP];}

inline su2double CEulerSolver::GetKineticEnergyLoss(unsigned short inMarkerTP) { return KineticEnergyLoss[inMarkerTP];}

inline su2double CEulerSolver::GetTotalStaticEfficiency(unsigned short inMarkerTP) { return TotalStaticEfficiency[inMarkerTP];}

inline su2double CEulerSolver::GetTotalTotalEfficiency(unsigned short inMarkerTP) { return TotalTotalEfficiency[inMarkerTP];}

inline su2double CEulerSolver::GetEulerianWork(unsigned short inMarkerTP) { return EulerianWork[inMarkerTP];}

inline su2double CEulerSolver::GetTotalEnthalpyIn(unsigned short inMarkerTP) { return TotalEnthalpyIn[inMarkerTP];}

inline su2double CEulerSolver::GetFlowAngleIn(unsigned short inMarkerTP) { return FlowAngleIn[inMarkerTP];}

inline su2double CEulerSolver::GetFlowAngleOut(unsigned short inMarkerTP) { return FlowAngleOut[inMarkerTP];}

inline su2double CEulerSolver::GetMassFlowIn(unsigned short inMarkerTP) { return MassFlowIn[inMarkerTP];}

inline su2double CEulerSolver::GetMassFlowOut(unsigned short inMarkerTP) { return MassFlowOut[inMarkerTP];}

inline su2double CEulerSolver::GetMachIn(unsigned short inMarkerTP) { return MachIn[inMarkerTP];}

inline su2double CEulerSolver::GetMachOut(unsigned short inMarkerTP) { return MachOut[inMarkerTP];}

inline su2double CEulerSolver::GetNormalMachIn(unsigned short inMarkerTP) { return NormalMachIn[inMarkerTP];}

inline su2double CEulerSolver::GetNormalMachOut(unsigned short inMarkerTP) { return NormalMachOut[inMarkerTP];}

inline su2double CEulerSolver::GetEnthalpyOut(unsigned short inMarkerTP) { return EnthalpyOut[inMarkerTP];}

inline su2double CEulerSolver::GetVelocityOutIs(unsigned short inMarkerTP) { return VelocityOutIs[inMarkerTP];}

inline su2double CEulerSolver::GetPressureOut(unsigned short inMarkerTP) { return PressureOut[inMarkerTP];}

inline su2double CEulerSolver::GetPressureRatio(unsigned short inMarkerTP) { return PressureRatio[inMarkerTP];}

inline void CEulerSolver::SetExtAveragedValue(CSolver *solver_container, unsigned short intMarker,  unsigned short extMarker) {
  ExtAveragedDensity[extMarker]= solver_container->GetAveragedDensity(intMarker);
    ExtAveragedPressure[extMarker]= solver_container->GetAveragedPressure(intMarker);
    ExtAveragedNormalVelocity[extMarker]= solver_container->GetAveragedNormalVelocity(intMarker);
    ExtAveragedTangVelocity[extMarker]= solver_container->GetAveragedTangVelocity(intMarker);
    ExtAveragedTotTemperature[extMarker]= solver_container->GetAveragedTotTemperature(intMarker);
    ExtAveragedTotPressure[extMarker]= solver_container->GetAveragedTotPressure(intMarker);
}

inline void CEulerSolver::StoreTurboPerformance(CSolver *solver, unsigned short inMarkerTP ) {
  TotalPressureLoss[inMarkerTP] = solver->GetTotalPressureLoss(inMarkerTP);
  KineticEnergyLoss[inMarkerTP] = solver->GetKineticEnergyLoss(inMarkerTP);
  TotalTotalEfficiency[inMarkerTP] = solver->GetTotalTotalEfficiency(inMarkerTP);
  TotalStaticEfficiency[inMarkerTP]= solver->GetTotalStaticEfficiency(inMarkerTP);
  EulerianWork[inMarkerTP] = solver->GetEulerianWork(inMarkerTP);
  TotalEnthalpyIn[inMarkerTP]= solver->GetTotalEnthalpyIn(inMarkerTP);
  FlowAngleIn[inMarkerTP]= solver->GetFlowAngleIn(inMarkerTP);
  FlowAngleOut[inMarkerTP]= solver->GetFlowAngleOut(inMarkerTP);
  MassFlowIn[inMarkerTP]= solver->GetMassFlowIn(inMarkerTP);
  MassFlowOut[inMarkerTP]= solver->GetMassFlowOut(inMarkerTP);
  MachIn[inMarkerTP]= solver->GetMachIn(inMarkerTP);
  MachOut[inMarkerTP]= solver->GetMachOut(inMarkerTP);
  NormalMachIn[inMarkerTP]= solver->GetNormalMachIn(inMarkerTP);
  NormalMachOut[inMarkerTP]= solver->GetNormalMachOut(inMarkerTP);
  EnthalpyOut[inMarkerTP]= solver->GetEnthalpyOut(inMarkerTP);
  VelocityOutIs[inMarkerTP]= solver->GetVelocityOutIs(inMarkerTP);
  PressureOut[inMarkerTP] = solver->GetPressureOut(inMarkerTP);
  PressureRatio[inMarkerTP] = solver->GetPressureRatio(inMarkerTP);

}

inline void CEulerSolver::SetPressure_Inf(su2double p_inf){Pressure_Inf = p_inf;}

inline void CEulerSolver::SetTemperature_Inf(su2double t_inf){Temperature_Inf = t_inf;}

inline su2double CNSSolver::GetViscosity_Inf(void) { return Viscosity_Inf; }

inline su2double CNSSolver::GetTke_Inf(void) { return Tke_Inf; }

inline su2double CNSSolver::GetSurface_HF_Visc(unsigned short val_marker) { return Surface_HF_Visc[val_marker]; }

inline su2double CNSSolver::GetSurface_MaxHF_Visc(unsigned short val_marker) { return Surface_MaxHF_Visc[val_marker]; }

inline su2double CNSSolver::GetCL_Visc(unsigned short val_marker) { return CL_Visc[val_marker]; }

inline su2double CNSSolver::GetCMz_Visc(unsigned short val_marker) { return CMz_Visc[val_marker]; }

inline su2double CNSSolver::GetCSF_Visc(unsigned short val_marker) { return CSF_Visc[val_marker]; }

inline su2double CNSSolver::GetCD_Visc(unsigned short val_marker) { return CD_Visc[val_marker]; }

inline su2double CNSSolver::GetAllBound_CL_Visc() { return AllBound_CL_Visc; }

inline su2double CNSSolver::GetAllBound_CD_Visc() { return AllBound_CD_Visc; }

inline su2double CNSSolver::GetAllBound_CSF_Visc() { return AllBound_CSF_Visc; }

inline su2double CNSSolver::GetAllBound_CEff_Visc() { return AllBound_CEff_Visc; }

inline su2double CNSSolver::GetAllBound_CMx_Visc() { return AllBound_CMx_Visc; }

inline su2double CNSSolver::GetAllBound_CMy_Visc() { return AllBound_CMy_Visc; }

inline su2double CNSSolver::GetAllBound_CMz_Visc() { return AllBound_CMz_Visc; }

inline su2double CNSSolver::GetAllBound_CFx_Visc() { return AllBound_CFx_Visc; }

inline su2double CNSSolver::GetAllBound_CFy_Visc() { return AllBound_CFy_Visc; }

inline su2double CNSSolver::GetAllBound_CFz_Visc() { return AllBound_CFz_Visc; }

inline su2double CNSSolver::GetSurface_CL_Visc(unsigned short val_marker) { return Surface_CL_Visc[val_marker]; }

inline su2double CNSSolver::GetSurface_CD_Visc(unsigned short val_marker) { return Surface_CD_Visc[val_marker]; }

inline su2double CNSSolver::GetSurface_CSF_Visc(unsigned short val_marker) { return Surface_CSF_Visc[val_marker]; }

inline su2double CNSSolver::GetSurface_CEff_Visc(unsigned short val_marker) { return Surface_CEff_Visc[val_marker]; }

inline su2double CNSSolver::GetSurface_CFx_Visc(unsigned short val_marker) { return Surface_CFx_Visc[val_marker]; }

inline su2double CNSSolver::GetSurface_CFy_Visc(unsigned short val_marker) { return Surface_CFy_Visc[val_marker]; }

inline su2double CNSSolver::GetSurface_CFz_Visc(unsigned short val_marker) { return Surface_CFz_Visc[val_marker]; }

inline su2double CNSSolver::GetSurface_CMx_Visc(unsigned short val_marker) { return Surface_CMx_Visc[val_marker]; }

inline su2double CNSSolver::GetSurface_CMy_Visc(unsigned short val_marker) { return Surface_CMy_Visc[val_marker]; }

inline su2double CNSSolver::GetSurface_CMz_Visc(unsigned short val_marker) { return Surface_CMz_Visc[val_marker]; }

inline su2double CNSSolver::GetCSkinFriction(unsigned short val_marker, unsigned long val_vertex, unsigned short val_dim) { return CSkinFriction[val_marker][val_dim][val_vertex]; }

inline su2double CNSSolver::GetHeatFlux(unsigned short val_marker, unsigned long val_vertex) { return HeatFlux[val_marker][val_vertex]; }

inline su2double CNSSolver::GetHeatFluxTarget(unsigned short val_marker, unsigned long val_vertex) { return HeatFluxTarget[val_marker][val_vertex]; }

inline void CNSSolver::SetHeatFluxTarget(unsigned short val_marker, unsigned long val_vertex, su2double val_heat) { HeatFluxTarget[val_marker][val_vertex] = val_heat; }

inline su2double CNSSolver::GetYPlus(unsigned short val_marker, unsigned long val_vertex) { return YPlus[val_marker][val_vertex]; }

inline su2double CNSSolver::GetStrainMag_Max(void) { return StrainMag_Max; }

inline su2double CNSSolver::GetOmega_Max(void) { return Omega_Max; }

inline void CNSSolver::SetStrainMag_Max(su2double val_strainmag_max) { StrainMag_Max = val_strainmag_max; }

inline void CNSSolver::SetOmega_Max(su2double val_omega_max) { Omega_Max = val_omega_max; }

inline CFluidModel* CFEM_DG_EulerSolver::GetFluidModel(void) { return FluidModel;}

inline su2double* CFEM_DG_EulerSolver::GetVecSolDOFs(void) {return VecSolDOFs.data();}

inline unsigned long CFEM_DG_EulerSolver::GetnDOFsGlobal(void) {return nDOFsGlobal;}

inline su2double CFEM_DG_EulerSolver::GetDensity_Inf(void) { return Density_Inf; }

inline su2double CFEM_DG_EulerSolver::GetModVelocity_Inf(void) {
  su2double Vel2 = 0;
  for (unsigned short iDim = 0; iDim < nDim; iDim++)
    Vel2 += Velocity_Inf[iDim]*Velocity_Inf[iDim];
  return sqrt(Vel2);
}

inline su2double CFEM_DG_EulerSolver::GetDensity_Energy_Inf(void) { return Density_Inf*Energy_Inf; }

inline su2double CFEM_DG_EulerSolver::GetDensity_Velocity_Inf(unsigned short val_dim) { return Density_Inf*Velocity_Inf[val_dim]; }

inline su2double CFEM_DG_EulerSolver::GetVelocity_Inf(unsigned short val_dim) { return Velocity_Inf[val_dim]; }

inline su2double *CFEM_DG_EulerSolver::GetVelocity_Inf(void) { return Velocity_Inf; }

inline su2double CFEM_DG_EulerSolver::GetPressure_Inf(void) { return Pressure_Inf; }

inline su2double CFEM_DG_EulerSolver::GetCL_Inv(unsigned short val_marker) { return CL_Inv[val_marker]; }

inline su2double CFEM_DG_EulerSolver::GetCMz_Inv(unsigned short val_marker) { return CMz_Inv[val_marker]; }

inline su2double CFEM_DG_EulerSolver::GetCD_Inv(unsigned short val_marker) { return CD_Inv[val_marker]; }

inline su2double CFEM_DG_EulerSolver::GetSurface_CL(unsigned short val_marker) { return Surface_CL[val_marker]; }

inline su2double CFEM_DG_EulerSolver::GetSurface_CD(unsigned short val_marker) { return Surface_CD[val_marker]; }

inline su2double CFEM_DG_EulerSolver::GetSurface_CSF(unsigned short val_marker) { return Surface_CSF[val_marker]; }

inline su2double CFEM_DG_EulerSolver::GetSurface_CEff(unsigned short val_marker) { return Surface_CEff[val_marker]; }

inline su2double CFEM_DG_EulerSolver::GetSurface_CFx(unsigned short val_marker) { return Surface_CFx[val_marker]; }

inline su2double CFEM_DG_EulerSolver::GetSurface_CFy(unsigned short val_marker) { return Surface_CFy[val_marker]; }

inline su2double CFEM_DG_EulerSolver::GetSurface_CFz(unsigned short val_marker) { return Surface_CFz[val_marker]; }

inline su2double CFEM_DG_EulerSolver::GetSurface_CMx(unsigned short val_marker) { return Surface_CMx[val_marker]; }

inline su2double CFEM_DG_EulerSolver::GetSurface_CMy(unsigned short val_marker) { return Surface_CMy[val_marker]; }

inline su2double CFEM_DG_EulerSolver::GetSurface_CMz(unsigned short val_marker) { return Surface_CMz[val_marker]; }

inline su2double CFEM_DG_EulerSolver::GetSurface_CL_Inv(unsigned short val_marker) { return Surface_CL_Inv[val_marker]; }

inline su2double CFEM_DG_EulerSolver::GetSurface_CD_Inv(unsigned short val_marker) { return Surface_CD_Inv[val_marker]; }

inline su2double CFEM_DG_EulerSolver::GetSurface_CSF_Inv(unsigned short val_marker) { return Surface_CSF_Inv[val_marker]; }

inline su2double CFEM_DG_EulerSolver::GetSurface_CEff_Inv(unsigned short val_marker) { return Surface_CEff_Inv[val_marker]; }

inline su2double CFEM_DG_EulerSolver::GetSurface_CFx_Inv(unsigned short val_marker) { return Surface_CFx_Inv[val_marker]; }

inline su2double CFEM_DG_EulerSolver::GetSurface_CFy_Inv(unsigned short val_marker) { return Surface_CFy_Inv[val_marker]; }

inline su2double CFEM_DG_EulerSolver::GetSurface_CFz_Inv(unsigned short val_marker) { return Surface_CFz_Inv[val_marker]; }

inline su2double CFEM_DG_EulerSolver::GetSurface_CMx_Inv(unsigned short val_marker) { return Surface_CMx_Inv[val_marker]; }

inline su2double CFEM_DG_EulerSolver::GetSurface_CMy_Inv(unsigned short val_marker) { return Surface_CMy_Inv[val_marker]; }

inline su2double CFEM_DG_EulerSolver::GetSurface_CMz_Inv(unsigned short val_marker) { return Surface_CMz_Inv[val_marker]; }

inline su2double CFEM_DG_EulerSolver::GetCSF_Inv(unsigned short val_marker) { return CSF_Inv[val_marker]; }

inline su2double CFEM_DG_EulerSolver::GetCEff_Inv(unsigned short val_marker) { return CEff_Inv[val_marker]; }

inline su2double CFEM_DG_EulerSolver::GetTotal_CL() { return Total_CL; }

inline su2double CFEM_DG_EulerSolver::GetTotal_CD() { return Total_CD; }

inline su2double CFEM_DG_EulerSolver::GetTotal_CMx() { return Total_CMx; }

inline su2double CFEM_DG_EulerSolver::GetTotal_CMy() { return Total_CMy; }

inline su2double CFEM_DG_EulerSolver::GetTotal_CMz() { return Total_CMz; }

inline su2double CFEM_DG_EulerSolver::GetTotal_CFx() { return Total_CFx; }

inline su2double CFEM_DG_EulerSolver::GetTotal_CFy() { return Total_CFy; }

inline su2double CFEM_DG_EulerSolver::GetTotal_CFz() { return Total_CFz; }

inline su2double CFEM_DG_EulerSolver::GetTotal_CSF() { return Total_CSF; }

inline su2double CFEM_DG_EulerSolver::GetTotal_CEff() { return Total_CEff; }

inline void CFEM_DG_EulerSolver::SetTotal_CL(su2double val_Total_CL) { Total_CL = val_Total_CL; }

inline void CFEM_DG_EulerSolver::SetTotal_CD(su2double val_Total_CD) { Total_CD = val_Total_CD; }

inline su2double CFEM_DG_EulerSolver::GetAllBound_CL_Inv() { return AllBound_CL_Inv; }

inline su2double CFEM_DG_EulerSolver::GetAllBound_CD_Inv() { return AllBound_CD_Inv; }

inline su2double CFEM_DG_EulerSolver::GetAllBound_CSF_Inv() { return AllBound_CSF_Inv; }

inline su2double CFEM_DG_EulerSolver::GetAllBound_CEff_Inv() { return AllBound_CEff_Inv; }

inline su2double CFEM_DG_EulerSolver::GetAllBound_CMx_Inv() { return AllBound_CMx_Inv; }

inline su2double CFEM_DG_EulerSolver::GetAllBound_CMy_Inv() { return AllBound_CMy_Inv; }

inline su2double CFEM_DG_EulerSolver::GetAllBound_CMz_Inv() { return AllBound_CMz_Inv; }

inline su2double CFEM_DG_EulerSolver::GetAllBound_CFx_Inv() { return AllBound_CFx_Inv; }

inline su2double CFEM_DG_EulerSolver::GetAllBound_CFy_Inv() { return AllBound_CFy_Inv; }

inline su2double CFEM_DG_EulerSolver::GetAllBound_CFz_Inv() { return AllBound_CFz_Inv; }

inline void CFEM_DG_EulerSolver::SetPressure_Inf(su2double p_inf){Pressure_Inf = p_inf;}

inline void CFEM_DG_EulerSolver::SetTemperature_Inf(su2double t_inf){Temperature_Inf = t_inf;}

inline su2double CFEM_DG_NSSolver::GetViscosity_Inf(void) { return Viscosity_Inf; }

inline su2double CFEM_DG_NSSolver::GetTke_Inf(void) { return Tke_Inf; }

inline su2double CFEM_DG_NSSolver::GetCL_Visc(unsigned short val_marker) { return CL_Visc[val_marker]; }

inline su2double CFEM_DG_NSSolver::GetCMz_Visc(unsigned short val_marker) { return CMz_Visc[val_marker]; }

inline su2double CFEM_DG_NSSolver::GetCSF_Visc(unsigned short val_marker) { return CSF_Visc[val_marker]; }

inline su2double CFEM_DG_NSSolver::GetCD_Visc(unsigned short val_marker) { return CD_Visc[val_marker]; }

inline su2double CFEM_DG_NSSolver::GetAllBound_CL_Visc() { return AllBound_CL_Visc; }

inline su2double CFEM_DG_NSSolver::GetAllBound_CSF_Visc() { return AllBound_CSF_Visc; }

inline su2double CFEM_DG_NSSolver::GetAllBound_CD_Visc() { return AllBound_CD_Visc; }

inline su2double CFEM_DG_NSSolver::GetStrainMag_Max(void) { return StrainMag_Max; }

inline su2double CFEM_DG_NSSolver::GetOmega_Max(void) { return Omega_Max; }

inline void CFEM_DG_NSSolver::SetStrainMag_Max(su2double val_strainmag_max) { StrainMag_Max = val_strainmag_max; }

inline void CFEM_DG_NSSolver::SetOmega_Max(su2double val_omega_max) { Omega_Max = val_omega_max; }

inline su2double CAdjEulerSolver::GetCSensitivity(unsigned short val_marker, unsigned long val_vertex) { return CSensitivity[val_marker][val_vertex]; }

inline void CAdjEulerSolver::SetCSensitivity(unsigned short val_marker, unsigned long val_vertex, su2double val_sensitivity) { CSensitivity[val_marker][val_vertex] = val_sensitivity; }

inline unsigned long CAdjEulerSolver::GetDonorGlobalIndex(unsigned short val_marker, unsigned long val_vertex) { return DonorGlobalIndex[val_marker][val_vertex]; }

inline void CAdjEulerSolver::SetDonorGlobalIndex(unsigned short val_marker, unsigned long val_vertex, unsigned long val_index) { DonorGlobalIndex[val_marker][val_vertex] = val_index; }

inline void CAdjEulerSolver::SetDonorAdjVar(unsigned short val_marker, unsigned long val_vertex, unsigned short val_var, su2double val_value) { DonorAdjVar[val_marker][val_vertex][val_var] = val_value; }

inline su2double CAdjEulerSolver::GetTotal_Sens_Geo() { return Total_Sens_Geo; }

inline su2double CAdjEulerSolver::GetTotal_Sens_Mach() { return Total_Sens_Mach; }

inline su2double CAdjEulerSolver::GetTotal_Sens_AoA() { return Total_Sens_AoA; }

inline su2double CAdjEulerSolver::GetTotal_Sens_Press() { return Total_Sens_Press; }

inline su2double CAdjEulerSolver::GetTotal_Sens_Temp() { return Total_Sens_Temp; }

inline su2double CAdjEulerSolver::GetTotal_Sens_BPress() { return Total_Sens_BPress; }

inline su2double CAdjEulerSolver::GetPsiRho_Inf(void) { return PsiRho_Inf; }

inline su2double CAdjEulerSolver::GetPsiE_Inf(void) { return PsiE_Inf; }

inline su2double *CAdjEulerSolver::GetDonorAdjVar(unsigned short val_marker, unsigned long val_vertex) { return DonorAdjVar[val_marker][val_vertex]; }

inline su2double CAdjEulerSolver::GetDonorAdjVar(unsigned short val_marker, unsigned long val_vertex, unsigned short val_var) { return DonorAdjVar[val_marker][val_vertex][val_var]; }

inline su2double CAdjEulerSolver::GetPhi_Inf(unsigned short val_dim) { return Phi_Inf[val_dim]; }

inline su2double CIncEulerSolver::GetDensity_Inf(void) { return Density_Inf; }

inline su2double CIncEulerSolver::GetModVelocity_Inf(void) {
  su2double Vel2 = 0;
  for (unsigned short iDim = 0; iDim < nDim; iDim++)
    Vel2 += Velocity_Inf[iDim]*Velocity_Inf[iDim];
  return sqrt(Vel2);
}

inline CFluidModel* CIncEulerSolver::GetFluidModel(void) { return FluidModel;}

inline su2double CIncEulerSolver::GetDensity_Velocity_Inf(unsigned short val_dim) { return Density_Inf*Velocity_Inf[val_dim]; }

inline su2double CIncEulerSolver::GetVelocity_Inf(unsigned short val_dim) { return Velocity_Inf[val_dim]; }

inline su2double *CIncEulerSolver::GetVelocity_Inf(void) { return Velocity_Inf; }

inline su2double CIncEulerSolver::GetPressure_Inf(void) { return Pressure_Inf; }

inline su2double CIncEulerSolver::GetCPressure(unsigned short val_marker, unsigned long val_vertex) { return CPressure[val_marker][val_vertex]; }

inline su2double CIncEulerSolver::GetCPressureTarget(unsigned short val_marker, unsigned long val_vertex) { return CPressureTarget[val_marker][val_vertex]; }

inline void CIncEulerSolver::SetCPressureTarget(unsigned short val_marker, unsigned long val_vertex, su2double val_pressure) { CPressureTarget[val_marker][val_vertex] = val_pressure; }

inline su2double *CIncEulerSolver::GetCharacPrimVar(unsigned short val_marker, unsigned long val_vertex) { return CharacPrimVar[val_marker][val_vertex]; }

inline su2double CIncEulerSolver::GetCMz_Inv(unsigned short val_marker) { return CMz_Inv[val_marker]; }

inline su2double CIncEulerSolver::GetCD_Inv(unsigned short val_marker) { return CD_Inv[val_marker]; }

inline su2double CIncEulerSolver::GetSurface_CL(unsigned short val_marker) { return Surface_CL[val_marker]; }

inline su2double CIncEulerSolver::GetSurface_CD(unsigned short val_marker) { return Surface_CD[val_marker]; }

inline su2double CIncEulerSolver::GetSurface_CSF(unsigned short val_marker) { return Surface_CSF[val_marker]; }

inline su2double CIncEulerSolver::GetSurface_CEff(unsigned short val_marker) { return Surface_CEff[val_marker]; }

inline su2double CIncEulerSolver::GetSurface_CFx(unsigned short val_marker) { return Surface_CFx[val_marker]; }

inline su2double CIncEulerSolver::GetSurface_CFy(unsigned short val_marker) { return Surface_CFy[val_marker]; }

inline su2double CIncEulerSolver::GetSurface_CFz(unsigned short val_marker) { return Surface_CFz[val_marker]; }

inline su2double CIncEulerSolver::GetSurface_CMx(unsigned short val_marker) { return Surface_CMx[val_marker]; }

inline su2double CIncEulerSolver::GetSurface_CMy(unsigned short val_marker) { return Surface_CMy[val_marker]; }

inline su2double CIncEulerSolver::GetSurface_CMz(unsigned short val_marker) { return Surface_CMz[val_marker]; }

inline su2double CIncEulerSolver::GetSurface_CL_Inv(unsigned short val_marker) { return Surface_CL_Inv[val_marker]; }

inline su2double CIncEulerSolver::GetSurface_CD_Inv(unsigned short val_marker) { return Surface_CD_Inv[val_marker]; }

inline su2double CIncEulerSolver::GetSurface_CSF_Inv(unsigned short val_marker) { return Surface_CSF_Inv[val_marker]; }

inline su2double CIncEulerSolver::GetSurface_CEff_Inv(unsigned short val_marker) { return Surface_CEff_Inv[val_marker]; }

inline su2double CIncEulerSolver::GetSurface_CFx_Inv(unsigned short val_marker) { return Surface_CFx_Inv[val_marker]; }

inline su2double CIncEulerSolver::GetSurface_CFy_Inv(unsigned short val_marker) { return Surface_CFy_Inv[val_marker]; }

inline su2double CIncEulerSolver::GetSurface_CFz_Inv(unsigned short val_marker) { return Surface_CFz_Inv[val_marker]; }

inline su2double CIncEulerSolver::GetSurface_CMx_Inv(unsigned short val_marker) { return Surface_CMx_Inv[val_marker]; }

inline su2double CIncEulerSolver::GetSurface_CMy_Inv(unsigned short val_marker) { return Surface_CMy_Inv[val_marker]; }

inline su2double CIncEulerSolver::GetSurface_CMz_Inv(unsigned short val_marker) { return Surface_CMz_Inv[val_marker]; }

inline su2double CIncEulerSolver::GetCSF_Inv(unsigned short val_marker) { return CSF_Inv[val_marker]; }

inline su2double CIncEulerSolver::GetCEff_Inv(unsigned short val_marker) { return CEff_Inv[val_marker]; }

inline su2double CIncEulerSolver::GetTotal_CL() { return Total_CL; }

inline su2double CIncEulerSolver::GetTotal_CD() { return Total_CD; }

inline su2double CIncEulerSolver::GetTotal_CMx() { return Total_CMx; }

inline su2double CIncEulerSolver::GetTotal_CMy() { return Total_CMy; }

inline su2double CIncEulerSolver::GetTotal_CMz() { return Total_CMz; }

inline su2double CIncEulerSolver::GetTotal_CFx() { return Total_CFx; }

inline su2double CIncEulerSolver::GetTotal_CFy() { return Total_CFy; }

inline su2double CIncEulerSolver::GetTotal_CFz() { return Total_CFz; }

inline su2double CIncEulerSolver::GetTotal_CSF() { return Total_CSF; }

inline su2double CIncEulerSolver::GetTotal_CEff() { return Total_CEff; }

inline su2double CIncEulerSolver::GetTotal_CT() { return Total_CT; }

inline void CIncEulerSolver::SetTotal_CT(su2double val_Total_CT) { Total_CT = val_Total_CT; }

inline su2double CIncEulerSolver::GetTotal_CQ() { return Total_CQ; }

inline su2double CIncEulerSolver::GetTotal_HeatFlux() { return Total_Heat; }

inline su2double CIncEulerSolver::GetTotal_MaxHeatFlux() { return Total_MaxHeat; }

inline void CIncEulerSolver::SetTotal_CQ(su2double val_Total_CQ) { Total_CQ = val_Total_CQ; }

inline void CIncEulerSolver::SetTotal_HeatFlux(su2double val_Total_Heat) { Total_Heat = val_Total_Heat; }

inline void CIncEulerSolver::SetTotal_MaxHeatFlux(su2double val_Total_MaxHeat) { Total_MaxHeat = val_Total_MaxHeat; }

inline su2double CIncEulerSolver::GetTotal_CMerit() { return Total_CMerit; }

inline su2double CIncEulerSolver::GetTotal_CpDiff() { return Total_CpDiff; }

inline su2double CIncEulerSolver::GetTotal_HeatFluxDiff() { return Total_HeatFluxDiff; }

inline void CIncEulerSolver::SetTotal_CpDiff(su2double pressure) { Total_CpDiff = pressure; }

inline void CIncEulerSolver::SetTotal_HeatFluxDiff(su2double heat) { Total_HeatFluxDiff = heat; }

inline void CIncEulerSolver::SetTotal_CD(su2double val_Total_CD) { Total_CD = val_Total_CD; }

inline su2double CIncEulerSolver::GetAllBound_CL_Inv() { return AllBound_CL_Inv; }

inline su2double CIncEulerSolver::GetAllBound_CD_Inv() { return AllBound_CD_Inv; }

inline su2double CIncEulerSolver::GetAllBound_CSF_Inv() { return AllBound_CSF_Inv; }

inline su2double CIncEulerSolver::GetAllBound_CEff_Inv() { return AllBound_CEff_Inv; }

inline su2double CIncEulerSolver::GetAllBound_CMx_Inv() { return AllBound_CMx_Inv; }

inline su2double CIncEulerSolver::GetAllBound_CMy_Inv() { return AllBound_CMy_Inv; }

inline su2double CIncEulerSolver::GetAllBound_CMz_Inv() { return AllBound_CMz_Inv; }

inline su2double CIncEulerSolver::GetAllBound_CFx_Inv() { return AllBound_CFx_Inv; }

inline su2double CIncEulerSolver::GetAllBound_CFy_Inv() { return AllBound_CFy_Inv; }

inline su2double CIncEulerSolver::GetAllBound_CFz_Inv() { return AllBound_CFz_Inv; }

inline su2double CIncEulerSolver::GetAllBound_CL_Mnt() { return AllBound_CL_Mnt; }

inline su2double CIncEulerSolver::GetAllBound_CD_Mnt() { return AllBound_CD_Mnt; }

inline su2double CIncEulerSolver::GetAllBound_CSF_Mnt() { return AllBound_CSF_Mnt; }

inline su2double CIncEulerSolver::GetAllBound_CEff_Mnt() { return AllBound_CEff_Mnt; }

inline su2double CIncEulerSolver::GetAllBound_CMx_Mnt() { return AllBound_CMx_Mnt; }

inline su2double CIncEulerSolver::GetAllBound_CMy_Mnt() { return AllBound_CMy_Mnt; }

inline su2double CIncEulerSolver::GetAllBound_CMz_Mnt() { return AllBound_CMz_Mnt; }

inline su2double CIncEulerSolver::GetAllBound_CFx_Mnt() { return AllBound_CFx_Mnt; }

inline su2double CIncEulerSolver::GetAllBound_CFy_Mnt() { return AllBound_CFy_Mnt; }

inline su2double CIncEulerSolver::GetAllBound_CFz_Mnt() { return AllBound_CFz_Mnt; }

inline su2double CIncEulerSolver::GetSurface_CL_Mnt(unsigned short val_marker) { return Surface_CL_Mnt[val_marker]; }

inline su2double CIncEulerSolver::GetSurface_CD_Mnt(unsigned short val_marker) { return Surface_CD_Mnt[val_marker]; }

inline su2double CIncEulerSolver::GetSurface_CSF_Mnt(unsigned short val_marker) { return Surface_CSF_Mnt[val_marker]; }

inline su2double CIncEulerSolver::GetSurface_CEff_Mnt(unsigned short val_marker) { return Surface_CEff_Mnt[val_marker]; }

inline su2double CIncEulerSolver::GetSurface_CFx_Mnt(unsigned short val_marker) { return Surface_CFx_Mnt[val_marker]; }

inline su2double CIncEulerSolver::GetSurface_CFy_Mnt(unsigned short val_marker) { return Surface_CFy_Mnt[val_marker]; }

inline su2double CIncEulerSolver::GetSurface_CFz_Mnt(unsigned short val_marker) { return Surface_CFz_Mnt[val_marker]; }

inline su2double CIncEulerSolver::GetSurface_CMx_Mnt(unsigned short val_marker) { return Surface_CMx_Mnt[val_marker]; }

inline su2double CIncEulerSolver::GetSurface_CMy_Mnt(unsigned short val_marker) { return Surface_CMy_Mnt[val_marker]; }

inline su2double CIncEulerSolver::GetSurface_CMz_Mnt(unsigned short val_marker) { return Surface_CMz_Mnt[val_marker]; }

inline su2double CIncEulerSolver::GetOneD_TotalPress(void) { return OneD_TotalPress; }

inline void CIncEulerSolver::SetOneD_TotalPress(su2double AveragePressure) { OneD_TotalPress = AveragePressure; }

inline su2double CIncEulerSolver::GetOneD_Mach(void) {return OneD_Mach;}

inline void CIncEulerSolver::SetOneD_Mach(su2double AverageMach) { OneD_Mach = AverageMach; }

inline su2double CIncEulerSolver::GetOneD_Temp(void) {return OneD_Temp;}

inline void CIncEulerSolver::SetOneD_Temp(su2double AverageTemperature) { OneD_Temp = AverageTemperature; }

inline su2double CIncEulerSolver::GetOneD_MassFlowRate(void) {return OneD_MassFlowRate;}

inline void CIncEulerSolver::SetOneD_MassFlowRate(su2double MassFlowRate) { OneD_MassFlowRate = MassFlowRate; }

inline su2double CIncEulerSolver::GetOneD_FluxAvgPress(void) {return OneD_PressureRef;}

inline void CIncEulerSolver::SetOneD_FluxAvgPress(su2double PressureRef) {OneD_PressureRef = PressureRef; }

inline su2double CIncEulerSolver::GetOneD_FluxAvgDensity(void) {return OneD_DensityRef;}

inline void CIncEulerSolver::SetOneD_FluxAvgDensity(su2double DensityRef) {OneD_DensityRef = DensityRef; }

inline su2double CIncEulerSolver::GetOneD_FluxAvgVelocity(void) {return OneD_VelocityRef;}

inline void CIncEulerSolver::SetOneD_FluxAvgVelocity(su2double VelocityRef) {OneD_VelocityRef = VelocityRef; }

inline su2double CIncEulerSolver::GetOneD_FluxAvgEntalpy(void) {return OneD_EnthalpyRef;}

inline void CIncEulerSolver::SetOneD_FluxAvgEntalpy(su2double EnthalpyRef) {OneD_EnthalpyRef = EnthalpyRef; }

inline void CIncEulerSolver::SetPressure_Inf(su2double p_inf){Pressure_Inf = p_inf;}

inline void CIncEulerSolver::SetTemperature_Inf(su2double t_inf){Temperature_Inf = t_inf;}

inline void CIncEulerSolver::SetTotal_ComboObj(su2double ComboObj) {Total_ComboObj = ComboObj; }

inline su2double CIncEulerSolver::GetTotal_ComboObj() { return Total_ComboObj; }

inline su2double CIncNSSolver::GetViscosity_Inf(void) { return Viscosity_Inf; }

inline su2double CIncNSSolver::GetTke_Inf(void) { return Tke_Inf; }

inline su2double CIncNSSolver::GetCL_Visc(unsigned short val_marker) { return CL_Visc[val_marker]; }

inline su2double CIncNSSolver::GetCMz_Visc(unsigned short val_marker) { return CMz_Visc[val_marker]; }

inline su2double CIncNSSolver::GetCSF_Visc(unsigned short val_marker) { return CSF_Visc[val_marker]; }

inline su2double CIncNSSolver::GetCD_Visc(unsigned short val_marker) { return CD_Visc[val_marker]; }

inline su2double CIncNSSolver::GetAllBound_CL_Visc() { return AllBound_CL_Visc; }

inline su2double CIncNSSolver::GetAllBound_CSF_Visc() { return AllBound_CSF_Visc; }

inline su2double CIncNSSolver::GetAllBound_CD_Visc() { return AllBound_CD_Visc; }

inline su2double CIncNSSolver::GetAllBound_CEff_Visc() { return AllBound_CEff_Visc; }

inline su2double CIncNSSolver::GetAllBound_CMx_Visc() { return AllBound_CMx_Visc; }

inline su2double CIncNSSolver::GetAllBound_CMy_Visc() { return AllBound_CMy_Visc; }

inline su2double CIncNSSolver::GetAllBound_CMz_Visc() { return AllBound_CMz_Visc; }

inline su2double CIncNSSolver::GetAllBound_CFx_Visc() { return AllBound_CFx_Visc; }

inline su2double CIncNSSolver::GetAllBound_CFy_Visc() { return AllBound_CFy_Visc; }

inline su2double CIncNSSolver::GetAllBound_CFz_Visc() { return AllBound_CFz_Visc; }

inline su2double CIncNSSolver::GetSurface_CL_Visc(unsigned short val_marker) { return Surface_CL_Visc[val_marker]; }

inline su2double CIncNSSolver::GetSurface_CD_Visc(unsigned short val_marker) { return Surface_CD_Visc[val_marker]; }

inline su2double CIncNSSolver::GetSurface_CSF_Visc(unsigned short val_marker) { return Surface_CSF_Visc[val_marker]; }

inline su2double CIncNSSolver::GetSurface_CEff_Visc(unsigned short val_marker) { return Surface_CEff_Visc[val_marker]; }

inline su2double CIncNSSolver::GetSurface_CFx_Visc(unsigned short val_marker) { return Surface_CFx_Visc[val_marker]; }

inline su2double CIncNSSolver::GetSurface_CFy_Visc(unsigned short val_marker) { return Surface_CFy_Visc[val_marker]; }

inline su2double CIncNSSolver::GetSurface_CFz_Visc(unsigned short val_marker) { return Surface_CFz_Visc[val_marker]; }

inline su2double CIncNSSolver::GetSurface_CMx_Visc(unsigned short val_marker) { return Surface_CMx_Visc[val_marker]; }

inline su2double CIncNSSolver::GetSurface_CMy_Visc(unsigned short val_marker) { return Surface_CMy_Visc[val_marker]; }

inline su2double CIncNSSolver::GetSurface_CMz_Visc(unsigned short val_marker) { return Surface_CMz_Visc[val_marker]; }

inline su2double CIncNSSolver::GetCSkinFriction(unsigned short val_marker, unsigned long val_vertex, unsigned short val_dim) { return CSkinFriction[val_marker][val_dim][val_vertex]; }

inline su2double CIncNSSolver::GetHeatFlux(unsigned short val_marker, unsigned long val_vertex) { return HeatFlux[val_marker][val_vertex]; }

inline su2double CIncNSSolver::GetHeatFluxTarget(unsigned short val_marker, unsigned long val_vertex) { return HeatFluxTarget[val_marker][val_vertex]; }

inline void CIncNSSolver::SetHeatFluxTarget(unsigned short val_marker, unsigned long val_vertex, su2double val_heat) { HeatFluxTarget[val_marker][val_vertex] = val_heat; }

inline su2double CIncNSSolver::GetYPlus(unsigned short val_marker, unsigned long val_vertex) { return YPlus[val_marker][val_vertex]; }

inline su2double CIncNSSolver::GetStrainMag_Max(void) { return StrainMag_Max; }

inline su2double CIncNSSolver::GetOmega_Max(void) { return Omega_Max; }

inline void CIncNSSolver::SetStrainMag_Max(su2double val_strainmag_max) { StrainMag_Max = val_strainmag_max; }

inline void CIncNSSolver::SetOmega_Max(su2double val_omega_max) { Omega_Max = val_omega_max; }

inline su2double CAdjIncEulerSolver::GetCSensitivity(unsigned short val_marker, unsigned long val_vertex) { return CSensitivity[val_marker][val_vertex]; }

inline void CAdjIncEulerSolver::SetCSensitivity(unsigned short val_marker, unsigned long val_vertex, su2double val_sensitivity) {CSensitivity[val_marker][val_vertex]=val_sensitivity; }

inline su2double CAdjIncEulerSolver::GetTotal_Sens_Geo() { return Total_Sens_Geo; }

inline su2double CAdjIncEulerSolver::GetTotal_Sens_Mach() { return Total_Sens_Mach; }

inline su2double CAdjIncEulerSolver::GetTotal_Sens_AoA() { return Total_Sens_AoA; }

inline su2double CAdjIncEulerSolver::GetTotal_Sens_Press() { return Total_Sens_Press; }

inline su2double CAdjIncEulerSolver::GetTotal_Sens_Temp() { return Total_Sens_Temp; }

inline su2double CAdjIncEulerSolver::GetTotal_Sens_BPress() { return Total_Sens_BPress; }

inline su2double CAdjIncEulerSolver::GetPsiRho_Inf(void) { return PsiRho_Inf; }

inline su2double CAdjIncEulerSolver::GetPsiE_Inf(void) { return PsiE_Inf; }

inline su2double CAdjIncEulerSolver::GetPhi_Inf(unsigned short val_dim) { return Phi_Inf[val_dim]; }

inline su2double CFEM_ElasticitySolver::GetRes_FEM(unsigned short val_var) { return Conv_Check[val_var]; }

inline su2double CFEM_ElasticitySolver::GetTotal_CFEA() { return Total_CFEA; }

inline void CFEM_ElasticitySolver::SetTotal_CFEA(su2double cfea) { Total_CFEA = cfea; }

inline su2double CFEM_ElasticitySolver::GetWAitken_Dyn(void) { return WAitken_Dyn; }

inline su2double CFEM_ElasticitySolver::GetWAitken_Dyn_tn1(void) { return WAitken_Dyn_tn1; }

inline void CFEM_ElasticitySolver::SetWAitken_Dyn(su2double waitk) { WAitken_Dyn = waitk; }

inline void CFEM_ElasticitySolver::SetWAitken_Dyn_tn1(su2double waitk_tn1) { WAitken_Dyn_tn1 = waitk_tn1; }

inline void CFEM_ElasticitySolver::SetLoad_Increment(su2double val_loadIncrement) { loadIncrement = val_loadIncrement; }

inline void CFEM_ElasticitySolver::SetFSI_ConvValue(unsigned short val_index, su2double val_criteria) { FSI_Conv[val_index] = val_criteria; }

inline su2double CFEM_ElasticitySolver::GetFSI_ConvValue(unsigned short val_index){ return FSI_Conv[val_index]; }

inline su2double CWaveSolver::GetTotal_CWave() { return Total_CWave; }

inline su2double CHeatSolver::GetTotal_CHeat() { return Total_CHeat; }

inline su2double CDiscAdjSolver::GetTotal_Sens_Geo() { return Total_Sens_Geo; }

inline su2double CDiscAdjSolver::GetTotal_Sens_Mach() { return Total_Sens_Mach; }

inline su2double CDiscAdjSolver::GetTotal_Sens_AoA() { return Total_Sens_AoA; }

inline su2double CDiscAdjSolver::GetTotal_Sens_Press() { return Total_Sens_Press; }

inline su2double CDiscAdjSolver::GetTotal_Sens_Temp() { return Total_Sens_Temp; }

inline su2double CDiscAdjSolver::GetTotal_Sens_BPress() { return Total_Sens_BPress; }

inline su2double CDiscAdjSolver::GetCSensitivity(unsigned short val_marker, unsigned long val_vertex) { return CSensitivity[val_marker][val_vertex]; }

inline void CEulerSolver::SetSlidingState(unsigned short val_marker, unsigned long val_vertex, unsigned short val_state, su2double component){ SlidingState[val_marker][val_vertex][val_state] = component; }

inline su2double CEulerSolver::GetSlidingState(unsigned short val_marker, unsigned long val_vertex, unsigned short val_state) { return SlidingState[val_marker][val_vertex][val_state]; }

inline void CSolver::SetSlidingState(unsigned short val_marker, unsigned long val_vertex, unsigned short val_state, su2double component) { }

inline su2double CSolver::GetSlidingState(unsigned short val_marker, unsigned long val_vertex, unsigned short val_state) { return 0; }

<<<<<<< HEAD
inline void CSolver::RegisterVariables(CGeometry *geometry, CConfig *config, bool reset){}

inline void CSolver::ExtractAdjoint_Variables(CGeometry *geometry, CConfig *config) {}

inline void CSolver::SetFreeStream_Solution(CConfig *config) {}

inline void CSolver::ADER_DG_TimeInterpolatePredictorSol(CConfig       *config,
                                                         unsigned short iTime) {}

inline void CSolver::Volume_Residual(CGeometry *geometry, CSolver **solver_container, CNumerics *numerics,
                                     CConfig *config, unsigned short iMesh, unsigned short iRKStep) {}

inline void CSolver::Surface_Residual(CGeometry *geometry, CSolver **solver_container, CNumerics *numerics,
                                      CConfig *config, unsigned short iMesh, unsigned short iRKStep) {}

inline void CSolver::AccumulateSpaceTimeResidualADER(unsigned short iTime, su2double weight) {}

inline void CSolver:: MultiplyResidualByInverseMassMatrix(CConfig    *config,
                                                          const bool useADER) {}

=======
>>>>>>> 81146083
inline void CTurbSASolver::SetFreeStream_Solution(CConfig *config) {
  for (unsigned long iPoint = 0; iPoint < nPoint; iPoint++)
    node[iPoint]->SetSolution(0, nu_tilde_Inf);
}

inline void CTurbSSTSolver::SetFreeStream_Solution(CConfig *config){
  for (unsigned long iPoint = 0; iPoint < nPoint; iPoint++){
    node[iPoint]->SetSolution(0, kine_Inf);
    node[iPoint]->SetSolution(1, omega_Inf);
  }
}
<|MERGE_RESOLUTION|>--- conflicted
+++ resolved
@@ -794,15 +794,10 @@
                                          CConfig *config, unsigned short iMesh, bool Output) { }
 
 inline void CSolver::SetTime_Step(CGeometry *geometry, CSolver **solver_container, CConfig *config,
-<<<<<<< HEAD
 							        unsigned short iMesh, unsigned long Iteration) { }	
 
 inline void CSolver::ADER_DG_PredictorStep(CConfig *config, unsigned short iStep) { }
 							        
-=======
-                      unsigned short iMesh, unsigned long Iteration) { }  
-                      
->>>>>>> 81146083
 inline void CSolver::Postprocessing(CGeometry *geometry, CSolver **solver_container, CConfig *config, 
                       unsigned short iMesh) { }  
 
@@ -954,15 +949,10 @@
 
 inline CFluidModel* CSolver::GetFluidModel(void) { return NULL;}
 
-<<<<<<< HEAD
 inline su2double* CSolver::GetVecSolDOFs(void) {return NULL;}
 
 inline unsigned long CSolver::GetnDOFsGlobal(void) {return 0;}
 
-inline CFluidModel* CEulerSolver::GetFluidModel(void) { return FluidModel;}
-
-=======
->>>>>>> 81146083
 inline void CSolver::Set_Prestretch(CGeometry *geometry, CConfig *config) { }
                       
 inline void CSolver::Compute_StiffMatrix(CGeometry *geometry, CSolver **solver_container, CNumerics **numerics, CConfig *config) { }
@@ -2075,13 +2065,6 @@
 
 inline su2double CSolver::GetSlidingState(unsigned short val_marker, unsigned long val_vertex, unsigned short val_state) { return 0; }
 
-<<<<<<< HEAD
-inline void CSolver::RegisterVariables(CGeometry *geometry, CConfig *config, bool reset){}
-
-inline void CSolver::ExtractAdjoint_Variables(CGeometry *geometry, CConfig *config) {}
-
-inline void CSolver::SetFreeStream_Solution(CConfig *config) {}
-
 inline void CSolver::ADER_DG_TimeInterpolatePredictorSol(CConfig       *config,
                                                          unsigned short iTime) {}
 
@@ -2096,8 +2079,6 @@
 inline void CSolver:: MultiplyResidualByInverseMassMatrix(CConfig    *config,
                                                           const bool useADER) {}
 
-=======
->>>>>>> 81146083
 inline void CTurbSASolver::SetFreeStream_Solution(CConfig *config) {
   for (unsigned long iPoint = 0; iPoint < nPoint; iPoint++)
     node[iPoint]->SetSolution(0, nu_tilde_Inf);
