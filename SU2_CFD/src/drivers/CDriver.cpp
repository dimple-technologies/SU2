--- conflicted
+++ resolved
@@ -544,16 +544,10 @@
     cout << setw(20) << "Core-hrs:" << setw(12) << (su2double)size*(TotalTime)/(60.0*60.0) << endl;
     cout << setw(25) << "Cores:" << setw(12) << size << " | ";
     cout << setw(20) << "DOFs/point:" << setw(12) << (su2double)DOFsPerPoint << endl;
-<<<<<<< HEAD
     cout << setw(25) << "DOFs/core:" << setw(12) << 1.0e6*MDOFsDomain/(su2double)size << " | ";
     cout << setw(20) << "Ghost DOFs/core:" << setw(12) << 1.0e6*(MDOFs-MDOFsDomain)/(su2double)size << endl;
     cout << setw(25) << "Wall-clock time (hrs):" << setw(12) << (TotalTime)/(60.0*60.0) << " | ";
     cout << setw(20) << "Core-hrs:" << setw(12) << (su2double)size*(TotalTime)/(60.0*60.0) << endl;
-=======
-    cout << setw(25) << "Points/core:" << setw(12) << 1.0e6*MpointsDomain/(su2double)size << " | ";
-    cout << setw(20) << "Ghost points/core:" << setw(12) << 1.0e6*(Mpoints-MpointsDomain)/(su2double)size << endl;
-    cout << setw(25) << "Ghost/Owned Point Ratio:" << setw(12) << (Mpoints-MpointsDomain)/MpointsDomain << " | " << endl;
->>>>>>> cc6fe0ea
     cout << endl;
     cout << "Preprocessing phase:" << endl;
     cout << setw(25) << "Preproc. Time (s):"  << setw(12)<< UsedTimePreproc << " | ";
@@ -690,14 +684,9 @@
       (config->GetKind_Solver() == DISC_ADJ_INC_RANS) ||
       (config->GetKind_Solver() == DISC_ADJ_RANS) ||
       (config->GetKind_Solver() == FEM_RANS) ||
-<<<<<<< HEAD
       (config->GetKind_Solver() == FEM_LES) ||
       (config->GetKind_Solver() == ONE_SHOT_RANS)) {
-    
-=======
-      (config->GetKind_Solver() == FEM_LES) ) {
-
->>>>>>> cc6fe0ea
+
     if (rank == MASTER_NODE)
       cout << "Computing wall distances." << endl;
 
@@ -806,13 +795,7 @@
 
   /*--- Add the Send/Receive boundaries ---*/
   geometry[MESH_0]->SetBoundaries(config);
-<<<<<<< HEAD
-  
-  
-  
-=======
-
->>>>>>> cc6fe0ea
+
   fea = ((config->GetKind_Solver() == FEM_ELASTICITY) ||
          (config->GetKind_Solver() == DISC_ADJ_FEM));
 
@@ -942,13 +925,7 @@
     }
 
   }
-<<<<<<< HEAD
-  
-  
-  
-=======
-
->>>>>>> cc6fe0ea
+
   /*--- For unsteady simulations, initialize the grid volumes
    and coordinates for previous solutions. Loop over all zones/grids ---*/
 
@@ -1120,14 +1097,9 @@
       spalart_allmaras, neg_spalart_allmaras, menter_sst, transition,
       template_solver, disc_adj, disc_adj_turb, disc_adj_heat,
       fem_dg_flow, fem_dg_shock_persson,
-<<<<<<< HEAD
       e_spalart_allmaras, comp_spalart_allmaras, e_comp_spalart_allmaras,
       one_shot;
-  
-=======
-      e_spalart_allmaras, comp_spalart_allmaras, e_comp_spalart_allmaras;
-
->>>>>>> cc6fe0ea
+
   /*--- Count the number of DOFs per solution point. ---*/
 
   DOFsPerPoint = 0;
@@ -1146,12 +1118,8 @@
   template_solver  = false;
   fem_dg_flow      = false;  fem_dg_shock_persson = false;
   e_spalart_allmaras = false; comp_spalart_allmaras = false; e_comp_spalart_allmaras = false;
-<<<<<<< HEAD
   one_shot = false;
-  
-=======
-
->>>>>>> cc6fe0ea
+
   bool compressible   = false;
   bool incompressible = false;
 
@@ -2661,110 +2629,7 @@
     int offset = thread * MAX_TERMS;
     int fea_term = FEA_TERM + offset;
 
-<<<<<<< HEAD
-  /*--- Assign booleans ---*/
-  switch (config->GetKind_Solver()) {
-    case TEMPLATE_SOLVER: template_solver = true; break;
-    case EULER : case DISC_ADJ_EULER: case ONE_SHOT_EULER: compressible = true; euler = true;  heat_fvm = config->GetWeakly_Coupled_Heat(); break;
-    case NAVIER_STOKES: case DISC_ADJ_NAVIER_STOKES: case ONE_SHOT_NAVIER_STOKES: compressible = true; ns = true;  heat_fvm = config->GetWeakly_Coupled_Heat(); break;
-    case RANS : case DISC_ADJ_RANS: case ONE_SHOT_RANS: ns = true; compressible = true; turbulent = true; if (config->GetKind_Trans_Model() == LM) transition = true; break;
-    case INC_EULER : case DISC_ADJ_INC_EULER: incompressible =true; euler = true;  heat_fvm = config->GetWeakly_Coupled_Heat(); break;
-    case INC_NAVIER_STOKES: case DISC_ADJ_INC_NAVIER_STOKES:incompressible =true; ns = true;  heat_fvm = config->GetWeakly_Coupled_Heat(); break;
-    case INC_RANS : case DISC_ADJ_INC_RANS: incompressible =true; ns = true; turbulent = true; if (config->GetKind_Trans_Model() == LM) transition = true; break;
-    case FEM_EULER : case DISC_ADJ_FEM_EULER : fem_euler = true; break;
-    case FEM_NAVIER_STOKES: case DISC_ADJ_FEM_NS : fem_ns = true; break;
-    case FEM_RANS : case DISC_ADJ_FEM_RANS : fem_ns = true; fem_turbulent = true; break;
-    case FEM_LES :  fem_ns = true; break;
-    case HEAT_EQUATION_FVM: heat_fvm = true; break;
-    case FEM_ELASTICITY: case DISC_ADJ_FEM: fem = true; break;
-    case ADJ_EULER : euler = true; adj_euler = true; break;
-    case ADJ_NAVIER_STOKES : ns = true; turbulent = (config->GetKind_Turb_Model() != NONE); adj_ns = true; break;
-    case ADJ_RANS : ns = true; turbulent = true; adj_ns = true; adj_turb = (!config->GetFrozen_Visc_Cont()); break;
-  }
-  
-  /*--- Assign turbulence model booleans ---*/
-
-  if (turbulent || fem_turbulent)
-    switch (config->GetKind_Turb_Model()) {
-      case SA:        spalart_allmaras = true;        break;
-      case SA_NEG:    neg_spalart_allmaras = true;    break;
-      case SA_COMP:   comp_spalart_allmaras = true;   break;
-      case SA_E:      e_spalart_allmaras = true;      break;
-      case SA_E_COMP: e_comp_spalart_allmaras = true; break;
-      case SST:       menter_sst = true;              break;
-      case SST_SUST:  menter_sst = true;              break;
-      default: SU2_MPI::Error("Specified turbulence model unavailable or none selected", CURRENT_FUNCTION); break;
-    }
-  
-  /*--- Solver definition for the template problem ---*/
-  if (template_solver) {
-    
-    /*--- Definition of the convective scheme for each equation and mesh level ---*/
-    switch (config->GetKind_ConvNumScheme_Template()) {
-      case SPACE_CENTERED : case SPACE_UPWIND :
-        for (iMGlevel = 0; iMGlevel <= config->GetnMGLevels(); iMGlevel++)
-          delete numerics[val_iInst][iMGlevel][TEMPLATE_SOL][CONV_TERM];
-        break;
-    }
-    
-    for (iMGlevel = 0; iMGlevel <= config->GetnMGLevels(); iMGlevel++) {
-      /*--- Definition of the viscous scheme for each equation and mesh level ---*/
-      delete numerics[val_iInst][iMGlevel][TEMPLATE_SOL][VISC_TERM];
-      /*--- Definition of the source term integration scheme for each equation and mesh level ---*/
-      delete numerics[val_iInst][iMGlevel][TEMPLATE_SOL][SOURCE_FIRST_TERM];
-      /*--- Definition of the boundary condition method ---*/
-      delete numerics[val_iInst][iMGlevel][TEMPLATE_SOL][CONV_BOUND_TERM];
-    }
-    
-  }
-  
-  /*--- Solver definition for the Potential, Euler, Navier-Stokes problems ---*/
-  if ((euler) || (ns)) {
-    
-    /*--- Definition of the convective scheme for each equation and mesh level ---*/
-    switch (config->GetKind_ConvNumScheme_Flow()) {
-        
-      case SPACE_CENTERED :
-        if (compressible) {
-          
-          /*--- Compressible flow ---*/
-          switch (config->GetKind_Centered_Flow()) {
-            case LAX : case JST :  case JST_KE : delete numerics[val_iInst][MESH_0][FLOW_SOL][CONV_TERM]; break;
-          }
-          for (iMGlevel = 1; iMGlevel <= config->GetnMGLevels(); iMGlevel++)
-            delete numerics[val_iInst][iMGlevel][FLOW_SOL][CONV_TERM];
-          
-          /*--- Definition of the boundary condition method ---*/
-          for (iMGlevel = 0; iMGlevel <= config->GetnMGLevels(); iMGlevel++)
-            delete numerics[val_iInst][iMGlevel][FLOW_SOL][CONV_BOUND_TERM];
-          
-        }
-        if (incompressible) {
-          /*--- Incompressible flow, use preconditioning method ---*/
-          switch (config->GetKind_Centered_Flow()) {
-            case LAX : case JST : delete numerics[val_iInst][MESH_0][FLOW_SOL][CONV_TERM]; break;
-          }
-          for (iMGlevel = 1; iMGlevel <= config->GetnMGLevels(); iMGlevel++)
-            delete numerics[val_iInst][iMGlevel][FLOW_SOL][CONV_TERM];
-          
-          /*--- Definition of the boundary condition method ---*/
-          for (iMGlevel = 0; iMGlevel <= config->GetnMGLevels(); iMGlevel++)
-            delete numerics[val_iInst][iMGlevel][FLOW_SOL][CONV_BOUND_TERM];
-          
-        }
-        break;
-      case SPACE_UPWIND :
-        
-        if (compressible) {
-          /*--- Compressible flow ---*/
-          switch (config->GetKind_Upwind_Flow()) {
-            case ROE: case AUSM : case TURKEL: case HLLC: case MSW:  case CUSP: case L2ROE: case LMROE: case SLAU: case SLAU2: case AUSMPLUSUP:
-              for (iMGlevel = 0; iMGlevel <= config->GetnMGLevels(); iMGlevel++) {
-                delete numerics[val_iInst][iMGlevel][FLOW_SOL][CONV_TERM];
-                delete numerics[val_iInst][iMGlevel][FLOW_SOL][CONV_BOUND_TERM];
-              }
-              
-=======
+
     if (fem) {
       /*--- Initialize the container for FEA_TERM. This will be the only one for most of the cases ---*/
       switch (config->GetGeometricConditions()) {
@@ -2772,7 +2637,6 @@
           switch (config->GetMaterialModel()) {
             case LINEAR_ELASTIC:
               numerics[MESH_0][FEA_SOL][fea_term] = new CFEALinearElasticity(nDim, nVar_FEM, config);
->>>>>>> cc6fe0ea
               break;
             case NEO_HOOKEAN:
               SU2_OMP_MASTER
@@ -3163,12 +3027,8 @@
         case INC_EULER : case INC_NAVIER_STOKES: case INC_RANS:
         case DISC_ADJ_INC_EULER: case DISC_ADJ_INC_NAVIER_STOKES: case DISC_ADJ_INC_RANS:
         case DISC_ADJ_EULER: case DISC_ADJ_NAVIER_STOKES: case DISC_ADJ_RANS:
-<<<<<<< HEAD
         case ONE_SHOT_EULER: case ONE_SHOT_NAVIER_STOKES: case ONE_SHOT_RANS:
           fluid_target  = true;   
-=======
-          fluid_target  = true;
->>>>>>> cc6fe0ea
           break;
 
         case FEM_ELASTICITY: case DISC_ADJ_FEM:
@@ -3522,15 +3382,12 @@
       output[iZone] = new CFlowCompFEMOutput(config[iZone], nDim);
       break;
 
-<<<<<<< HEAD
     case ONE_SHOT_EULER: case ONE_SHOT_NAVIER_STOKES: case ONE_SHOT_RANS:
       if (rank == MASTER_NODE)
-        cout << ": one-shot Euler/Navier-Stokes/RANS output structure." << endl;
+        cout << "One-shot Euler/Navier-Stokes/RANS output structure." << endl;
       output[iZone] = new COneShotFluidOutput(config[iZone], nDim);
       break;
       
-=======
->>>>>>> cc6fe0ea
     default:
       if (rank == MASTER_NODE)
         cout << "Default output structure." << endl;
