/*!
 * \file driver_structure.cpp
 * \brief The main subroutines for driving single or multi-zone problems.
 * \author T. Economon, H. Kline, R. Sanchez, F. Palacios
 * \version 6.2.0 "Falcon"
 *
 * The current SU2 release has been coordinated by the
 * SU2 International Developers Society <www.su2devsociety.org>
 * with selected contributions from the open-source community.
 *
 * The main research teams contributing to the current release are:
 *  - Prof. Juan J. Alonso's group at Stanford University.
 *  - Prof. Piero Colonna's group at Delft University of Technology.
 *  - Prof. Nicolas R. Gauger's group at Kaiserslautern University of Technology.
 *  - Prof. Alberto Guardone's group at Polytechnic University of Milan.
 *  - Prof. Rafael Palacios' group at Imperial College London.
 *  - Prof. Vincent Terrapon's group at the University of Liege.
 *  - Prof. Edwin van der Weide's group at the University of Twente.
 *  - Lab. of New Concepts in Aeronautics at Tech. Institute of Aeronautics.
 *
 * Copyright 2012-2019, Francisco D. Palacios, Thomas D. Economon,
 *                      Tim Albring, and the SU2 contributors.
 *
 * SU2 is free software; you can redistribute it and/or
 * modify it under the terms of the GNU Lesser General Public
 * License as published by the Free Software Foundation; either
 * version 2.1 of the License, or (at your option) any later version.
 *
 * SU2 is distributed in the hope that it will be useful,
 * but WITHOUT ANY WARRANTY; without even the implied warranty of
 * MERCHANTABILITY or FITNESS FOR A PARTICULAR PURPOSE. See the GNU
 * Lesser General Public License for more details.
 *
 * You should have received a copy of the GNU Lesser General Public
 * License along with SU2. If not, see <http://www.gnu.org/licenses/>.
 */

#include "../../include/drivers/CDriver.hpp"
#include "../../include/definition_structure.hpp"
#include <cassert>
#include "../../Common/include/toolboxes/SU2_LOG.hpp"

#ifdef VTUNEPROF
#include <ittnotify.h>
#endif
#include <fenv.h>

CDriver::CDriver(char* confFile,
                 unsigned short val_nZone,
                 SU2_Comm MPICommunicator, bool dummy_geo):config_file_name(confFile), StartTime(0.0), StopTime(0.0), UsedTime(0.0), 
                 TimeIter(0), nZone(val_nZone), StopCalc(false), fsi(false), fem_solver(false), dummy_geometry(dummy_geo) {

  /*--- Initialize Medipack (must also be here so it is initialized from python) ---*/
#ifdef HAVE_MPI
  #if defined(CODI_REVERSE_TYPE) || defined(CODI_FORWARD_TYPE)
    SU2_MPI::Init_AMPI();
  #endif
#endif

  LOG_SCOPE_FUNCTION(INFO);
  
  unsigned short jZone;

  SU2_MPI::SetComm(MPICommunicator);

  rank = SU2_MPI::GetRank();
  size = SU2_MPI::GetSize();

  /*--- Start timer to track preprocessing for benchmarking. ---*/
  
#ifndef HAVE_MPI
  StartTime = su2double(clock())/su2double(CLOCKS_PER_SEC);
#else
  StartTime = MPI_Wtime();
#endif
  
  /*--- Initialize containers with null --- */
  
  SetContainers_Null();
  
  /*--- Preprocessing of the config files. In this routine, the config file is read
   and it is determined whether a problem is single physics or multiphysics. . ---*/
  
  Input_Preprocessing(config_container, driver_config);
  
  /*--- Retrieve dimension from mesh file ---*/
  
  nDim = CConfig::GetnDim(config_container[ZONE_0]->GetMesh_FileName(),
                          config_container[ZONE_0]->GetMesh_FileFormat());
  
  /*--- Output preprocessing ---*/
  
  Output_Preprocessing(config_container, driver_config, output_container, driver_output);

  
  for (iZone = 0; iZone < nZone; iZone++) {
    
    LOG_SCOPE_F(INFO, "Zone %d", iZone);
    
    /*--- Read the number of instances for each zone ---*/
    
    nInst[iZone] = config_container[iZone]->GetnTimeInstances();
    
    geometry_container[iZone]    = new CGeometry**    [nInst[iZone]];
    iteration_container[iZone]   = new CIteration*    [nInst[iZone]];
    solver_container[iZone]      = new CSolver***     [nInst[iZone]];
    integration_container[iZone] = new CIntegration** [nInst[iZone]];
    numerics_container[iZone]    = new CNumerics****  [nInst[iZone]]; 
    grid_movement[iZone]         = new CVolumetricMovement* [nInst[iZone]];
    
    /*--- Allocate transfer and interpolation container --- */
    
    interface_container[iZone]    = new CInterface*[nZone];
    interpolator_container[iZone] = new CInterpolator*[nZone];
    
    for (jZone = 0; jZone < nZone; jZone++){
      interface_container[iZone][jZone]            = NULL;
      interpolator_container[iZone][jZone]         = NULL;
    }
    
    for (iInst = 0; iInst < nInst[iZone]; iInst++){
      
      config_container[iZone]->SetiInst(iInst);
      
      geometry_container[iZone][iInst]    = NULL;
      iteration_container[iZone][iInst]   = NULL;
      solver_container[iZone][iInst]      = NULL;
      integration_container[iZone][iInst] = NULL;
      grid_movement[iZone][iInst]         = NULL;
      
      /*--- Preprocessing of the geometry for all zones. In this routine, the edge-
       based data structure is constructed, i.e. node and cell neighbors are
       identified and linked, face areas and volumes of the dual mesh cells are
       computed, and the multigrid levels are created using an agglomeration procedure. ---*/
      
      Geometrical_Preprocessing(config_container[iZone], geometry_container[iZone][iInst], dummy_geometry);  
      
      /*--- Definition of the solver class: solver_container[#ZONES][#INSTANCES][#MG_GRIDS][#EQ_SYSTEMS].
       The solver classes are specific to a particular set of governing equations,
       and they contain the subroutines with instructions for computing each spatial
       term of the PDE, i.e. loops over the edges to compute convective and viscous
       fluxes, loops over the nodes to compute source terms, and routines for
       imposing various boundary condition type for the PDE. ---*/
      
      Solver_Preprocessing(config_container[iZone], geometry_container[iZone][iInst], solver_container[iZone][iInst]);
      
      /*--- Definition of the numerical method class:
       numerics_container[#ZONES][#INSTANCES][#MG_GRIDS][#EQ_SYSTEMS][#EQ_TERMS].
       The numerics class contains the implementation of the numerical methods for
       evaluating convective or viscous fluxes between any two nodes in the edge-based
       data structure (centered, upwind, galerkin), as well as any source terms
       (piecewise constant reconstruction) evaluated in each dual mesh volume. ---*/
      
      Numerics_Preprocessing(config_container[iZone], geometry_container[iZone][iInst],
                             solver_container[iZone][iInst], numerics_container[iZone][iInst]);
      
      /*--- Definition of the integration class: integration_container[#ZONES][#INSTANCES][#EQ_SYSTEMS].
       The integration class orchestrates the execution of the spatial integration
       subroutines contained in the solver class (including multigrid) for computing
       the residual at each node, R(U) and then integrates the equations to a
       steady state or time-accurately. ---*/
      
      Integration_Preprocessing(config_container[iZone], integration_container[iZone][iInst]);   
      
      /*--- Instantiate the type of physics iteration to be executed within each zone. For
       example, one can execute the same physics across multiple zones (mixing plane),
       different physics in different zones (fluid-structure interaction), or couple multiple
       systems tightly within a single zone by creating a new iteration class (e.g., RANS). ---*/
      
      Iteration_Preprocessing(config_container[iZone], iteration_container[iZone][iInst]);      
      
      /*--- Dynamic mesh processing.  ---*/
      
      DynamicMesh_Preprocessing(config_container[iZone], geometry_container[iZone][iInst], solver_container[iZone][iInst], 
                                 iteration_container[iZone][iInst], grid_movement[iZone][iInst], surface_movement[iZone]);
      /*--- Static mesh processing.  ---*/
      
      StaticMesh_Preprocessing(config_container[iZone], geometry_container[iZone][iInst], surface_movement[iZone]);
      
    }

  }

  /*--- Definition of the interface and transfer conditions between different zones.
   *--- The transfer container is defined for zones paired one to one.
   *--- This only works for a multizone FSI problem (nZone > 1).
   *--- Also, at the moment this capability is limited to two zones (nZone < 3).
   *--- This will change in the future. ---*/

  if ( nZone > 1 ) {
    if (rank == MASTER_NODE)
      cout << endl <<"------------------- Multizone Interface Preprocessing -------------------" << endl;
    
    Interface_Preprocessing(config_container, solver_container, geometry_container,
                            interface_types, interface_container, interpolator_container);
  }
  
  if(fsi && (config_container[ZONE_0]->GetRestart() || config_container[ZONE_0]->GetDiscrete_Adjoint())){
    if (rank == MASTER_NODE)cout << endl <<"Restarting Fluid and Structural Solvers." << endl;

    for (iZone = 0; iZone < nZone; iZone++) {
    	for (iInst = 0; iInst < nInst[iZone]; iInst++){
        Solver_Restart(solver_container[iZone][iInst], geometry_container[iZone][iInst],
                       config_container[iZone], true);
    	}
    }
  }
  
  if (config_container[ZONE_0]->GetBoolTurbomachinery()){
    if (rank == MASTER_NODE)cout << endl <<"---------------------- Turbomachinery Preprocessing ---------------------" << endl;
    Turbomachinery_Preprocessing(config_container, geometry_container, solver_container, interface_container);
  }
  
  
  PythonInterface_Preprocessing(config_container, geometry_container, solver_container);

  /*--- Open the FSI convergence history file ---*/

//  if (fsi){
//      if (rank == MASTER_NODE) cout << endl <<"Opening FSI history file." << endl;
//      unsigned short ZONE_FLOW = 0, ZONE_STRUCT = 1;
//      output_container->SpecialOutput_FSI(&FSIHist_file, geometry_container, solver_container,
//                                config_container, integration_container, 0,
//                                ZONE_FLOW, ZONE_STRUCT, true);
//  }

  /*--- Preprocessing time is reported now, but not included in the next compute portion. ---*/
  
#ifndef HAVE_MPI
  StopTime = su2double(clock())/su2double(CLOCKS_PER_SEC);
#else
  StopTime = MPI_Wtime();
#endif
  
  /*--- Compute/print the total time for performance benchmarking. ---*/
  
  UsedTime = StopTime-StartTime;
  UsedTimePreproc    = UsedTime;
  UsedTimeCompute    = 0.0;
  UsedTimeOutput     = 0.0;
  IterCount          = 0;
  OutputCount        = 0;
  MDOFs              = 0.0;
  MDOFsDomain        = 0.0;
  Mpoints            = 0.0;
  MpointsDomain      = 0.0;
  for (iZone = 0; iZone < nZone; iZone++) {
    Mpoints       +=(su2double)geometry_container[iZone][INST_0][MESH_0]->GetGlobal_nPoint()/(1.0e6);
    MpointsDomain +=(su2double)geometry_container[iZone][INST_0][MESH_0]->GetGlobal_nPointDomain()/(1.0e6);
    MDOFs         += (su2double)DOFsPerPoint*(su2double)geometry_container[iZone][INST_0][MESH_0]->GetGlobal_nPoint()/(1.0e6);
    MDOFsDomain   += (su2double)DOFsPerPoint*(su2double)geometry_container[iZone][INST_0][MESH_0]->GetGlobal_nPointDomain()/(1.0e6);
  }

  /*--- Reset timer for compute/output performance benchmarking. ---*/
#ifndef HAVE_MPI
  StopTime = su2double(clock())/su2double(CLOCKS_PER_SEC);
#else
  StopTime = MPI_Wtime();
#endif

  /*--- Compute/print the total time for performance benchmarking. ---*/

  UsedTime = StopTime-StartTime;
  UsedTimePreproc = UsedTime;

  /*--- Reset timer for compute performance benchmarking. ---*/
#ifndef HAVE_MPI
  StartTime = su2double(clock())/su2double(CLOCKS_PER_SEC);
#else
  StartTime = MPI_Wtime();
#endif

}

void CDriver::SetContainers_Null(){
  
  /*--- Create pointers to all of the classes that may be used throughout
   the SU2_CFD code. In general, the pointers are instantiated down a
   hierarchy over all zones, multigrid levels, equation sets, and equation
   terms as described in the comments below. ---*/

  ConvHist_file                  = NULL;
  iteration_container            = NULL;
  output_container               = NULL;
  integration_container          = NULL;
  geometry_container             = NULL;
  solver_container               = NULL;
  numerics_container             = NULL;
  config_container               = NULL;
  surface_movement               = NULL;
  grid_movement                  = NULL;
  FFDBox                         = NULL;
  interpolator_container         = NULL;
  interface_container            = NULL;
  interface_types                = NULL;
  nInst                          = NULL;


  /*--- Definition and of the containers for all possible zones. ---*/

  iteration_container            = new CIteration**[nZone];
  solver_container               = new CSolver****[nZone];
  integration_container          = new CIntegration***[nZone];
  numerics_container             = new CNumerics*****[nZone];
  config_container               = new CConfig*[nZone];
  geometry_container             = new CGeometry***[nZone];
  surface_movement               = new CSurfaceMovement*[nZone];
  grid_movement                  = new CVolumetricMovement**[nZone];
  FFDBox                         = new CFreeFormDefBox**[nZone];
  interpolator_container         = new CInterpolator**[nZone];
  interface_container            = new CInterface**[nZone];
  interface_types                = new unsigned short*[nZone];
  output_container               = new COutput*[nZone];
  nInst                          = new unsigned short[nZone];
  driver_config                  = NULL;
  driver_output                  = NULL;


  for (iZone = 0; iZone < nZone; iZone++) {
    solver_container[iZone]               = NULL;
    integration_container[iZone]          = NULL;
    numerics_container[iZone]             = NULL;
    config_container[iZone]               = NULL;
    geometry_container[iZone]             = NULL;
    surface_movement[iZone]               = NULL;
    grid_movement[iZone]                  = NULL;
    FFDBox[iZone]                         = NULL;
    interpolator_container[iZone]         = NULL;
    interface_container[iZone]            = NULL;
    interface_types[iZone]                = new unsigned short[nZone];
    output_container[iZone]               = NULL;
    nInst[iZone]                          = 1;
  }
  
  strcpy(runtime_file_name, "runtime.dat");

}


void CDriver::Postprocessing() {

  bool isBinary = config_container[ZONE_0]->GetWrt_Binary_Restart();
  bool wrt_perf = config_container[ZONE_0]->GetWrt_Performance();
  
    /*--- Output some information to the console. ---*/

  if (rank == MASTER_NODE) {

    /*--- Print out the number of non-physical points and reconstructions ---*/

    if (config_container[ZONE_0]->GetNonphysical_Points() > 0)
      cout << "Warning: there are " << config_container[ZONE_0]->GetNonphysical_Points() << " non-physical points in the solution." << endl;
    if (config_container[ZONE_0]->GetNonphysical_Reconstr() > 0)
      cout << "Warning: " << config_container[ZONE_0]->GetNonphysical_Reconstr() << " reconstructed states for upwinding are non-physical." << endl;
  }

  if (rank == MASTER_NODE)
    cout << endl <<"------------------------- Solver Postprocessing -------------------------" << endl;

  for (iZone = 0; iZone < nZone; iZone++) {
    for (iInst = 0; iInst < nInst[iZone]; iInst++){
      Numerics_Postprocessing(numerics_container[iZone], solver_container[iZone][iInst],
          geometry_container[iZone][iInst], config_container[iZone], iInst);
    }
    delete [] numerics_container[iZone];
  }
  delete [] numerics_container;
  if (rank == MASTER_NODE) cout << "Deleted CNumerics container." << endl;
  
  for (iZone = 0; iZone < nZone; iZone++) {
    for (iInst = 0; iInst < nInst[iZone]; iInst++){
      Integration_Postprocessing(integration_container[iZone],
          geometry_container[iZone][iInst],
          config_container[iZone],
          iInst);
    }
    delete [] integration_container[iZone];
  }
  delete [] integration_container;
  if (rank == MASTER_NODE) cout << "Deleted CIntegration container." << endl;
  
  for (iZone = 0; iZone < nZone; iZone++) {
    for (iInst = 0; iInst < nInst[iZone]; iInst++){
      Solver_Postprocessing(solver_container[iZone],
          geometry_container[iZone][iInst],
          config_container[iZone],
          iInst);
    }
    delete [] solver_container[iZone];
  }
  delete [] solver_container;
  if (rank == MASTER_NODE) cout << "Deleted CSolver container." << endl;
  
  for (iZone = 0; iZone < nZone; iZone++) {
	for (iInst = 0; iInst < nInst[iZone]; iInst++)
    delete iteration_container[iZone][iInst];
    delete [] iteration_container[iZone];
  }
  delete [] iteration_container;
  if (rank == MASTER_NODE) cout << "Deleted CIteration container." << endl;

  if (interpolator_container != NULL) {
    for (iZone = 0; iZone < nZone; iZone++) {
      if (interpolator_container[iZone] != NULL) {
        for (unsigned short jZone = 0; jZone < nZone; jZone++)
          if (interpolator_container[iZone][jZone] != NULL)
            delete interpolator_container[iZone][jZone];
        delete [] interpolator_container[iZone];
      }
    }
    delete [] interpolator_container;
    if (rank == MASTER_NODE) cout << "Deleted CInterpolator container." << endl;
  }
  
  if (interface_container != NULL) {
    for (iZone = 0; iZone < nZone; iZone++) {
      if (interface_container[iZone] != NULL) {
        for (unsigned short jZone = 0; jZone < nZone; jZone++)
          if (interface_container[iZone][jZone] != NULL)
            delete interface_container[iZone][jZone];
        delete [] interface_container[iZone];
      }
    }
    delete [] interface_container;
    if (rank == MASTER_NODE) cout << "Deleted CInterface container." << endl;
  }
  
  if (interface_types != NULL) {
    for (iZone = 0; iZone < nZone; iZone++) {
      if (interface_types[iZone] != NULL)
      delete [] interface_types[iZone];
    }
    delete [] interface_types;
  }
  
  for (iZone = 0; iZone < nZone; iZone++) {
    if (geometry_container[iZone] != NULL) {
      for (iInst = 0; iInst < nInst[iZone]; iInst++){
        for (unsigned short iMGlevel = 0; iMGlevel < config_container[iZone]->GetnMGLevels()+1; iMGlevel++) {
          if (geometry_container[iZone][iInst][iMGlevel] != NULL) delete geometry_container[iZone][iInst][iMGlevel];
        }
        if (geometry_container[iZone][iInst] != NULL) delete [] geometry_container[iZone][iInst];
      }
      delete [] geometry_container[iZone];
    }
  }
  delete [] geometry_container;
  if (rank == MASTER_NODE) cout << "Deleted CGeometry container." << endl;

  for (iZone = 0; iZone < nZone; iZone++) {
    delete [] FFDBox[iZone];
  }
  delete [] FFDBox;
  if (rank == MASTER_NODE) cout << "Deleted CFreeFormDefBox class." << endl;

  for (iZone = 0; iZone < nZone; iZone++) {
    delete surface_movement[iZone];
  }
  delete [] surface_movement;
  if (rank == MASTER_NODE) cout << "Deleted CSurfaceMovement class." << endl;

  for (iZone = 0; iZone < nZone; iZone++) {
    for (iInst = 0; iInst < nInst[iZone]; iInst++){
      if (grid_movement[iZone][iInst] != NULL) delete grid_movement[iZone][iInst];
    }
    if (grid_movement[iZone] != NULL) delete [] grid_movement[iZone];
  }
  delete [] grid_movement;
  if (rank == MASTER_NODE) cout << "Deleted CVolumetricMovement class." << endl;

  /*--- Output profiling information ---*/
  // Note that for now this is called only by a single thread, but all
  // necessary variables have been made thread private for safety (tick/tock)!!

  config_container[ZONE_0]->SetProfilingCSV();
  config_container[ZONE_0]->GEMMProfilingCSV();

  /*--- Deallocate config container ---*/
  if (config_container!= NULL) {
    for (iZone = 0; iZone < nZone; iZone++) {
      if (config_container[iZone] != NULL) {
        delete config_container[iZone];
      }
    }
    delete [] config_container;
  }
  if (driver_config != NULL) delete driver_config;
  if (rank == MASTER_NODE) cout << "Deleted CConfig container." << endl;

  if (nInst != NULL) delete [] nInst;
  if (rank == MASTER_NODE) cout << "Deleted nInst container." << endl;
  
  /*--- Deallocate output container ---*/

  if (output_container!= NULL) {
    for (iZone = 0; iZone < nZone; iZone++) {
      if (output_container[iZone] != NULL) {
        delete output_container[iZone];
      }
    }
    delete [] output_container;
  }
  
  if(driver_output != NULL){
    delete driver_output;
  }
  
  if (rank == MASTER_NODE) cout << "Deleted COutput class." << endl;

  if (rank == MASTER_NODE) cout << "-------------------------------------------------------------------------" << endl;


  /*--- Stop the timer and output the final performance summary. ---*/
  
#ifndef HAVE_MPI
  StopTime = su2double(clock())/su2double(CLOCKS_PER_SEC);
#else
  StopTime = MPI_Wtime();
#endif
  UsedTime = StopTime-StartTime;
  UsedTimeCompute += UsedTime;
  
  if ((rank == MASTER_NODE) && (wrt_perf)) {
    su2double TotalTime = UsedTimePreproc + UsedTimeCompute + UsedTimeOutput;
    cout.precision(6);
    cout << endl << endl <<"-------------------------- Performance Summary --------------------------" << endl;
    cout << "Simulation totals:" << endl;
    cout << setw(25) << "Cores:" << setw(12) << size << " | ";
    cout << setw(20) << "DOFs/point:" << setw(12) << (su2double)DOFsPerPoint << endl;
    cout << setw(25) << "Points/core:" << setw(12) << 1.0e6*MpointsDomain/(su2double)size << " | ";
    cout << setw(20) << "Ghost points/core:" << setw(12) << 1.0e6*(Mpoints-MpointsDomain)/(su2double)size << endl;
    cout << setw(25) << "Wall-clock time (hrs):" << setw(12) << (TotalTime)/(60.0*60.0) << " | ";
    cout << setw(20) << "Core-hrs:" << setw(12) << (su2double)size*(TotalTime)/(60.0*60.0) << endl;
    cout << endl;
    cout << "Preprocessing phase:" << endl;
    cout << setw(25) << "Preproc. Time (s):"  << setw(12)<< UsedTimePreproc << " | ";
    cout << setw(20) << "Preproc. Time (%):" << setw(12)<< ((UsedTimePreproc * 100.0) / (TotalTime)) << endl;
    cout << endl;
    cout << "Compute phase:" << endl;
    cout << setw(25) << "Compute Time (s):"  << setw(12)<< UsedTimeCompute << " | ";
    cout << setw(20) << "Compute Time (%):" << setw(12)<< ((UsedTimeCompute * 100.0) / (TotalTime)) << endl;
    cout << setw(25) << "Iteration count:"  << setw(12)<< IterCount << " | ";
    if (IterCount != 0) {
      cout << setw(20) << "Avg. s/iter:" << setw(12)<< UsedTimeCompute/(su2double)IterCount << endl;
      cout << setw(25) << "Core-s/iter/Mpoints:" << setw(12)<< (su2double)size*UsedTimeCompute/(su2double)IterCount/Mpoints << " | ";
      cout << setw(20) << "Mpoints/s:" << setw(12)<< Mpoints*(su2double)IterCount/UsedTimeCompute << endl;
    } else cout << endl;
    cout << endl;
    cout << "Output phase:" << endl;
    cout << setw(25) << "Output Time (s):"  << setw(12)<< UsedTimeOutput << " | ";
    cout << setw(20) << "Output Time (%):" << setw(12)<< ((UsedTimeOutput * 100.0) / (TotalTime)) << endl;
    cout << setw(25) << "Output count:" << setw(12)<< OutputCount << " | ";
    if (OutputCount != 0) {
      cout << setw(20)<< "Avg. s/output:" << setw(12)<< UsedTimeOutput/(su2double)OutputCount << endl;
      if (isBinary) {
        cout << setw(25)<< "Restart Aggr. BW (MB/s):" << setw(12)<< BandwidthSum/(su2double)OutputCount << " | ";
        cout << setw(20)<< "MB/s/core:" << setw(12)<< BandwidthSum/(su2double)OutputCount/(su2double)size << endl;
      }
    } else cout << endl;
    cout << "-------------------------------------------------------------------------" << endl;
    cout << endl;
  }

  /*--- Exit the solver cleanly ---*/

  if (rank == MASTER_NODE)
    cout << endl <<"------------------------- Exit Success (SU2_CFD) ------------------------" << endl << endl;

}


void CDriver::Input_Preprocessing(CConfig **&config, CConfig *&driver_config) {
  
  LOG_SCOPE_FUNCTION(INFO);

  char zone_file_name[MAX_STRING_SIZE];
  
  /*--- Initialize the configuration of the driver ---*/

  driver_config = new CConfig(config_file_name, SU2_CFD, nZone, false);  
  
  for (iZone = 0; iZone < nZone; iZone++) {
    
    SU2_INFO << "Parsing config file for zone " << iZone;
    
    /*--- Definition of the configuration option class for all zones. In this
     constructor, the input configuration file is parsed and all options are
     read and stored. ---*/
    
    if (driver_config->GetnConfigFiles() > 0){
      
      strcpy(zone_file_name, driver_config->GetConfigFilename(iZone).c_str());
      config[iZone] = new CConfig(driver_config, zone_file_name, SU2_CFD, iZone, nZone, true);
    }
    else{
      config[iZone] = new CConfig(driver_config, config_file_name, SU2_CFD, iZone, nZone, true);
    }
    
    /*--- Set the MPI communicator ---*/
    
    config[iZone]->SetMPICommunicator(SU2_MPI::GetComm());
  }
  
  
  /*--- Set the multizone part of the problem. ---*/
  if (driver_config->GetMultizone_Problem()){
    for (iZone = 0; iZone < nZone; iZone++) {
      /*--- Set the interface markers for multizone ---*/
      config_container[iZone]->SetMultizone(driver_config, config_container);
    }
  }
  
  /*--- Determine whether or not the FEM solver is used, which decides the
 type of geometry classes that are instantiated. Only adapted for single-zone problems ---*/

  fem_solver = ((config_container[ZONE_0]->GetKind_Solver() == FEM_EULER)          ||
                (config_container[ZONE_0]->GetKind_Solver() == FEM_NAVIER_STOKES)  ||
                (config_container[ZONE_0]->GetKind_Solver() == FEM_RANS)           ||
                (config_container[ZONE_0]->GetKind_Solver() == FEM_LES)            ||
                (config_container[ZONE_0]->GetKind_Solver() == DISC_ADJ_FEM_EULER) ||
                (config_container[ZONE_0]->GetKind_Solver() == DISC_ADJ_FEM_NS)    ||
                (config_container[ZONE_0]->GetKind_Solver() == DISC_ADJ_FEM_RANS));

  fsi = config_container[ZONE_0]->GetFSI_Simulation();
}

void CDriver::Geometrical_Preprocessing(CConfig* config, CGeometry **&geometry, bool dummy){
  
  LOG_SCOPE_FUNCTION(INFO);

  if (!dummy){
    if (rank == MASTER_NODE)
      cout << endl <<"------------------- Geometry Preprocessing ( Zone " << config->GetiZone() <<" ) -------------------" << endl;
    
    if( fem_solver ) {
      switch( config->GetKind_FEM_Flow() ) {
        case DG: {
            Geometrical_Preprocessing_DGFEM(config, geometry);
            break;
          }
      }
    }
    else {
      Geometrical_Preprocessing_FVM(config, geometry);
    }
  } else {
    if (rank == MASTER_NODE)
      cout << endl <<"-------------------------- Using Dummy Geometry -------------------------" << endl;
    
    unsigned short iMGlevel;
    
    geometry = new CGeometry*[config->GetnMGLevels()+1];
    
    if (!fem_solver){
      for (iMGlevel = 0; iMGlevel <= config->GetnMGLevels(); iMGlevel++) {
        geometry[iMGlevel] = new CDummyGeometry(config);
      }
    } else {
      geometry[ZONE_0] = new CDummyMeshFEM_DG(config);
    }
    
    nDim = geometry[ZONE_0]->GetnDim();
  }

  /*--- Computation of wall distances for turbulence modeling ---*/
  
  if ((config->GetKind_Solver() == RANS) ||
      (config->GetKind_Solver() == INC_RANS) ||
      (config->GetKind_Solver() == ADJ_RANS) ||
      (config->GetKind_Solver() == DISC_ADJ_INC_RANS) ||
      (config->GetKind_Solver() == DISC_ADJ_RANS) ||
      (config->GetKind_Solver() == FEM_RANS) ||
      (config->GetKind_Solver() == FEM_LES) ) {
    
    if (rank == MASTER_NODE)
      cout << "Computing wall distances." << endl;
    
    geometry[MESH_0]->ComputeWall_Distance(config);
  }
  
  /*--- Computation of positive surface area in the z-plane which is used for
     the calculation of force coefficient (non-dimensionalization). ---*/
  
  geometry[MESH_0]->SetPositive_ZArea(config);
  
  /*--- Set the near-field, interface and actuator disk boundary conditions, if necessary. ---*/
  
  for (iMesh = 0; iMesh <= config->GetnMGLevels(); iMesh++) {
    geometry[iMesh]->MatchNearField(config);
    geometry[iMesh]->MatchActuator_Disk(config);
  }
  
  /*--- If we have any periodic markers in this calculation, we must
       match the periodic points found on both sides of the periodic BC.
       Note that the current implementation requires a 1-to-1 matching of
       periodic points on the pair of periodic faces after the translation
       or rotation is taken into account. ---*/
  
  if ((config->GetnMarker_Periodic() != 0) && !fem_solver) {
    for (iMesh = 0; iMesh <= config->GetnMGLevels(); iMesh++) {
      
      /*--- Note that we loop over pairs of periodic markers individually
           so that repeated nodes on adjacent periodic faces are properly
           accounted for in multiple places. ---*/
      
      for (unsigned short iPeriodic = 1; iPeriodic <= config->GetnMarker_Periodic()/2; iPeriodic++) {
        geometry[iMesh]->MatchPeriodic(config, iPeriodic);
      }
      
      /*--- Initialize the communication framework for the periodic BCs. ---*/
      geometry[iMesh]->PreprocessPeriodicComms(geometry[iMesh], config);
      
    }
  }
  
  /*--- If activated by the compile directive, perform a partition analysis. ---*/
#if PARTITION
  if( fem_solver ) Partition_Analysis_FEM(geometry[MESH_0], config);
  else Partition_Analysis(geometry[MESH_0], config);
#endif
  
}

void CDriver::Geometrical_Preprocessing_FVM(CConfig *config, CGeometry **&geometry) {
  
  LOG_SCOPE_FUNCTION(INFO);
  
  unsigned short iZone = config->GetiZone(), iMGlevel;
  unsigned short requestedMGlevels = config->GetnMGLevels();
  unsigned long iPoint;
  bool fea = false;
  
  /*--- Definition of the geometry class to store the primal grid in the
     partitioning process. ---*/
  
  CGeometry *geometry_aux = NULL;
  
  /*--- All ranks process the grid and call ParMETIS for partitioning ---*/
  
  geometry_aux = new CPhysicalGeometry(config, iZone, nZone);
  
  /*--- Set the dimension --- */
  
  nDim = geometry_aux->GetnDim();
  
  /*--- Color the initial grid and set the send-receive domains (ParMETIS) ---*/

  geometry_aux->SetColorGrid_Parallel(config);
  
  /*--- Allocate the memory of the current domain, and divide the grid
     between the ranks. ---*/
  
  geometry = NULL;
  geometry = new CGeometry *[config->GetnMGLevels()+1];
  
  /*--- Build the grid data structures using the ParMETIS coloring. ---*/

  geometry[MESH_0] = new CPhysicalGeometry(geometry_aux, config);
  
  /*--- Deallocate the memory of geometry_aux and solver_aux ---*/
  
  delete geometry_aux;
  
  /*--- Add the Send/Receive boundaries ---*/
  geometry[MESH_0]->SetSendReceive(config);
  
  /*--- Add the Send/Receive boundaries ---*/
  geometry[MESH_0]->SetBoundaries(config);
  
  fea = ((config->GetKind_Solver() == FEM_ELASTICITY) ||
         (config->GetKind_Solver() == DISC_ADJ_FEM));
  
  /*--- Compute elements surrounding points, points surrounding points ---*/
  
  SU2_INFO << "Setting point connectivity.";
  geometry[MESH_0]->SetPoint_Connectivity();
  
  /*--- Renumbering points using Reverse Cuthill McKee ordering ---*/
  
 SU2_INFO << "Renumbering points (Reverse Cuthill McKee Ordering).";
  geometry[MESH_0]->SetRCM_Ordering(config);
  
  /*--- recompute elements surrounding points, points surrounding points ---*/
  
  SU2_INFO <<  "Recomputing point connectivity.";
  geometry[MESH_0]->SetPoint_Connectivity();
  
  /*--- Compute elements surrounding elements ---*/
  
  SU2_INFO <<  "Setting element connectivity.";
  geometry[MESH_0]->SetElement_Connectivity();
  
  /*--- Check the orientation before computing geometrical quantities ---*/
  
  geometry[MESH_0]->SetBoundVolume();
  if (config->GetReorientElements()) {
    SU2_INFO << "Checking the numerical grid orientation.";
    geometry[MESH_0]->Check_IntElem_Orientation(config);
    geometry[MESH_0]->Check_BoundElem_Orientation(config);
  }
  
  /*--- Create the edge structure ---*/
  
  SU2_INFO <<  "Identifying edges and vertices.";
  geometry[MESH_0]->SetEdges();
  geometry[MESH_0]->SetVertex(config);
  
  /*--- Compute cell center of gravity ---*/
  
  SU2_INFO << "Computing centers of gravity.";
  geometry[MESH_0]->SetCoord_CG();
  
  /*--- Create the control volume structures ---*/
  
  SU2_INFO <<  "Setting the control volume structure.";
  geometry[MESH_0]->SetControlVolume(config, ALLOCATE);
  geometry[MESH_0]->SetBoundControlVolume(config, ALLOCATE);
  
  /*--- Visualize a dual control volume if requested ---*/
  
  if ((config->GetVisualize_CV() >= 0) &&
      (config->GetVisualize_CV() < (long)geometry[MESH_0]->GetnPointDomain()))
    geometry[MESH_0]->VisualizeControlVolume(config, UPDATE);
  
  /*--- Identify closest normal neighbor ---*/
  
  SU2_INFO << "Searching for the closest normal neighbors to the surfaces.";
  geometry[MESH_0]->FindNormal_Neighbor(config);
  
  /*--- Store the global to local mapping. ---*/
  
  SU2_INFO << "Storing a mapping from global to local point index.";
  geometry[MESH_0]->SetGlobal_to_Local_Point();
  
  /*--- Compute the surface curvature ---*/
  
  SU2_INFO << "Compute the surface curvature.";
  geometry[MESH_0]->ComputeSurf_Curvature(config);
  
  /*--- Check for periodicity and disable MG if necessary. ---*/
  
  SU2_INFO << "Checking for periodicity.";
  geometry[MESH_0]->Check_Periodicity(config);
  
  /*--- Compute mesh quality statistics on the fine grid. ---*/
  
  if (!fea) {
    if (rank == MASTER_NODE)
      cout << "Computing mesh quality statistics for the dual control volumes." << endl;
    geometry[MESH_0]->ComputeMeshQualityStatistics(config);
  }
  
  geometry[MESH_0]->SetMGLevel(MESH_0);
  if ((config->GetnMGLevels() != 0) && (rank == MASTER_NODE))
    SU2_INFO << "Setting the multigrid structure.";
  
  /*--- Loop over all the new grid ---*/
  
  for (iMGlevel = 1; iMGlevel <= config->GetnMGLevels(); iMGlevel++) {
    
    LOG_SCOPE_F(INFO, "Mesh Level %d", iMGlevel);
    
    /*--- Create main agglomeration structure ---*/
    
    geometry[iMGlevel] = new CMultiGridGeometry(geometry, config, iMGlevel);
    
    /*--- Compute points surrounding points. ---*/
    
    geometry[iMGlevel]->SetPoint_Connectivity(geometry[iMGlevel-1]);
    
    /*--- Create the edge structure ---*/
    
    geometry[iMGlevel]->SetEdges();
    geometry[iMGlevel]->SetVertex(geometry[iMGlevel-1], config);
    
    /*--- Create the control volume structures ---*/
    
    geometry[iMGlevel]->SetControlVolume(config, geometry[iMGlevel-1], ALLOCATE);
    geometry[iMGlevel]->SetBoundControlVolume(config, geometry[iMGlevel-1], ALLOCATE);
    geometry[iMGlevel]->SetCoord(geometry[iMGlevel-1]);
    
    /*--- Find closest neighbor to a surface point ---*/
    
    geometry[iMGlevel]->FindNormal_Neighbor(config);
    
    /*--- Store our multigrid index. ---*/
    
    geometry[iMGlevel]->SetMGLevel(iMGlevel);
    
    /*--- Protect against the situation that we were not able to complete
       the agglomeration for this level, i.e., there weren't enough points.
       We need to check if we changed the total number of levels and delete
       the incomplete CMultiGridGeometry object. ---*/
    
    if (config->GetnMGLevels() != requestedMGlevels) {
      delete geometry[iMGlevel];
      break;
    }
    
  }
  
  /*--- For unsteady simulations, initialize the grid volumes
   and coordinates for previous solutions. Loop over all zones/grids ---*/
  
  if (config->GetTime_Marching() && config->GetGrid_Movement()) {
    for (iMGlevel = 0; iMGlevel <= config->GetnMGLevels(); iMGlevel++) {
      for (iPoint = 0; iPoint < geometry[iMGlevel]->GetnPoint(); iPoint++) {
        
        /*--- Update cell volume ---*/
        
        geometry[iMGlevel]->node[iPoint]->SetVolume_n();
        geometry[iMGlevel]->node[iPoint]->SetVolume_nM1();
        
        /*--- Update point coordinates ---*/
        geometry[iMGlevel]->node[iPoint]->SetCoord_n();
        geometry[iMGlevel]->node[iPoint]->SetCoord_n1();
        
      }
    }
  }
  
  
  /*--- Create the data structure for MPI point-to-point communications. ---*/
  
  for (iMGlevel = 0; iMGlevel <= config->GetnMGLevels(); iMGlevel++)
    geometry[iMGlevel]->PreprocessP2PComms(geometry[iMGlevel], config);
  
  
  /*--- Perform a few preprocessing routines and communications. ---*/
  
  for (iMGlevel = 0; iMGlevel <= config->GetnMGLevels(); iMGlevel++) {
    
    LOG_SCOPE_F(INFO, "Mesh Level %d", iMGlevel);
    
    /*--- Compute the max length. ---*/
    
    SU2_INFO << "Finding max control volume width.";
    geometry[iMGlevel]->SetMaxLength(config);
    
    /*--- Communicate the number of neighbors. This is needed for
         some centered schemes and for multigrid in parallel. ---*/
    
    SU2_INFO << "Communicating number of neighbors.";
    geometry[iMGlevel]->InitiateComms(geometry[iMGlevel], config, NEIGHBORS);
    geometry[iMGlevel]->CompleteComms(geometry[iMGlevel], config, NEIGHBORS);
  }
  
}

void CDriver::Geometrical_Preprocessing_DGFEM(CConfig* config, CGeometry **&geometry) {

  /*--- Definition of the geometry class to store the primal grid in the
     partitioning process. ---*/
  
  CGeometry *geometry_aux = NULL;
  
  /*--- All ranks process the grid and call ParMETIS for partitioning ---*/
  
  geometry_aux = new CPhysicalGeometry(config, iZone, nZone);
  
  /*--- Set the dimension --- */
  
  nDim = geometry_aux->GetnDim();  
  
  /*--- For the FEM solver with time-accurate local time-stepping, use
       a dummy solver class to retrieve the initial flow state. ---*/
  
  CSolver *solver_aux = NULL;
  solver_aux = new CFEM_DG_EulerSolver(config, nDim, MESH_0);
  
  /*--- Color the initial grid and set the send-receive domains (ParMETIS) ---*/
  
  geometry_aux->SetColorFEMGrid_Parallel(config);
  
  /*--- Allocate the memory of the current domain, and divide the grid
     between the ranks. ---*/
  
  geometry = NULL;
  geometry = new CGeometry *[config->GetnMGLevels()+1];
  
  geometry[MESH_0] = new CMeshFEM_DG(geometry_aux, config);
  
  /*--- Deallocate the memory of geometry_aux and solver_aux ---*/
  
  delete geometry_aux;
  if (solver_aux != NULL) delete solver_aux;
  
  /*--- Add the Send/Receive boundaries ---*/
  geometry[MESH_0]->SetSendReceive(config);
  
  /*--- Add the Send/Receive boundaries ---*/
  geometry[MESH_0]->SetBoundaries(config);
  
  /*--- Carry out a dynamic cast to CMeshFEM_DG, such that it is not needed to
       define all virtual functions in the base class CGeometry. ---*/
  CMeshFEM_DG *DGMesh = dynamic_cast<CMeshFEM_DG *>(geometry[MESH_0]);
  
  /*--- Determine the standard elements for the volume elements. ---*/
  if (rank == MASTER_NODE) cout << "Creating standard volume elements." << endl;
  DGMesh->CreateStandardVolumeElements(config);
  
  /*--- Create the face information needed to compute the contour integral
       for the elements in the Discontinuous Galerkin formulation. ---*/
  if (rank == MASTER_NODE) cout << "Creating face information." << endl;
  DGMesh->CreateFaces(config);
  
  /*--- Compute the metric terms of the volume elements. ---*/
  if (rank == MASTER_NODE) cout << "Computing metric terms volume elements." << endl;
  DGMesh->MetricTermsVolumeElements(config);
  
  /*--- Compute the metric terms of the surface elements. ---*/
  if (rank == MASTER_NODE) cout << "Computing metric terms surface elements." << endl;
  DGMesh->MetricTermsSurfaceElements(config);
  
  /*--- Compute a length scale of the volume elements. ---*/
  if (rank == MASTER_NODE) cout << "Computing length scale volume elements." << endl;
  DGMesh->LengthScaleVolumeElements();
  
  /*--- Compute the coordinates of the integration points. ---*/
  if (rank == MASTER_NODE) cout << "Computing coordinates of the integration points." << endl;
  DGMesh->CoordinatesIntegrationPoints();
  
  /*--- Compute the coordinates of the location of the solution DOFs. This is different
            from the grid points when a different polynomial degree is used to represent the
            geometry and solution. ---*/
  if (rank == MASTER_NODE) cout << "Computing coordinates of the solution DOFs." << endl;
  DGMesh->CoordinatesSolDOFs();
  
  /*--- Perform the preprocessing tasks when wall functions are used. ---*/
  if (rank == MASTER_NODE) cout << "Preprocessing for the wall functions. " << endl;
  DGMesh->WallFunctionPreprocessing(config);
  
  /*--- Store the global to local mapping. ---*/
  if (rank == MASTER_NODE) cout << "Storing a mapping from global to local DOF index." << endl;
  geometry[MESH_0]->SetGlobal_to_Local_Point();
  
  
  /*--- Loop to create the coarser grid levels. ---*/
  
  for(unsigned short iMGlevel=1; iMGlevel<=config->GetnMGLevels(); iMGlevel++) {
    
    SU2_MPI::Error("Geometrical_Preprocessing_DGFEM: Coarse grid levels not implemented yet.",
                   CURRENT_FUNCTION);
  }
    
}

void CDriver::Solver_Preprocessing(CConfig* config, CGeometry** geometry, CSolver ***&solver) {
  
  LOG_SCOPE_FUNCTION(INFO);
  
  unsigned short iSol;
  
  if (rank == MASTER_NODE)
    cout << endl <<"-------------------- Solver Preprocessing ( Zone " << config->GetiZone() <<" ) --------------------" << endl;

  solver = new CSolver**[config->GetnMGLevels()+1];
  
  for (iMesh = 0; iMesh <= config->GetnMGLevels(); iMesh++)
    solver[iMesh] = NULL;
  
  for (iMesh = 0; iMesh <= config->GetnMGLevels(); iMesh++) {
    solver[iMesh] = new CSolver* [MAX_SOLS];
    for (iSol = 0; iSol < MAX_SOLS; iSol++)
      solver[iMesh][iSol] = NULL;
  }
  
  unsigned short iMGlevel;
  bool euler, ns, turbulent,
      fem_euler, fem_ns, fem_turbulent, fem_transition,
      adj_euler, adj_ns, adj_turb,
      heat_fvm,
      fem, disc_adj_fem,
      spalart_allmaras, neg_spalart_allmaras, menter_sst, transition,
      template_solver, disc_adj, disc_adj_turb, disc_adj_heat,
      fem_dg_flow, fem_dg_shock_persson,
      e_spalart_allmaras, comp_spalart_allmaras, e_comp_spalart_allmaras;
  
  /*--- Count the number of DOFs per solution point. ---*/
  
  DOFsPerPoint = 0;
  
  /*--- Initialize some useful booleans ---*/
  
  euler            = false;  ns              = false;  turbulent     = false;
  fem_euler        = false;  fem_ns          = false;  fem_turbulent = false;
  adj_euler        = false;  adj_ns          = false;  adj_turb      = false;
  spalart_allmaras = false;  menter_sst      = false;  disc_adj_turb = false;
  neg_spalart_allmaras = false;
  disc_adj         = false;
  fem              = false;  disc_adj_fem     = false;
  heat_fvm         = false;  disc_adj_heat    = false;
  transition       = false;  fem_transition   = false;
  template_solver  = false;
  fem_dg_flow      = false;  fem_dg_shock_persson = false;
  e_spalart_allmaras = false; comp_spalart_allmaras = false; e_comp_spalart_allmaras = false;
  
  bool compressible   = false;
  bool incompressible = false;
  
  /*--- Assign booleans ---*/
  
  switch (config->GetKind_Solver()) {
    case TEMPLATE_SOLVER: template_solver = true; break;
    case EULER : euler = true; compressible = true; break;
    case NAVIER_STOKES: ns = true; compressible = true; heat_fvm = config->GetWeakly_Coupled_Heat(); break;
    case RANS : ns = true; turbulent = true; compressible = true; if (config->GetKind_Trans_Model() == LM) transition = true; heat_fvm = config->GetWeakly_Coupled_Heat(); break;
    case INC_EULER : euler = true; incompressible = true; break;
    case INC_NAVIER_STOKES: ns = true; incompressible = true; heat_fvm = config->GetWeakly_Coupled_Heat(); break;
    case INC_RANS : ns = true; turbulent = true; incompressible = true; if (config->GetKind_Trans_Model() == LM) transition = true; heat_fvm = config->GetWeakly_Coupled_Heat(); break;
    case FEM_EULER : fem_euler = true; compressible = true; break;
    case FEM_NAVIER_STOKES: fem_ns = true; compressible = true; break;
    case FEM_RANS : fem_ns = true; fem_turbulent = true; compressible = true; if(config->GetKind_Trans_Model() == LM) fem_transition = true; break;
    case FEM_LES : fem_ns = true; compressible = true; break;
    case HEAT_EQUATION_FVM: heat_fvm = true; break;
    case FEM_ELASTICITY: fem = true; break;
    case ADJ_EULER : euler = true; adj_euler = true; compressible = true; break;
    case ADJ_NAVIER_STOKES : ns = true; turbulent = (config->GetKind_Turb_Model() != NONE); compressible = true; adj_ns = true; break;
    case ADJ_RANS : ns = true; turbulent = true; adj_ns = true; compressible = true; adj_turb = (!config->GetFrozen_Visc_Cont()); break;
    case DISC_ADJ_EULER: euler = true; disc_adj = true; compressible = true; break;
    case DISC_ADJ_NAVIER_STOKES: ns = true; disc_adj = true; compressible = true; heat_fvm = config->GetWeakly_Coupled_Heat(); break;
    case DISC_ADJ_RANS: ns = true; turbulent = true; disc_adj = true; compressible = true; disc_adj_turb = (!config->GetFrozen_Visc_Disc()); heat_fvm = config->GetWeakly_Coupled_Heat(); break;
    case DISC_ADJ_INC_EULER: euler = true; disc_adj = true; incompressible = true; break;
    case DISC_ADJ_INC_NAVIER_STOKES: ns = true; disc_adj = true; incompressible = true; heat_fvm = config->GetWeakly_Coupled_Heat(); break;
    case DISC_ADJ_INC_RANS: ns = true; turbulent = true; disc_adj = true; incompressible = true; disc_adj_turb = (!config->GetFrozen_Visc_Disc()); heat_fvm = config->GetWeakly_Coupled_Heat(); break;
    case DISC_ADJ_FEM_EULER: fem_euler = true; disc_adj = true; compressible = true; break;
    case DISC_ADJ_FEM_NS: fem_ns = true; disc_adj = true; compressible = true; break;
    case DISC_ADJ_FEM_RANS: fem_ns = true; fem_turbulent = true; disc_adj = true; compressible = true; if(config->GetKind_Trans_Model() == LM) fem_transition = true; break;
    case DISC_ADJ_FEM: fem = true; disc_adj_fem = true; compressible = true; break;
    case DISC_ADJ_HEAT: heat_fvm = true; disc_adj_heat = true; break;
  }
  
  /*--- Determine the kind of FEM solver used for the flow. ---*/
  
  switch( config->GetKind_FEM_Flow() ) {
    case DG: fem_dg_flow = true; break;
  }
  
  /*--- Determine the kind of shock capturing method for FEM DG solver. ---*/
  
  switch( config->GetKind_FEM_DG_Shock() ) {
    case PERSSON: fem_dg_shock_persson = true; break;
  }
  
  /*--- Assign turbulence model booleans ---*/
  
  if (turbulent || fem_turbulent)
    switch (config->GetKind_Turb_Model()) {
      case SA:        spalart_allmaras = true;        break;
      case SA_NEG:    neg_spalart_allmaras = true;    break;
      case SA_E:      e_spalart_allmaras = true;      break;
      case SA_COMP:   comp_spalart_allmaras = true;   break;
      case SA_E_COMP: e_comp_spalart_allmaras = true; break;
      case SST:       menter_sst = true;              break;
      case SST_SUST:  menter_sst = true;              break;
      default: SU2_MPI::Error("Specified turbulence model unavailable or none selected", CURRENT_FUNCTION); break;
    }
  
  /*--- Definition of the Class for the solution: solver[DOMAIN][INSTANCE][MESH_LEVEL][EQUATION]. Note that euler, ns
   and potential are incompatible, they use the same position in sol container ---*/
  
  for (iMGlevel = 0; iMGlevel <= config->GetnMGLevels(); iMGlevel++) {
    
    LOG_SCOPE_F(INFO, "Mesh Level %d", iMGlevel);
    
    /*--- Allocate solution for a template problem ---*/
    
    if (template_solver) {
      solver[iMGlevel][TEMPLATE_SOL] = new CTemplateSolver(geometry[iMGlevel], config);
      if (iMGlevel == MESH_0) DOFsPerPoint += solver[iMGlevel][TEMPLATE_SOL]->GetnVar();
    }
    
    /*--- Allocate solution for direct problem, and run the preprocessing and postprocessing ---*/
    
    if (euler) {
      if (compressible) {
        solver[iMGlevel][FLOW_SOL] = new CEulerSolver(geometry[iMGlevel], config, iMGlevel);
        solver[iMGlevel][FLOW_SOL]->Preprocessing(geometry[iMGlevel], solver[iMGlevel], config, iMGlevel, NO_RK_ITER, RUNTIME_FLOW_SYS, false);
      }
      if (incompressible) {
        solver[iMGlevel][FLOW_SOL] = new CIncEulerSolver(geometry[iMGlevel], config, iMGlevel);
        solver[iMGlevel][FLOW_SOL]->Preprocessing(geometry[iMGlevel], solver[iMGlevel], config, iMGlevel, NO_RK_ITER, RUNTIME_FLOW_SYS, false);
      }
      if (iMGlevel == MESH_0) DOFsPerPoint += solver[iMGlevel][FLOW_SOL]->GetnVar();
    }
    if (ns) {
      if (compressible) {
        solver[iMGlevel][FLOW_SOL] = new CNSSolver(geometry[iMGlevel], config, iMGlevel);
      }
      if (incompressible) {
        solver[iMGlevel][FLOW_SOL] = new CIncNSSolver(geometry[iMGlevel], config, iMGlevel);
      }
      if (iMGlevel == MESH_0) DOFsPerPoint += solver[iMGlevel][FLOW_SOL]->GetnVar();
    }
    if (turbulent) {
      if (spalart_allmaras || e_spalart_allmaras || comp_spalart_allmaras || e_comp_spalart_allmaras || neg_spalart_allmaras) {
        solver[iMGlevel][TURB_SOL] = new CTurbSASolver(geometry[iMGlevel], config, iMGlevel, solver[iMGlevel][FLOW_SOL]->GetFluidModel() );
        solver[iMGlevel][FLOW_SOL]->Preprocessing(geometry[iMGlevel], solver[iMGlevel], config, iMGlevel, NO_RK_ITER, RUNTIME_FLOW_SYS, false);
        solver[iMGlevel][TURB_SOL]->Postprocessing(geometry[iMGlevel], solver[iMGlevel], config, iMGlevel);
      }
      else if (menter_sst) {
        solver[iMGlevel][TURB_SOL] = new CTurbSSTSolver(geometry[iMGlevel], config, iMGlevel);
        solver[iMGlevel][FLOW_SOL]->Preprocessing(geometry[iMGlevel], solver[iMGlevel], config, iMGlevel, NO_RK_ITER, RUNTIME_FLOW_SYS, false);
        solver[iMGlevel][TURB_SOL]->Postprocessing(geometry[iMGlevel], solver[iMGlevel], config, iMGlevel);
        solver[iMGlevel][FLOW_SOL]->Preprocessing(geometry[iMGlevel], solver[iMGlevel], config, iMGlevel, NO_RK_ITER, RUNTIME_FLOW_SYS, false);
      }
      if (iMGlevel == MESH_0) DOFsPerPoint += solver[iMGlevel][TURB_SOL]->GetnVar();
      if (transition) {
        solver[iMGlevel][TRANS_SOL] = new CTransLMSolver(geometry[iMGlevel], config, iMGlevel);
        if (iMGlevel == MESH_0) DOFsPerPoint += solver[iMGlevel][TRANS_SOL]->GetnVar();
      }
    }
    if (fem_euler) {
      if( fem_dg_flow ) {
        if( fem_dg_shock_persson ) {
          solver[iMGlevel][FLOW_SOL] = new CFEM_DG_NSSolver(geometry[iMGlevel], config, iMGlevel);
        }
        else {
          solver[iMGlevel][FLOW_SOL] = new CFEM_DG_EulerSolver(geometry[iMGlevel], config, iMGlevel);
        }
      }
    }
    if (fem_ns) {
      if( fem_dg_flow )
        solver[iMGlevel][FLOW_SOL] = new CFEM_DG_NSSolver(geometry[iMGlevel], config, iMGlevel);
    }
    if (fem_turbulent) {
      SU2_MPI::Error("Finite element turbulence model not yet implemented.", CURRENT_FUNCTION);
      
      if(fem_transition)
        SU2_MPI::Error("Finite element transition model not yet implemented.", CURRENT_FUNCTION);
    }
    if (heat_fvm) {
      solver[iMGlevel][HEAT_SOL] = new CHeatSolverFVM(geometry[iMGlevel], config, iMGlevel);
      if (iMGlevel == MESH_0) DOFsPerPoint += solver[iMGlevel][HEAT_SOL]->GetnVar();
    }
    if (fem) {
      solver[iMGlevel][FEA_SOL] = new CFEASolver(geometry[iMGlevel], config);
      if (iMGlevel == MESH_0) DOFsPerPoint += solver[iMGlevel][FEA_SOL]->GetnVar();
    }
    
    /*--- Allocate solution for adjoint problem ---*/
    
    if (adj_euler) {
      if (compressible) {
        solver[iMGlevel][ADJFLOW_SOL] = new CAdjEulerSolver(geometry[iMGlevel], config, iMGlevel);
      }
      if (incompressible) {
        SU2_MPI::Error("Continuous adjoint for the incompressible solver is not currently available.", CURRENT_FUNCTION);
      }
      if (iMGlevel == MESH_0) DOFsPerPoint += solver[iMGlevel][ADJFLOW_SOL]->GetnVar();
    }
    if (adj_ns) {
      if (compressible) {
        solver[iMGlevel][ADJFLOW_SOL] = new CAdjNSSolver(geometry[iMGlevel], config, iMGlevel);
      }
      if (incompressible) {
        SU2_MPI::Error("Continuous adjoint for the incompressible solver is not currently available.", CURRENT_FUNCTION);
      }
      if (iMGlevel == MESH_0) DOFsPerPoint += solver[iMGlevel][ADJFLOW_SOL]->GetnVar();
    }
    if (adj_turb) {
      solver[iMGlevel][ADJTURB_SOL] = new CAdjTurbSolver(geometry[iMGlevel], config, iMGlevel);
      if (iMGlevel == MESH_0) DOFsPerPoint += solver[iMGlevel][ADJTURB_SOL]->GetnVar();
    }
    
    if (disc_adj) {
      solver[iMGlevel][ADJFLOW_SOL] = new CDiscAdjSolver(geometry[iMGlevel], config, solver[iMGlevel][FLOW_SOL], RUNTIME_FLOW_SYS, iMGlevel);
      if (iMGlevel == MESH_0) DOFsPerPoint += solver[iMGlevel][ADJFLOW_SOL]->GetnVar();
      if (disc_adj_turb) {
        solver[iMGlevel][ADJTURB_SOL] = new CDiscAdjSolver(geometry[iMGlevel], config, solver[iMGlevel][TURB_SOL], RUNTIME_TURB_SYS, iMGlevel);
        if (iMGlevel == MESH_0) DOFsPerPoint += solver[iMGlevel][ADJTURB_SOL]->GetnVar();
      }
      if (heat_fvm) {
        solver[iMGlevel][ADJHEAT_SOL] = new CDiscAdjSolver(geometry[iMGlevel], config, solver[iMGlevel][HEAT_SOL], RUNTIME_HEAT_SYS, iMGlevel);
        if (iMGlevel == MESH_0) DOFsPerPoint += solver[iMGlevel][ADJHEAT_SOL]->GetnVar();
      }
    }
    
    if (disc_adj_fem) {
      solver[iMGlevel][ADJFEA_SOL] = new CDiscAdjFEASolver(geometry[iMGlevel], config, solver[iMGlevel][FEA_SOL], RUNTIME_FEA_SYS, iMGlevel);
      if (iMGlevel == MESH_0) DOFsPerPoint += solver[iMGlevel][ADJFEA_SOL]->GetnVar();
    }
    
    if (disc_adj_heat) {
      solver[iMGlevel][ADJHEAT_SOL] = new CDiscAdjSolver(geometry[iMGlevel], config, solver[iMGlevel][HEAT_SOL], RUNTIME_HEAT_SYS, iMGlevel);
      if (iMGlevel == MESH_0) DOFsPerPoint += solver[iMGlevel][ADJHEAT_SOL]->GetnVar();
    }
  }
  
  /*--- Preprocess the mesh solver for dynamic meshes. ---*/
  /*--- This needs to be done before solver restart so the old coordinates are stored. ---*/
  if (config->GetDeform_Mesh()){
    solver[MESH_0][MESH_SOL] = new CMeshSolver(geometry[MESH_0], config);

    if (config->GetDiscrete_Adjoint())
      solver[MESH_0][ADJMESH_SOL] = new CDiscAdjMeshSolver(geometry[MESH_0], config, solver[MESH_0][MESH_SOL]);

  }

  /*--- Check for restarts and use the LoadRestart() routines. ---*/
  
  bool update_geo = true;
  if (config->GetFSI_Simulation()) update_geo = false;
  
  Solver_Restart(solver, geometry, config, update_geo);
  
  /*--- Set up any necessary inlet profiles ---*/
  
  Inlet_Preprocessing(solver, geometry, config);
  
}

void CDriver::Inlet_Preprocessing(CSolver ***solver, CGeometry **geometry,
                                  CConfig *config) {
  
  bool euler, ns, turbulent,
  adj_euler, adj_ns, adj_turb,
  heat,
  fem,
  template_solver, disc_adj, disc_adj_fem, disc_adj_turb;
  int val_iter = 0;
  unsigned short iMesh;

  /*--- Initialize some useful booleans ---*/

  euler            = false;  ns              = false;  turbulent = false;
  adj_euler        = false;  adj_ns          = false;  adj_turb  = false;
  disc_adj         = false;
  fem              = false;  disc_adj_fem     = false;
  heat             = false;  disc_adj_turb    = false;
  template_solver  = false;

  /*--- Adjust iteration number for unsteady restarts. ---*/

  bool dual_time = ((config->GetTime_Marching() == DT_STEPPING_1ST) ||
                    (config->GetTime_Marching() == DT_STEPPING_2ND));
  bool time_stepping = config->GetTime_Marching() == TIME_STEPPING;
  bool adjoint = (config->GetDiscrete_Adjoint() || config->GetContinuous_Adjoint());

  if (dual_time) {
    if (adjoint) val_iter = SU2_TYPE::Int(config->GetUnst_AdjointIter())-1;
    else if (config->GetTime_Marching() == DT_STEPPING_1ST)
      val_iter = SU2_TYPE::Int(config->GetRestart_Iter())-1;
    else val_iter = SU2_TYPE::Int(config->GetRestart_Iter())-2;
  }

  if (time_stepping) {
    if (adjoint) val_iter = SU2_TYPE::Int(config->GetUnst_AdjointIter())-1;
    else val_iter = SU2_TYPE::Int(config->GetRestart_Iter())-1;
  }

  /*--- Assign booleans ---*/

  switch (config->GetKind_Solver()) {
    case TEMPLATE_SOLVER: template_solver = true; break;
    case EULER : case INC_EULER: euler = true; break;
    case NAVIER_STOKES: case INC_NAVIER_STOKES: ns = true; break;
    case RANS : case INC_RANS: ns = true; turbulent = true; break;
    case HEAT_EQUATION_FVM: heat = true; break;
    case FEM_ELASTICITY: fem = true; break;
    case ADJ_EULER : euler = true; adj_euler = true; break;
    case ADJ_NAVIER_STOKES : ns = true; turbulent = (config->GetKind_Turb_Model() != NONE); adj_ns = true; break;
    case ADJ_RANS : ns = true; turbulent = true; adj_ns = true; adj_turb = (!config->GetFrozen_Visc_Cont()); break;
    case DISC_ADJ_EULER: case DISC_ADJ_INC_EULER: euler = true; disc_adj = true; break;
    case DISC_ADJ_NAVIER_STOKES: case DISC_ADJ_INC_NAVIER_STOKES: ns = true; disc_adj = true; break;
    case DISC_ADJ_RANS: case DISC_ADJ_INC_RANS: ns = true; turbulent = true; disc_adj = true; disc_adj_turb = (!config->GetFrozen_Visc_Disc()); break;
    case DISC_ADJ_FEM: fem = true; disc_adj_fem = true; break;
  }


  /*--- Load inlet profile files for any of the active solver containers. 
   Note that these routines fill the fine grid data structures for the markers
   and restrict values down to all coarser MG levels. ---*/

  if (config->GetInlet_Profile_From_File()) {

    /*--- Use LoadInletProfile() routines for the particular solver. ---*/

    if (rank == MASTER_NODE) {
      cout << endl;
      cout << "Reading inlet profile from file: ";
      cout << config->GetInlet_FileName() << endl;
    }

    bool no_profile = false;

    if (euler || ns || adj_euler || adj_ns || disc_adj) {
      solver[MESH_0][FLOW_SOL]->LoadInletProfile(geometry, solver, config, val_iter, FLOW_SOL, INLET_FLOW);
    }
    if (turbulent || adj_turb || disc_adj_turb) {
      solver[MESH_0][TURB_SOL]->LoadInletProfile(geometry, solver, config, val_iter, TURB_SOL, INLET_FLOW);
    }

    if (template_solver) {
      no_profile = true;
    }
    if (heat) {
      no_profile = true;
    }
    if (fem) {
      no_profile = true;
    }
    if (disc_adj_fem) {
      no_profile = true;
    }

    /*--- Exit if profiles were requested for a solver that is not available. ---*/

    if (no_profile) {
      SU2_MPI::Error(string("Inlet profile specification via file (C++) has not been \n") +
                     string("implemented yet for this solver.\n") +
                     string("Please set SPECIFIED_INLET_PROFILE= NO and try again."), CURRENT_FUNCTION);
    }

  } else {

    /*--- Uniform inlets or python-customized inlets ---*/

    /* --- Initialize quantities for inlet boundary
     * This routine does not check if they python wrapper is being used to
     * set custom boundary conditions.  This is intentional; the
     * default values for python custom BCs are initialized with the default
     * values specified in the config (avoiding non physical values) --- */

    for (iMesh = 0; iMesh <= config->GetnMGLevels(); iMesh++) {
      for(unsigned short iMarker=0; iMarker < config->GetnMarker_All(); iMarker++) {
        if (euler || ns || adj_euler || adj_ns || disc_adj)
          solver[iMesh][FLOW_SOL]->SetUniformInlet(config, iMarker);
        if (turbulent)
          solver[iMesh][TURB_SOL]->SetUniformInlet(config, iMarker);
      }
    }
    
  }
  
}

void CDriver::Solver_Restart(CSolver ***solver, CGeometry **geometry,
                             CConfig *config, bool update_geo) {

  bool euler, ns, turbulent,
  adj_euler, adj_ns, adj_turb,
  heat_fvm, fem, fem_euler, fem_ns, fem_dg_flow,
  template_solver, disc_adj, disc_adj_fem, disc_adj_turb, disc_adj_heat;
  int val_iter = 0;

  /*--- Initialize some useful booleans ---*/

  euler            = false;  ns           = false;  turbulent   = false;
  adj_euler        = false;  adj_ns       = false;  adj_turb    = false;
  fem_euler        = false;  fem_ns       = false;  fem_dg_flow = false;
  disc_adj         = false;
  fem              = false;  disc_adj_fem     = false;
  disc_adj_turb    = false;
  heat_fvm         = false;  disc_adj_heat    = false;
  template_solver  = false;

  /*--- Check for restarts and use the LoadRestart() routines. ---*/

  bool restart      = config->GetRestart();
  bool restart_flow = config->GetRestart_Flow();
  bool no_restart   = false;

  /*--- Adjust iteration number for unsteady restarts. ---*/

  bool dual_time = ((config->GetTime_Marching() == DT_STEPPING_1ST) ||
                    (config->GetTime_Marching() == DT_STEPPING_2ND));
  bool time_stepping = config->GetTime_Marching() == TIME_STEPPING;
  bool adjoint = (config->GetDiscrete_Adjoint() || config->GetContinuous_Adjoint());
  bool time_domain = (config->GetTime_Domain()); // Dynamic simulation (FSI).

  if (dual_time) {
    if (adjoint) val_iter = SU2_TYPE::Int(config->GetUnst_AdjointIter())-1;
    else if (config->GetTime_Marching() == DT_STEPPING_1ST)
      val_iter = SU2_TYPE::Int(config->GetRestart_Iter())-1;
    else val_iter = SU2_TYPE::Int(config->GetRestart_Iter())-2;
  }

  if (time_stepping) {
    if (adjoint) val_iter = SU2_TYPE::Int(config->GetUnst_AdjointIter())-1;
    else val_iter = SU2_TYPE::Int(config->GetRestart_Iter())-1;
  }

  /*--- Assign booleans ---*/

  switch (config->GetKind_Solver()) {
    case TEMPLATE_SOLVER: template_solver = true; break;
    case EULER : case INC_EULER: euler = true; break;
    case NAVIER_STOKES: case INC_NAVIER_STOKES: ns = true; heat_fvm = config->GetWeakly_Coupled_Heat(); break;
    case RANS : case INC_RANS: ns = true; turbulent = true; heat_fvm = config->GetWeakly_Coupled_Heat(); break;
    case FEM_EULER : fem_euler = true; break;
    case FEM_NAVIER_STOKES: fem_ns = true; break;
    case FEM_RANS : fem_ns = true; break;
    case FEM_LES : fem_ns = true; break;
    case HEAT_EQUATION_FVM: heat_fvm = true; break;
    case FEM_ELASTICITY: fem = true; break;
    case ADJ_EULER : euler = true; adj_euler = true; break;
    case ADJ_NAVIER_STOKES : ns = true; turbulent = (config->GetKind_Turb_Model() != NONE); adj_ns = true; break;
    case ADJ_RANS : ns = true; turbulent = true; adj_ns = true; adj_turb = (!config->GetFrozen_Visc_Cont()); break;
    case DISC_ADJ_EULER: case DISC_ADJ_INC_EULER: euler = true; disc_adj = true; break;
    case DISC_ADJ_NAVIER_STOKES: case DISC_ADJ_INC_NAVIER_STOKES: ns = true; disc_adj = true; heat_fvm = config->GetWeakly_Coupled_Heat(); break;
    case DISC_ADJ_RANS: case DISC_ADJ_INC_RANS: ns = true; turbulent = true; disc_adj = true; disc_adj_turb = (!config->GetFrozen_Visc_Disc()); heat_fvm = config->GetWeakly_Coupled_Heat(); break;
    case DISC_ADJ_FEM_EULER: fem_euler = true; disc_adj = true; break;
    case DISC_ADJ_FEM_NS: fem_ns = true; disc_adj = true; break;
    case DISC_ADJ_FEM_RANS: fem_ns = true; turbulent = true; disc_adj = true; disc_adj_turb = (!config->GetFrozen_Visc_Disc()); break;
    case DISC_ADJ_FEM: fem = true; disc_adj_fem = true; break;
    case DISC_ADJ_HEAT: heat_fvm = true; disc_adj_heat = true; break;

  }

  /*--- Determine the kind of FEM solver used for the flow. ---*/

  switch( config->GetKind_FEM_Flow() ) {
    case DG: fem_dg_flow = true; break;
  }

  /*--- Load restarts for any of the active solver containers. Note that
   these restart routines fill the fine grid and interpolate to all MG levels. ---*/

  if (restart || restart_flow) {
    if (euler || ns) {
      solver[MESH_0][FLOW_SOL]->LoadRestart(geometry, solver, config, val_iter, update_geo);
    }
    if (turbulent) {
      solver[MESH_0][TURB_SOL]->LoadRestart(geometry, solver, config, val_iter, update_geo);
    }
    if (fem) {
      if (time_domain) val_iter = SU2_TYPE::Int(config->GetRestart_Iter())-1;
      solver[MESH_0][FEA_SOL]->LoadRestart(geometry, solver, config, val_iter, update_geo);
    }
    if (fem_euler || fem_ns) {
      if (fem_dg_flow)
        solver[MESH_0][FLOW_SOL]->LoadRestart(geometry, solver, config, val_iter, update_geo);
    }
    if (heat_fvm) {
      solver[MESH_0][HEAT_SOL]->LoadRestart(geometry, solver, config, val_iter, update_geo);
    }
  }

  if (restart) {
    if (template_solver) {
      no_restart = true;
    }
    if (heat_fvm) {
      solver[MESH_0][HEAT_SOL]->LoadRestart(geometry, solver, config, val_iter, update_geo);
    }
    if (adj_euler || adj_ns) {
      solver[MESH_0][ADJFLOW_SOL]->LoadRestart(geometry, solver, config, val_iter, update_geo);
    }
    if (adj_turb) {
      no_restart = true;
    }
    if (disc_adj) {
      solver[MESH_0][ADJFLOW_SOL]->LoadRestart(geometry, solver, config, val_iter, update_geo);
      if (disc_adj_turb)
        solver[MESH_0][ADJTURB_SOL]->LoadRestart(geometry, solver, config, val_iter, update_geo);
      if (disc_adj_heat)
        solver[MESH_0][ADJHEAT_SOL]->LoadRestart(geometry, solver, config, val_iter, update_geo);
    }
    if (disc_adj_fem) {
        if (time_domain) val_iter = SU2_TYPE::Int(config->GetRestart_Iter())-1;
        solver[MESH_0][ADJFEA_SOL]->LoadRestart(geometry, solver, config, val_iter, update_geo);
    }
    if (disc_adj_heat) {
      solver[MESH_0][ADJHEAT_SOL]->LoadRestart(geometry, solver, config, val_iter, update_geo);
    }
  }

  if ((restart || restart_flow) && config->GetDeform_Mesh() && update_geo){
    /*--- Always restart with the last state ---*/
    val_iter = SU2_TYPE::Int(config->GetRestart_Iter())-1;
    solver[MESH_0][MESH_SOL]->LoadRestart(geometry, solver, config, val_iter, update_geo);
  }

  /*--- Exit if a restart was requested for a solver that is not available. ---*/

  if (no_restart) {
    SU2_MPI::Error(string("A restart capability has not been implemented yet for this solver.\n") +
                   string("Please set RESTART_SOL= NO and try again."), CURRENT_FUNCTION);
  }

  /*--- Think about calls to pre / post-processing here, plus realizability checks. ---*/
  

}

void CDriver::Solver_Postprocessing(CSolver ****solver, CGeometry **geometry,
                                    CConfig *config, unsigned short val_iInst) {
  unsigned short iMGlevel;
  bool euler, ns, turbulent,
  adj_euler, adj_ns, adj_turb,
  heat_fvm, fem,
  spalart_allmaras, neg_spalart_allmaras, menter_sst, transition,
  template_solver, disc_adj, disc_adj_turb, disc_adj_fem, disc_adj_heat,
  e_spalart_allmaras, comp_spalart_allmaras, e_comp_spalart_allmaras;

  /*--- Initialize some useful booleans ---*/
  
  euler            = false;  ns              = false;  turbulent = false;
  adj_euler        = false;  adj_ns          = false;  adj_turb  = false;
  spalart_allmaras = false;  menter_sst      = false;  disc_adj_turb = false;
  neg_spalart_allmaras = false;
  disc_adj        = false;
  fem              = false;  disc_adj_fem    = false;
  heat_fvm        = false;   disc_adj_heat   = false;
  transition       = false;
  template_solver  = false;
  e_spalart_allmaras = false; comp_spalart_allmaras = false; e_comp_spalart_allmaras = false;

  /*--- Assign booleans ---*/
  
  switch (config->GetKind_Solver()) {
    case TEMPLATE_SOLVER: template_solver = true; break;
    case EULER : case INC_EULER: euler = true; break;
    case NAVIER_STOKES: case INC_NAVIER_STOKES: ns = true; heat_fvm = config->GetWeakly_Coupled_Heat(); break;
    case RANS : case INC_RANS: ns = true; turbulent = true; if (config->GetKind_Trans_Model() == LM) transition = true; heat_fvm = config->GetWeakly_Coupled_Heat(); break;
    case FEM_EULER : euler = true; break;
    case FEM_NAVIER_STOKES:
    case FEM_LES: ns = true; break;
    case FEM_RANS: ns = true; turbulent = true; if (config->GetKind_Trans_Model() == LM) transition = true; break;
    case HEAT_EQUATION_FVM: heat_fvm = true; break;
    case FEM_ELASTICITY: fem = true; break;
    case ADJ_EULER : euler = true; adj_euler = true; break;
    case ADJ_NAVIER_STOKES : ns = true; turbulent = (config->GetKind_Turb_Model() != NONE); adj_ns = true; break;
    case ADJ_RANS : ns = true; turbulent = true; adj_ns = true; adj_turb = (!config->GetFrozen_Visc_Cont()); break;
    case DISC_ADJ_EULER: case DISC_ADJ_INC_EULER: euler = true; disc_adj = true; break;
    case DISC_ADJ_NAVIER_STOKES: case DISC_ADJ_INC_NAVIER_STOKES: ns = true; disc_adj = true; heat_fvm = config->GetWeakly_Coupled_Heat(); break;
    case DISC_ADJ_RANS: case DISC_ADJ_INC_RANS: ns = true; turbulent = true; disc_adj = true; disc_adj_turb = (!config->GetFrozen_Visc_Disc()); heat_fvm = config->GetWeakly_Coupled_Heat(); break;
    case DISC_ADJ_FEM_EULER: euler = true; disc_adj = true; break;
    case DISC_ADJ_FEM_NS: ns = true; disc_adj = true; break;
    case DISC_ADJ_FEM_RANS: ns = true; turbulent = true; disc_adj = true; disc_adj_turb = (!config->GetFrozen_Visc_Disc()); break;
    case DISC_ADJ_FEM: fem = true; disc_adj_fem = true; break;
    case DISC_ADJ_HEAT: heat_fvm = true; disc_adj_heat = true; break;
  }
  
  /*--- Assign turbulence model booleans ---*/
  
  if (turbulent)
    switch (config->GetKind_Turb_Model()) {
    case SA:        spalart_allmaras = true;        break;
    case SA_NEG:    neg_spalart_allmaras = true;    break;
    case SA_E:      e_spalart_allmaras = true;      break;
    case SA_COMP:   comp_spalart_allmaras = true;   break;
    case SA_E_COMP: e_comp_spalart_allmaras = true; break;
    case SST:       menter_sst = true;              break;
    case SST_SUST:  menter_sst = true;              break;
    default: SU2_MPI::Error("Specified turbulence model unavailable or none selected", CURRENT_FUNCTION); break;
    }
  
  /*--- Definition of the Class for the solution: solver_container[DOMAIN][MESH_LEVEL][EQUATION]. Note that euler, ns
   and potential are incompatible, they use the same position in sol container ---*/
  
  for (iMGlevel = 0; iMGlevel <= config->GetnMGLevels(); iMGlevel++) {
    
    /*--- DeAllocate solution for a template problem ---*/
    
    if (template_solver) {
      delete solver[val_iInst][iMGlevel][TEMPLATE_SOL];
    }

    /*--- DeAllocate solution for adjoint problem ---*/
    
    if (adj_euler || adj_ns || disc_adj) {
      delete solver[val_iInst][iMGlevel][ADJFLOW_SOL];
      if (disc_adj_turb || adj_turb) {
        delete solver[val_iInst][iMGlevel][ADJTURB_SOL];
      }
      if (heat_fvm) {
        delete solver[val_iInst][iMGlevel][ADJHEAT_SOL];
      }
    }

    if (disc_adj_heat) {
      delete solver[val_iInst][iMGlevel][ADJHEAT_SOL];
    }

    /*--- DeAllocate solution for direct problem ---*/
    
    if (euler || ns) {
      delete solver[val_iInst][iMGlevel][FLOW_SOL];
    }

    if (turbulent) {
      if (spalart_allmaras || neg_spalart_allmaras || menter_sst || e_spalart_allmaras || comp_spalart_allmaras || e_comp_spalart_allmaras) {
        delete solver[val_iInst][iMGlevel][TURB_SOL];
      }
      if (transition) {
        delete solver[val_iInst][iMGlevel][TRANS_SOL];
      }
    }
    if (heat_fvm) {
      delete solver[val_iInst][iMGlevel][HEAT_SOL];
    }
    if (fem) {
      delete solver[val_iInst][iMGlevel][FEA_SOL];
    }
    if (disc_adj_fem) {
      delete solver[val_iInst][iMGlevel][ADJFEA_SOL];
    }

    if (iMGlevel == 0){
      if (config->GetDeform_Mesh()){
        delete solver[val_iInst][MESH_0][MESH_SOL];
        if (config->GetDiscrete_Adjoint())
          delete solver[val_iInst][MESH_0][ADJMESH_SOL];
      }
    }
        
    delete [] solver[val_iInst][iMGlevel];
    
  }

  delete [] solver[val_iInst];

}

void CDriver::Integration_Preprocessing(CConfig *config, CIntegration **&integration) {
  
  LOG_SCOPE_FUNCTION(INFO);

  unsigned short iSol;
  
  if (rank == MASTER_NODE)
    cout << endl <<"----------------- Integration Preprocessing ( Zone " << config->GetiZone() <<" ) ------------------" << endl;
  
  integration = new CIntegration* [MAX_SOLS];
  for (iSol = 0; iSol < MAX_SOLS; iSol++)
    integration[iSol] = NULL;
  
  bool euler, adj_euler, ns, adj_ns, turbulent, adj_turb, fem,
      fem_euler, fem_ns, fem_turbulent,
      heat_fvm, template_solver, transition, disc_adj, disc_adj_fem, disc_adj_heat;

  /*--- Initialize some useful booleans ---*/
  euler            = false; adj_euler        = false;
  ns               = false; adj_ns           = false;
  turbulent        = false; adj_turb         = false;
  disc_adj         = false;
  fem_euler        = false;
  fem_ns           = false;
  fem_turbulent    = false;
  heat_fvm         = false; disc_adj_heat    = false;
  fem 			       = false; disc_adj_fem     = false;
  transition       = false;
  template_solver  = false;

  /*--- Assign booleans ---*/
  switch (config->GetKind_Solver()) {
    case TEMPLATE_SOLVER: template_solver = true; break;
    case EULER : case INC_EULER: euler = true; break;
    case NAVIER_STOKES: case INC_NAVIER_STOKES: ns = true;  heat_fvm = config->GetWeakly_Coupled_Heat(); break;
    case RANS : case INC_RANS: ns = true; turbulent = true; if (config->GetKind_Trans_Model() == LM) transition = true; heat_fvm = config->GetWeakly_Coupled_Heat(); break;
    case FEM_EULER : fem_euler = true; break;
    case FEM_NAVIER_STOKES: fem_ns = true; break;
    case FEM_RANS : fem_ns = true; fem_turbulent = true; break;
    case FEM_LES :  fem_ns = true; break;
    case HEAT_EQUATION_FVM: heat_fvm = true; break;
    case FEM_ELASTICITY: fem = true; break;
    case ADJ_EULER : euler = true; adj_euler = true; break;
    case ADJ_NAVIER_STOKES : ns = true; turbulent = (config->GetKind_Turb_Model() != NONE); adj_ns = true; break;
    case ADJ_RANS : ns = true; turbulent = true; adj_ns = true; adj_turb = (!config->GetFrozen_Visc_Cont()); break;
    case DISC_ADJ_EULER : case DISC_ADJ_INC_EULER: euler = true; disc_adj = true; break;
    case DISC_ADJ_FEM_EULER: fem_euler = true; disc_adj = true; break;
    case DISC_ADJ_FEM_NS: fem_ns = true; disc_adj = true; break;
    case DISC_ADJ_FEM_RANS: fem_ns = true; fem_turbulent = true; disc_adj = true; break;
    case DISC_ADJ_NAVIER_STOKES: case DISC_ADJ_INC_NAVIER_STOKES: ns = true; disc_adj = true; heat_fvm = config->GetWeakly_Coupled_Heat(); break;
    case DISC_ADJ_RANS : case DISC_ADJ_INC_RANS: ns = true; turbulent = true; disc_adj = true; heat_fvm = config->GetWeakly_Coupled_Heat(); break;
    case DISC_ADJ_FEM: fem = true; disc_adj_fem = true; break;
    case DISC_ADJ_HEAT: heat_fvm = true; disc_adj_heat = true; break;
  }

  /*--- Allocate solution for a template problem ---*/
  if (template_solver) integration[TEMPLATE_SOL] = new CSingleGridIntegration(config);

  /*--- Allocate solution for direct problem ---*/
  if (euler) integration[FLOW_SOL] = new CMultiGridIntegration(config);
  if (ns) integration[FLOW_SOL] = new CMultiGridIntegration(config);
  if (turbulent) integration[TURB_SOL] = new CSingleGridIntegration(config);
  if (transition) integration[TRANS_SOL] = new CSingleGridIntegration(config);
  if (heat_fvm) integration[HEAT_SOL] = new CSingleGridIntegration(config);
  if (fem) integration[FEA_SOL] = new CStructuralIntegration(config);

  /*--- Allocate integration container for finite element flow solver. ---*/

  if (fem_euler) integration[FLOW_SOL] = new CFEM_DG_Integration(config);
  if (fem_ns)    integration[FLOW_SOL] = new CFEM_DG_Integration(config);
  //if (fem_turbulent) integration[FEM_TURB_SOL] = new CSingleGridIntegration(config);

  if (fem_turbulent)
    SU2_MPI::Error("No turbulent FEM solver yet", CURRENT_FUNCTION);

  /*--- Allocate solution for adjoint problem ---*/
  if (adj_euler) integration[ADJFLOW_SOL] = new CMultiGridIntegration(config);
  if (adj_ns) integration[ADJFLOW_SOL] = new CMultiGridIntegration(config);
  if (adj_turb) integration[ADJTURB_SOL] = new CSingleGridIntegration(config);

  if (disc_adj) integration[ADJFLOW_SOL] = new CIntegration(config);
  if (disc_adj_fem) integration[ADJFEA_SOL] = new CIntegration(config);
  if (disc_adj_heat) integration[ADJHEAT_SOL] = new CIntegration(config);

}

void CDriver::Integration_Postprocessing(CIntegration ***integration, CGeometry **geometry, CConfig *config, unsigned short val_iInst) {
  bool euler, adj_euler, ns, adj_ns, turbulent, adj_turb, fem,
      fem_euler, fem_ns, fem_turbulent,
      heat_fvm, template_solver, transition, disc_adj, disc_adj_fem, disc_adj_heat;

  /*--- Initialize some useful booleans ---*/
  euler            = false; adj_euler        = false;
  ns               = false; adj_ns           = false;
  turbulent        = false; adj_turb         = false;
  disc_adj         = false;
  fem_euler        = false;
  fem_ns           = false;
  fem_turbulent    = false;
  heat_fvm         = false; disc_adj_heat    = false;
  fem              = false; disc_adj_fem     = false;
  transition       = false;
  template_solver  = false;

  /*--- Assign booleans ---*/
  switch (config->GetKind_Solver()) {
    case TEMPLATE_SOLVER: template_solver = true; break;
    case EULER : case INC_EULER: euler = true; break;
    case NAVIER_STOKES: case INC_NAVIER_STOKES: ns = true; heat_fvm = config->GetWeakly_Coupled_Heat(); break;
    case RANS : case INC_RANS: ns = true; turbulent = true; if (config->GetKind_Trans_Model() == LM) transition = true; heat_fvm = config->GetWeakly_Coupled_Heat(); break;
    case FEM_EULER : fem_euler = true; break;
    case FEM_NAVIER_STOKES: fem_ns = true; break;
    case FEM_RANS : fem_ns = true; fem_turbulent = true; break;
    case FEM_LES :  fem_ns = true; break;
    case HEAT_EQUATION_FVM: heat_fvm = true; break;
    case FEM_ELASTICITY: fem = true; break;
    case ADJ_EULER : euler = true; adj_euler = true; break;
    case ADJ_NAVIER_STOKES : ns = true; turbulent = (config->GetKind_Turb_Model() != NONE); adj_ns = true; break;
    case ADJ_RANS : ns = true; turbulent = true; adj_ns = true; adj_turb = (!config->GetFrozen_Visc_Cont()); break;
    case DISC_ADJ_EULER : case DISC_ADJ_INC_EULER: euler = true; disc_adj = true; break;
    case DISC_ADJ_NAVIER_STOKES: case DISC_ADJ_INC_NAVIER_STOKES: ns = true; disc_adj = true; heat_fvm = config->GetWeakly_Coupled_Heat(); break;
    case DISC_ADJ_RANS : case DISC_ADJ_INC_RANS: ns = true; turbulent = true; disc_adj = true; heat_fvm = config->GetWeakly_Coupled_Heat(); break;
    case DISC_ADJ_FEM_EULER: fem_euler = true; disc_adj = true; break;
    case DISC_ADJ_FEM_NS: fem_ns = true; disc_adj = true; break;
    case DISC_ADJ_FEM_RANS: fem_ns = true; fem_turbulent = true; disc_adj = true; break;
    case DISC_ADJ_FEM: fem = true; disc_adj_fem = true; break;
    case DISC_ADJ_HEAT: heat_fvm = true; disc_adj_heat = true; break;
  }

  /*--- DeAllocate solution for a template problem ---*/
  if (template_solver) integration[val_iInst][TEMPLATE_SOL] = new CSingleGridIntegration(config);

  /*--- DeAllocate solution for direct problem ---*/
  if (euler || ns) delete integration[val_iInst][FLOW_SOL];
  if (turbulent) delete integration[val_iInst][TURB_SOL];
  if (transition) delete integration[val_iInst][TRANS_SOL];
  if (heat_fvm) delete integration[val_iInst][HEAT_SOL];
  if (fem) delete integration[val_iInst][FEA_SOL];
  if (disc_adj_fem) delete integration[val_iInst][ADJFEA_SOL];
  if (disc_adj_heat) delete integration[val_iInst][ADJHEAT_SOL];

  /*--- DeAllocate solution for adjoint problem ---*/
  if (adj_euler || adj_ns || disc_adj) delete integration[val_iInst][ADJFLOW_SOL];
  if (adj_turb) delete integration[val_iInst][ADJTURB_SOL];

  /*--- DeAllocate integration container for finite element flow solver. ---*/
  if (fem_euler || fem_ns) delete integration[val_iInst][FLOW_SOL];
  //if (fem_turbulent)     delete integration_container[val_iInst][FEM_TURB_SOL];

  if (fem_turbulent)
    SU2_MPI::Error("No turbulent FEM solver yet", CURRENT_FUNCTION);

  delete [] integration[val_iInst];
}

void CDriver::Numerics_Preprocessing(CConfig *config, CGeometry **geometry, CSolver ***solver, CNumerics ****&numerics) {
  
  LOG_SCOPE_FUNCTION(INFO);
  
  if (rank == MASTER_NODE)
    cout << endl <<"------------------- Numerics Preprocessing ( Zone " << config->GetiZone() <<" ) -------------------" << endl;

  unsigned short iMGlevel, iSol,
      
  nVar_Template         = 0,
  nVar_Flow             = 0,
  nVar_Trans            = 0,
  nVar_Turb             = 0,
  nVar_Adj_Flow         = 0,
  nVar_Adj_Turb         = 0,
  nVar_FEM              = 0,
  nVar_Heat             = 0;
  
  numerics = new CNumerics***[config->GetnMGLevels()+1];
  
  su2double *constants = NULL;
  su2double kine_Inf = 0.0, omega_Inf = 0.0;
  
  bool
  euler, adj_euler,
  ns, adj_ns,
  turbulent, adj_turb,
  fem_euler, fem_ns, fem_turbulent,
  spalart_allmaras, neg_spalart_allmaras, menter_sst,
  fem,
  heat_fvm,
  transition,
  template_solver;
  bool e_spalart_allmaras, comp_spalart_allmaras, e_comp_spalart_allmaras;
  
  bool compressible = false;
  bool incompressible = false;
  bool ideal_gas = (config->GetKind_FluidModel() == STANDARD_AIR || config->GetKind_FluidModel() == IDEAL_GAS );
  bool roe_low_dissipation = config->GetKind_RoeLowDiss() != NO_ROELOWDISS;
  
  /*--- Initialize some useful booleans ---*/
  euler            = false; ns     = false; turbulent     = false;
  fem_euler        = false; fem_ns = false; fem_turbulent = false;
  adj_euler        = false;   adj_ns           = false;   adj_turb         = false;
  heat_fvm         = false;
  fem              = false;
  spalart_allmaras = false; neg_spalart_allmaras = false;	menter_sst       = false;
  transition       = false;
  template_solver  = false;
  e_spalart_allmaras = false; comp_spalart_allmaras = false; e_comp_spalart_allmaras = false;
  
  /*--- Assign booleans ---*/
  switch (config->GetKind_Solver()) {
    case TEMPLATE_SOLVER: template_solver = true; break;
    case EULER : case DISC_ADJ_EULER: compressible = true; euler = true; break;
    case NAVIER_STOKES: case DISC_ADJ_NAVIER_STOKES:compressible = true; ns = true;  break;
    case RANS : case DISC_ADJ_RANS:  ns = true; compressible = true; turbulent = true; if (config->GetKind_Trans_Model() == LM) transition = true; break;
    case INC_EULER : case DISC_ADJ_INC_EULER: incompressible =true; euler = true; break;
    case INC_NAVIER_STOKES: case DISC_ADJ_INC_NAVIER_STOKES:incompressible =true; ns = true;  heat_fvm = config->GetWeakly_Coupled_Heat(); break;
    case INC_RANS : case DISC_ADJ_INC_RANS: incompressible =true; ns = true; turbulent = true; heat_fvm = config->GetWeakly_Coupled_Heat(); if (config->GetKind_Trans_Model() == LM) transition = true; break;
    case FEM_EULER : case DISC_ADJ_FEM_EULER : compressible =true; fem_euler = true; break;
    case FEM_NAVIER_STOKES: case DISC_ADJ_FEM_NS : compressible =true; fem_ns = true; break;
    case FEM_RANS : case DISC_ADJ_FEM_RANS : compressible =true; fem_ns = true; fem_turbulent = true; break;
    case FEM_LES :  compressible =true; fem_ns = true; break;
    case HEAT_EQUATION_FVM: heat_fvm = true; break;
    case FEM_ELASTICITY: case DISC_ADJ_FEM: fem = true; break;
    case ADJ_EULER : compressible =true; euler = true; adj_euler = true; break;
    case ADJ_NAVIER_STOKES : compressible =true; ns = true; turbulent = (config->GetKind_Turb_Model() != NONE); adj_ns = true; break;
    case ADJ_RANS : compressible =true; ns = true; turbulent = true; adj_ns = true; adj_turb = (!config->GetFrozen_Visc_Cont()); break;
  }
  
  /*--- Assign turbulence model booleans ---*/

  if (turbulent || fem_turbulent)
    switch (config->GetKind_Turb_Model()) {
      case SA:        spalart_allmaras = true;        break;
      case SA_NEG:    neg_spalart_allmaras = true;    break;
      case SA_E:      e_spalart_allmaras = true;      break;
      case SA_COMP:   comp_spalart_allmaras = true;   break;
      case SA_E_COMP: e_comp_spalart_allmaras = true; break;
      case SST:       menter_sst = true;              break;
      case SST_SUST:  menter_sst = true;              break;
      default: SU2_MPI::Error("Specified turbulence model unavailable or none selected", CURRENT_FUNCTION); break;
    }

  /*--- If the Menter SST model is used, store the constants of the model and determine the
        free stream values of the turbulent kinetic energy and dissipation rate. ---*/

  if (menter_sst) {
    constants = solver[MESH_0][TURB_SOL]->GetConstants();
    kine_Inf  = solver[MESH_0][TURB_SOL]->GetTke_Inf();
    omega_Inf = solver[MESH_0][TURB_SOL]->GetOmega_Inf();
  }
  
  /*--- Number of variables for the template ---*/
  
  if (template_solver) nVar_Flow = solver[MESH_0][FLOW_SOL]->GetnVar();
  
  /*--- Number of variables for direct problem ---*/

  if (euler)        nVar_Flow = solver[MESH_0][FLOW_SOL]->GetnVar();
  if (ns)           nVar_Flow = solver[MESH_0][FLOW_SOL]->GetnVar();
  if (turbulent)    nVar_Turb = solver[MESH_0][TURB_SOL]->GetnVar();
  if (transition)   nVar_Trans = solver[MESH_0][TRANS_SOL]->GetnVar();

  if (fem_euler)        nVar_Flow = solver[MESH_0][FLOW_SOL]->GetnVar();
  if (fem_ns)           nVar_Flow = solver[MESH_0][FLOW_SOL]->GetnVar();
  //if (fem_turbulent)    nVar_Turb = solver_container[MESH_0][FEM_TURB_SOL]->GetnVar();
  
  if (fem)          nVar_FEM = solver[MESH_0][FEA_SOL]->GetnVar();
  if (heat_fvm)     nVar_Heat = solver[MESH_0][HEAT_SOL]->GetnVar();

  /*--- Number of variables for adjoint problem ---*/
  
  if (adj_euler)        nVar_Adj_Flow = solver[MESH_0][ADJFLOW_SOL]->GetnVar();
  if (adj_ns)           nVar_Adj_Flow = solver[MESH_0][ADJFLOW_SOL]->GetnVar();
  if (adj_turb)         nVar_Adj_Turb = solver[MESH_0][ADJTURB_SOL]->GetnVar();
  
  /*--- Definition of the Class for the numerical method: numerics_container[INSTANCE_LEVEL][MESH_LEVEL][EQUATION][EQ_TERM] ---*/
  if (fem){
    for (iMGlevel = 0; iMGlevel <= config->GetnMGLevels(); iMGlevel++) {
      numerics[iMGlevel] = new CNumerics** [MAX_SOLS];
      for (iSol = 0; iSol < MAX_SOLS; iSol++)
        numerics[iMGlevel][iSol] = new CNumerics* [MAX_TERMS_FEA];
    }
  }
  else{
    for (iMGlevel = 0; iMGlevel <= config->GetnMGLevels(); iMGlevel++) {
      numerics[iMGlevel] = new CNumerics** [MAX_SOLS];
      for (iSol = 0; iSol < MAX_SOLS; iSol++)
        numerics[iMGlevel][iSol] = new CNumerics* [MAX_TERMS];
    }
  }
  
  /*--- Solver definition for the template problem ---*/
  if (template_solver) {
    
    /*--- Definition of the convective scheme for each equation and mesh level ---*/
    switch (config->GetKind_ConvNumScheme_Template()) {
      case SPACE_CENTERED : case SPACE_UPWIND :
        for (iMGlevel = 0; iMGlevel <= config->GetnMGLevels(); iMGlevel++)
          numerics[iMGlevel][TEMPLATE_SOL][CONV_TERM] = new CConvective_Template(nDim, nVar_Template, config);
        break;
      default : SU2_MPI::Error("Convective scheme not implemented (template_solver).", CURRENT_FUNCTION); break;
    }
    
    /*--- Definition of the viscous scheme for each equation and mesh level ---*/
    for (iMGlevel = 0; iMGlevel <= config->GetnMGLevels(); iMGlevel++)
      numerics[iMGlevel][TEMPLATE_SOL][VISC_TERM] = new CViscous_Template(nDim, nVar_Template, config);
    
    /*--- Definition of the source term integration scheme for each equation and mesh level ---*/
    for (iMGlevel = 0; iMGlevel <= config->GetnMGLevels(); iMGlevel++)
      numerics[iMGlevel][TEMPLATE_SOL][SOURCE_FIRST_TERM] = new CSource_Template(nDim, nVar_Template, config);
    
    /*--- Definition of the boundary condition method ---*/
    for (iMGlevel = 0; iMGlevel <= config->GetnMGLevels(); iMGlevel++) {
      numerics[iMGlevel][TEMPLATE_SOL][CONV_BOUND_TERM] = new CConvective_Template(nDim, nVar_Template, config);
    }
    
  }
  
  /*--- Solver definition for the Potential, Euler, Navier-Stokes problems ---*/
  if ((euler) || (ns)) {
    
    SU2_INFO << "Allocating convective schemes";
    
    /*--- Definition of the convective scheme for each equation and mesh level ---*/
    switch (config->GetKind_ConvNumScheme_Flow()) {
      case NO_CONVECTIVE :
        SU2_MPI::Error("No convective scheme.", CURRENT_FUNCTION);
        break;
        
      case SPACE_CENTERED :
        if (compressible) {
          /*--- Compressible flow ---*/
          switch (config->GetKind_Centered_Flow()) {
            case NO_CENTERED : cout << "No centered scheme." << endl; break;
            case LAX : numerics[MESH_0][FLOW_SOL][CONV_TERM] = new CCentLax_Flow(nDim, nVar_Flow, config); break;
            case JST : numerics[MESH_0][FLOW_SOL][CONV_TERM] = new CCentJST_Flow(nDim, nVar_Flow, config); break;
            case JST_KE : numerics[MESH_0][FLOW_SOL][CONV_TERM] = new CCentJST_KE_Flow(nDim, nVar_Flow, config); break;
            default : SU2_MPI::Error("Centered scheme not implemented.", CURRENT_FUNCTION); break;
          }
          
          for (iMGlevel = 1; iMGlevel <= config->GetnMGLevels(); iMGlevel++)
            numerics[iMGlevel][FLOW_SOL][CONV_TERM] = new CCentLax_Flow(nDim, nVar_Flow, config);
          
          /*--- Definition of the boundary condition method ---*/
          for (iMGlevel = 0; iMGlevel <= config->GetnMGLevels(); iMGlevel++)
            numerics[iMGlevel][FLOW_SOL][CONV_BOUND_TERM] = new CUpwRoe_Flow(nDim, nVar_Flow, config, false);
          
        }
        if (incompressible) {
          /*--- Incompressible flow, use preconditioning method ---*/
          switch (config->GetKind_Centered_Flow()) {
            case NO_CENTERED : cout << "No centered scheme." << endl; break;
            case LAX : numerics[MESH_0][FLOW_SOL][CONV_TERM] = new CCentLaxInc_Flow(nDim, nVar_Flow, config); break;
            case JST : numerics[MESH_0][FLOW_SOL][CONV_TERM] = new CCentJSTInc_Flow(nDim, nVar_Flow, config); break;
            default : SU2_MPI::Error("Centered scheme not implemented.\n Currently, only JST and LAX-FRIEDRICH are available for incompressible flows.", CURRENT_FUNCTION); break;
          }
          for (iMGlevel = 1; iMGlevel <= config->GetnMGLevels(); iMGlevel++)
            numerics[iMGlevel][FLOW_SOL][CONV_TERM] = new CCentLaxInc_Flow(nDim, nVar_Flow, config);
          
          /*--- Definition of the boundary condition method ---*/
          for (iMGlevel = 0; iMGlevel <= config->GetnMGLevels(); iMGlevel++)
            numerics[iMGlevel][FLOW_SOL][CONV_BOUND_TERM] = new CUpwFDSInc_Flow(nDim, nVar_Flow, config);
          
        }
        break;
      case SPACE_UPWIND :
        if (compressible) {
          /*--- Compressible flow ---*/
          switch (config->GetKind_Upwind_Flow()) {
            case NO_UPWIND : cout << "No upwind scheme." << endl; break;
            case ROE:
              if (ideal_gas) {
                
                for (iMGlevel = 0; iMGlevel <= config->GetnMGLevels(); iMGlevel++) {
                  numerics[iMGlevel][FLOW_SOL][CONV_TERM] = new CUpwRoe_Flow(nDim, nVar_Flow, config, roe_low_dissipation);
                  numerics[iMGlevel][FLOW_SOL][CONV_BOUND_TERM] = new CUpwRoe_Flow(nDim, nVar_Flow, config, false);
                }
              } else {
                
                for (iMGlevel = 0; iMGlevel <= config->GetnMGLevels(); iMGlevel++) {
                  numerics[iMGlevel][FLOW_SOL][CONV_TERM] = new CUpwGeneralRoe_Flow(nDim, nVar_Flow, config);
                  numerics[iMGlevel][FLOW_SOL][CONV_BOUND_TERM] = new CUpwGeneralRoe_Flow(nDim, nVar_Flow, config);
                }
              }
              break;
              
            case AUSM:
              for (iMGlevel = 0; iMGlevel <= config->GetnMGLevels(); iMGlevel++) {
                numerics[iMGlevel][FLOW_SOL][CONV_TERM] = new CUpwAUSM_Flow(nDim, nVar_Flow, config);
                numerics[iMGlevel][FLOW_SOL][CONV_BOUND_TERM] = new CUpwAUSM_Flow(nDim, nVar_Flow, config);
              }
              break;

	          case AUSMPLUSUP:
              for (iMGlevel = 0; iMGlevel <= config->GetnMGLevels(); iMGlevel++) {
                numerics[iMGlevel][FLOW_SOL][CONV_TERM] = new CUpwAUSMPLUSUP_Flow(nDim, nVar_Flow, config);
                numerics[iMGlevel][FLOW_SOL][CONV_BOUND_TERM] = new CUpwAUSMPLUSUP_Flow(nDim, nVar_Flow, config);
              }
              break;

            case AUSMPLUSUP2:
              for (iMGlevel = 0; iMGlevel <= config->GetnMGLevels(); iMGlevel++) {
                numerics[iMGlevel][FLOW_SOL][CONV_TERM] = new CUpwAUSMPLUSUP2_Flow(nDim, nVar_Flow, config);
                numerics[iMGlevel][FLOW_SOL][CONV_BOUND_TERM] = new CUpwAUSMPLUSUP2_Flow(nDim, nVar_Flow, config);
              }
              break;
              
            case TURKEL:
              for (iMGlevel = 0; iMGlevel <= config->GetnMGLevels(); iMGlevel++) {
                numerics[iMGlevel][FLOW_SOL][CONV_TERM] = new CUpwTurkel_Flow(nDim, nVar_Flow, config);
                numerics[iMGlevel][FLOW_SOL][CONV_BOUND_TERM] = new CUpwTurkel_Flow(nDim, nVar_Flow, config);
              }
              break;
                  
            case L2ROE:
              for (iMGlevel = 0; iMGlevel <= config->GetnMGLevels(); iMGlevel++) {
                numerics[iMGlevel][FLOW_SOL][CONV_TERM] = new CUpwL2Roe_Flow(nDim, nVar_Flow, config);
                numerics[iMGlevel][FLOW_SOL][CONV_BOUND_TERM] = new CUpwL2Roe_Flow(nDim, nVar_Flow, config);
              }
              break;
            case LMROE:
              for (iMGlevel = 0; iMGlevel <= config->GetnMGLevels(); iMGlevel++) {
                numerics[iMGlevel][FLOW_SOL][CONV_TERM] = new CUpwLMRoe_Flow(nDim, nVar_Flow, config);
                numerics[iMGlevel][FLOW_SOL][CONV_BOUND_TERM] = new CUpwLMRoe_Flow(nDim, nVar_Flow, config);
              }
              break;

            case SLAU:
              for (iMGlevel = 0; iMGlevel <= config->GetnMGLevels(); iMGlevel++) {
                numerics[iMGlevel][FLOW_SOL][CONV_TERM] = new CUpwSLAU_Flow(nDim, nVar_Flow, config, roe_low_dissipation);
                numerics[iMGlevel][FLOW_SOL][CONV_BOUND_TERM] = new CUpwSLAU_Flow(nDim, nVar_Flow, config, false);
              }
              break;
              
            case SLAU2:
              for (iMGlevel = 0; iMGlevel <= config->GetnMGLevels(); iMGlevel++) {
                numerics[iMGlevel][FLOW_SOL][CONV_TERM] = new CUpwSLAU2_Flow(nDim, nVar_Flow, config, roe_low_dissipation);
                numerics[iMGlevel][FLOW_SOL][CONV_BOUND_TERM] = new CUpwSLAU2_Flow(nDim, nVar_Flow, config, false);
              }
              break;
              
            case HLLC:
              if (ideal_gas) {
                for (iMGlevel = 0; iMGlevel <= config->GetnMGLevels(); iMGlevel++) {
                  numerics[iMGlevel][FLOW_SOL][CONV_TERM] = new CUpwHLLC_Flow(nDim, nVar_Flow, config);
                  numerics[iMGlevel][FLOW_SOL][CONV_BOUND_TERM] = new CUpwHLLC_Flow(nDim, nVar_Flow, config);
                }
              }
              else {
                for (iMGlevel = 0; iMGlevel <= config->GetnMGLevels(); iMGlevel++) {
                  numerics[iMGlevel][FLOW_SOL][CONV_TERM] = new CUpwGeneralHLLC_Flow(nDim, nVar_Flow, config);
                  numerics[iMGlevel][FLOW_SOL][CONV_BOUND_TERM] = new CUpwGeneralHLLC_Flow(nDim, nVar_Flow, config);
                }
              }
              break;
              
            case MSW:
              for (iMGlevel = 0; iMGlevel <= config->GetnMGLevels(); iMGlevel++) {
                numerics[iMGlevel][FLOW_SOL][CONV_TERM] = new CUpwMSW_Flow(nDim, nVar_Flow, config);
                numerics[iMGlevel][FLOW_SOL][CONV_BOUND_TERM] = new CUpwMSW_Flow(nDim, nVar_Flow, config);
              }
              break;
              
            case CUSP:
              for (iMGlevel = 0; iMGlevel <= config->GetnMGLevels(); iMGlevel++) {
                numerics[iMGlevel][FLOW_SOL][CONV_TERM] = new CUpwCUSP_Flow(nDim, nVar_Flow, config);
                numerics[iMGlevel][FLOW_SOL][CONV_BOUND_TERM] = new CUpwCUSP_Flow(nDim, nVar_Flow, config);
              }
              break;
              
            default : SU2_MPI::Error("Upwind scheme not implemented.", CURRENT_FUNCTION); break;
          }
          
        }
        if (incompressible) {
          /*--- Incompressible flow, use artificial compressibility method ---*/
          switch (config->GetKind_Upwind_Flow()) {
            case NO_UPWIND : cout << "No upwind scheme." << endl; break;
            case FDS:
              for (iMGlevel = 0; iMGlevel <= config->GetnMGLevels(); iMGlevel++) {
                numerics[iMGlevel][FLOW_SOL][CONV_TERM] = new CUpwFDSInc_Flow(nDim, nVar_Flow, config);
                numerics[iMGlevel][FLOW_SOL][CONV_BOUND_TERM] = new CUpwFDSInc_Flow(nDim, nVar_Flow, config);
              }
              break;
            default : SU2_MPI::Error("Upwind scheme not implemented.\n Currently, only FDS is available for incompressible flows.", CURRENT_FUNCTION); break;
          }
        }
        break;
        
      default :
        SU2_MPI::Error("Convective scheme not implemented (Euler and Navier-Stokes).", CURRENT_FUNCTION);
        break;
    }
    
    SU2_INFO << "Allocating viscous schemes";
    
    /*--- Definition of the viscous scheme for each equation and mesh level ---*/
    if (compressible) {
      if (ideal_gas) {
        
        /*--- Compressible flow Ideal gas ---*/
        numerics[MESH_0][FLOW_SOL][VISC_TERM] = new CAvgGrad_Flow(nDim, nVar_Flow, true, config);
        for (iMGlevel = 1; iMGlevel <= config->GetnMGLevels(); iMGlevel++)
          numerics[iMGlevel][FLOW_SOL][VISC_TERM] = new CAvgGrad_Flow(nDim, nVar_Flow, false, config);
        
        /*--- Definition of the boundary condition method ---*/
        for (iMGlevel = 0; iMGlevel <= config->GetnMGLevels(); iMGlevel++)
          numerics[iMGlevel][FLOW_SOL][VISC_BOUND_TERM] = new CAvgGrad_Flow(nDim, nVar_Flow, false, config);
        
      } else {
        
        /*--- Compressible flow Realgas ---*/
        numerics[MESH_0][FLOW_SOL][VISC_TERM] = new CGeneralAvgGrad_Flow(nDim, nVar_Flow, true, config);
        for (iMGlevel = 1; iMGlevel <= config->GetnMGLevels(); iMGlevel++)
          numerics[iMGlevel][FLOW_SOL][VISC_TERM] = new CGeneralAvgGrad_Flow(nDim, nVar_Flow, false, config);
        
        /*--- Definition of the boundary condition method ---*/
        for (iMGlevel = 0; iMGlevel <= config->GetnMGLevels(); iMGlevel++)
          numerics[iMGlevel][FLOW_SOL][VISC_BOUND_TERM] = new CGeneralAvgGrad_Flow(nDim, nVar_Flow, false, config);
        
      }
    }
    if (incompressible) {
      /*--- Incompressible flow, use preconditioning method ---*/
      numerics[MESH_0][FLOW_SOL][VISC_TERM] = new CAvgGradInc_Flow(nDim, nVar_Flow, true, config);
      for (iMGlevel = 1; iMGlevel <= config->GetnMGLevels(); iMGlevel++)
        numerics[iMGlevel][FLOW_SOL][VISC_TERM] = new CAvgGradInc_Flow(nDim, nVar_Flow, false, config);
      
      /*--- Definition of the boundary condition method ---*/
      for (iMGlevel = 0; iMGlevel <= config->GetnMGLevels(); iMGlevel++)
        numerics[iMGlevel][FLOW_SOL][VISC_BOUND_TERM] = new CAvgGradInc_Flow(nDim, nVar_Flow, false, config);
    }
    
    /*--- Definition of the source term integration scheme for each equation and mesh level ---*/
    for (iMGlevel = 0; iMGlevel <= config->GetnMGLevels(); iMGlevel++) {
      
      if (config->GetBody_Force() == YES)
        if (incompressible) numerics[iMGlevel][FLOW_SOL][SOURCE_FIRST_TERM] = new CSourceIncBodyForce(nDim, nVar_Flow, config);
        else numerics[iMGlevel][FLOW_SOL][SOURCE_FIRST_TERM] = new CSourceBodyForce(nDim, nVar_Flow, config);
      else if (incompressible && (config->GetKind_DensityModel() == BOUSSINESQ))
        numerics[iMGlevel][FLOW_SOL][SOURCE_FIRST_TERM] = new CSourceBoussinesq(nDim, nVar_Flow, config);
      else if (config->GetRotating_Frame() == YES)
        if (incompressible) numerics[iMGlevel][FLOW_SOL][SOURCE_FIRST_TERM] = new CSourceIncRotatingFrame_Flow(nDim, nVar_Flow, config);
        else numerics[iMGlevel][FLOW_SOL][SOURCE_FIRST_TERM] = new CSourceRotatingFrame_Flow(nDim, nVar_Flow, config);
      else if (config->GetAxisymmetric() == YES)
        if (incompressible) numerics[iMGlevel][FLOW_SOL][SOURCE_FIRST_TERM] = new CSourceIncAxisymmetric_Flow(nDim, nVar_Flow, config);
      else numerics[iMGlevel][FLOW_SOL][SOURCE_FIRST_TERM] = new CSourceAxisymmetric_Flow(nDim, nVar_Flow, config);
      else if (config->GetGravityForce() == YES)
        numerics[iMGlevel][FLOW_SOL][SOURCE_FIRST_TERM] = new CSourceGravity(nDim, nVar_Flow, config);
      else if (config->GetWind_Gust() == YES)
        numerics[iMGlevel][FLOW_SOL][SOURCE_FIRST_TERM] = new CSourceWindGust(nDim, nVar_Flow, config);
      else
        numerics[iMGlevel][FLOW_SOL][SOURCE_FIRST_TERM] = new CSourceNothing(nDim, nVar_Flow, config);
      
      numerics[iMGlevel][FLOW_SOL][SOURCE_SECOND_TERM] = new CSourceNothing(nDim, nVar_Flow, config);
    }
    
  }

  /*--- Riemann solver definition for the Euler, Navier-Stokes problems for the FEM discretization. ---*/
  if ((fem_euler) || (fem_ns)) {

    switch (config->GetRiemann_Solver_FEM()) {
      case NO_UPWIND : cout << "Riemann solver disabled." << endl; break;
      case ROE:
      case LAX_FRIEDRICH:
        /* Hard coded optimized implementation is used in the DG solver. No need to allocate the
           corresponding entry in numerics. */
        break;

      case AUSM:
        for (iMGlevel = 0; iMGlevel <= config->GetnMGLevels(); iMGlevel++) {
          numerics[iMGlevel][FLOW_SOL][CONV_TERM] = new CUpwAUSM_Flow(nDim, nVar_Flow, config);
          numerics[iMGlevel][FLOW_SOL][CONV_BOUND_TERM] = new CUpwAUSM_Flow(nDim, nVar_Flow, config);
        }
        break;

      case TURKEL:
        for (iMGlevel = 0; iMGlevel <= config->GetnMGLevels(); iMGlevel++) {
          numerics[iMGlevel][FLOW_SOL][CONV_TERM] = new CUpwTurkel_Flow(nDim, nVar_Flow, config);
          numerics[iMGlevel][FLOW_SOL][CONV_BOUND_TERM] = new CUpwTurkel_Flow(nDim, nVar_Flow, config);
        }
        break;

      case HLLC:
          for (iMGlevel = 0; iMGlevel <= config->GetnMGLevels(); iMGlevel++) {
            numerics[iMGlevel][FLOW_SOL][CONV_TERM] = new CUpwHLLC_Flow(nDim, nVar_Flow, config);
            numerics[iMGlevel][FLOW_SOL][CONV_BOUND_TERM] = new CUpwHLLC_Flow(nDim, nVar_Flow, config);
          }
        break;

      case MSW:
        for (iMGlevel = 0; iMGlevel <= config->GetnMGLevels(); iMGlevel++) {
          numerics[iMGlevel][FLOW_SOL][CONV_TERM] = new CUpwMSW_Flow(nDim, nVar_Flow, config);
          numerics[iMGlevel][FLOW_SOL][CONV_BOUND_TERM] = new CUpwMSW_Flow(nDim, nVar_Flow, config);
        }
        break;

      case CUSP:
        for (iMGlevel = 0; iMGlevel <= config->GetnMGLevels(); iMGlevel++) {
          numerics[iMGlevel][FLOW_SOL][CONV_TERM] = new CUpwCUSP_Flow(nDim, nVar_Flow, config);
          numerics[iMGlevel][FLOW_SOL][CONV_BOUND_TERM] = new CUpwCUSP_Flow(nDim, nVar_Flow, config);
        }
        break;

      default :
        SU2_MPI::Error("Riemann solver not implemented.", CURRENT_FUNCTION);
    }

  }

  /*--- Solver definition for the turbulent model problem ---*/
  
  if (turbulent) {
    
    /*--- Definition of the convective scheme for each equation and mesh level ---*/
    
    switch (config->GetKind_ConvNumScheme_Turb()) {
      case NONE :
        break;
      case SPACE_UPWIND :
        for (iMGlevel = 0; iMGlevel <= config->GetnMGLevels(); iMGlevel++) {
          if (spalart_allmaras || neg_spalart_allmaras || e_spalart_allmaras || comp_spalart_allmaras || e_comp_spalart_allmaras ) {
            numerics[iMGlevel][TURB_SOL][CONV_TERM] = new CUpwSca_TurbSA(nDim, nVar_Turb, config);
          }
          else if (menter_sst) numerics[iMGlevel][TURB_SOL][CONV_TERM] = new CUpwSca_TurbSST(nDim, nVar_Turb, config);
        }
        break;
      default :
        SU2_MPI::Error("Convective scheme not implemented (turbulent).", CURRENT_FUNCTION);
        break;
    }
    
    /*--- Definition of the viscous scheme for each equation and mesh level ---*/
    
    for (iMGlevel = 0; iMGlevel <= config->GetnMGLevels(); iMGlevel++) {
      if (spalart_allmaras || e_spalart_allmaras || comp_spalart_allmaras || e_comp_spalart_allmaras){
        numerics[iMGlevel][TURB_SOL][VISC_TERM] = new CAvgGrad_TurbSA(nDim, nVar_Turb, true, config);
      }
      else if (neg_spalart_allmaras) numerics[iMGlevel][TURB_SOL][VISC_TERM] = new CAvgGrad_TurbSA_Neg(nDim, nVar_Turb, true, config);
      else if (menter_sst) numerics[iMGlevel][TURB_SOL][VISC_TERM] = new CAvgGrad_TurbSST(nDim, nVar_Turb, constants, true, config);
    }
    
    /*--- Definition of the source term integration scheme for each equation and mesh level ---*/
    
    for (iMGlevel = 0; iMGlevel <= config->GetnMGLevels(); iMGlevel++) {
      if (spalart_allmaras) numerics[iMGlevel][TURB_SOL][SOURCE_FIRST_TERM] = new CSourcePieceWise_TurbSA(nDim, nVar_Turb, config);
      else if (e_spalart_allmaras) numerics[iMGlevel][TURB_SOL][SOURCE_FIRST_TERM] = new CSourcePieceWise_TurbSA_E(nDim, nVar_Turb, config);
      else if (comp_spalart_allmaras) numerics[iMGlevel][TURB_SOL][SOURCE_FIRST_TERM] = new CSourcePieceWise_TurbSA_COMP(nDim, nVar_Turb, config);
      else if (e_comp_spalart_allmaras) numerics[iMGlevel][TURB_SOL][SOURCE_FIRST_TERM] = new CSourcePieceWise_TurbSA_E_COMP(nDim, nVar_Turb, config);
      else if (neg_spalart_allmaras) numerics[iMGlevel][TURB_SOL][SOURCE_FIRST_TERM] = new CSourcePieceWise_TurbSA_Neg(nDim, nVar_Turb, config);
      else if (menter_sst) numerics[iMGlevel][TURB_SOL][SOURCE_FIRST_TERM] = new CSourcePieceWise_TurbSST(nDim, nVar_Turb, constants, kine_Inf, omega_Inf, config);
      numerics[iMGlevel][TURB_SOL][SOURCE_SECOND_TERM] = new CSourceNothing(nDim, nVar_Turb, config);
    }
    
    /*--- Definition of the boundary condition method ---*/
    
    for (iMGlevel = 0; iMGlevel <= config->GetnMGLevels(); iMGlevel++) {
      if (spalart_allmaras || e_spalart_allmaras || comp_spalart_allmaras || e_comp_spalart_allmaras) {
        numerics[iMGlevel][TURB_SOL][CONV_BOUND_TERM] = new CUpwSca_TurbSA(nDim, nVar_Turb, config);
        numerics[iMGlevel][TURB_SOL][VISC_BOUND_TERM] = new CAvgGrad_TurbSA(nDim, nVar_Turb, false, config);
      }
      else if (neg_spalart_allmaras) {
        numerics[iMGlevel][TURB_SOL][CONV_BOUND_TERM] = new CUpwSca_TurbSA(nDim, nVar_Turb, config);
        numerics[iMGlevel][TURB_SOL][VISC_BOUND_TERM] = new CAvgGrad_TurbSA_Neg(nDim, nVar_Turb, false, config);
      }
      else if (menter_sst) {
        numerics[iMGlevel][TURB_SOL][CONV_BOUND_TERM] = new CUpwSca_TurbSST(nDim, nVar_Turb, config);
        numerics[iMGlevel][TURB_SOL][VISC_BOUND_TERM] = new CAvgGrad_TurbSST(nDim, nVar_Turb, constants, false, config);
      }
    }
  }
  
  /*--- Solver definition for the transition model problem ---*/
  if (transition) {
    
    /*--- Definition of the convective scheme for each equation and mesh level ---*/
    switch (config->GetKind_ConvNumScheme_Turb()) {
      case NONE :
        break;
      case SPACE_UPWIND :
        for (iMGlevel = 0; iMGlevel <= config->GetnMGLevels(); iMGlevel++) {
          numerics[iMGlevel][TRANS_SOL][CONV_TERM] = new CUpwSca_TransLM(nDim, nVar_Trans, config);
        }
        break;
      default :
        SU2_MPI::Error("Convective scheme not implemented (transition).", CURRENT_FUNCTION);
        break;
    }
    
    /*--- Definition of the viscous scheme for each equation and mesh level ---*/
    for (iMGlevel = 0; iMGlevel <= config->GetnMGLevels(); iMGlevel++) {
      numerics[iMGlevel][TRANS_SOL][VISC_TERM] = new CAvgGradCorrected_TransLM(nDim, nVar_Trans, config);
    }
    
    /*--- Definition of the source term integration scheme for each equation and mesh level ---*/
    for (iMGlevel = 0; iMGlevel <= config->GetnMGLevels(); iMGlevel++) {
      numerics[iMGlevel][TRANS_SOL][SOURCE_FIRST_TERM] = new CSourcePieceWise_TransLM(nDim, nVar_Trans, config);
      numerics[iMGlevel][TRANS_SOL][SOURCE_SECOND_TERM] = new CSourceNothing(nDim, nVar_Trans, config);
    }
    
    /*--- Definition of the boundary condition method ---*/
    for (iMGlevel = 0; iMGlevel <= config->GetnMGLevels(); iMGlevel++) {
      numerics[iMGlevel][TRANS_SOL][CONV_BOUND_TERM] = new CUpwLin_TransLM(nDim, nVar_Trans, config);
    }
  }
  
  /*--- Solver definition of the finite volume heat solver  ---*/
  if (heat_fvm) {

    /*--- Definition of the viscous scheme for each equation and mesh level ---*/
    for (iMGlevel = 0; iMGlevel <= config->GetnMGLevels(); iMGlevel++) {

      numerics[iMGlevel][HEAT_SOL][VISC_TERM] = new CAvgGradCorrected_Heat(nDim, nVar_Heat, config);
      numerics[iMGlevel][HEAT_SOL][VISC_BOUND_TERM] = new CAvgGrad_Heat(nDim, nVar_Heat, config);

      switch (config->GetKind_ConvNumScheme_Heat()) {

        case SPACE_UPWIND :
          numerics[iMGlevel][HEAT_SOL][CONV_TERM] = new CUpwSca_Heat(nDim, nVar_Heat, config);
          numerics[iMGlevel][HEAT_SOL][CONV_BOUND_TERM] = new CUpwSca_Heat(nDim, nVar_Heat, config);
          break;

        case SPACE_CENTERED :
          numerics[iMGlevel][HEAT_SOL][CONV_TERM] = new CCentSca_Heat(nDim, nVar_Heat, config);
          numerics[iMGlevel][HEAT_SOL][CONV_BOUND_TERM] = new CUpwSca_Heat(nDim, nVar_Heat, config);
        break;

        default :
          cout << "Convective scheme not implemented (heat)." << endl; exit(EXIT_FAILURE);
        break;
      }
    }
  }
  
  /*--- Solver definition for the flow adjoint problem ---*/
  
  if (adj_euler || adj_ns) {
    
    /*--- Definition of the convective scheme for each equation and mesh level ---*/
    
    switch (config->GetKind_ConvNumScheme_AdjFlow()) {
      case NO_CONVECTIVE :
        SU2_MPI::Error("No convective scheme.", CURRENT_FUNCTION);
        break;
        
      case SPACE_CENTERED :
        
        if (compressible) {
          
          /*--- Compressible flow ---*/
          
          switch (config->GetKind_Centered_AdjFlow()) {
            case NO_CENTERED : cout << "No centered scheme." << endl; break;
            case LAX : numerics[MESH_0][ADJFLOW_SOL][CONV_TERM] = new CCentLax_AdjFlow(nDim, nVar_Adj_Flow, config); break;
            case JST : numerics[MESH_0][ADJFLOW_SOL][CONV_TERM] = new CCentJST_AdjFlow(nDim, nVar_Adj_Flow, config); break;
            default : SU2_MPI::Error("Centered scheme not implemented.", CURRENT_FUNCTION); break;
          }
          
          for (iMGlevel = 1; iMGlevel <= config->GetnMGLevels(); iMGlevel++)
            numerics[iMGlevel][ADJFLOW_SOL][CONV_TERM] = new CCentLax_AdjFlow(nDim, nVar_Adj_Flow, config);
          
          for (iMGlevel = 0; iMGlevel <= config->GetnMGLevels(); iMGlevel++)
            numerics[iMGlevel][ADJFLOW_SOL][CONV_BOUND_TERM] = new CUpwRoe_AdjFlow(nDim, nVar_Adj_Flow, config);
          
        }
        
        if (incompressible) {

          SU2_MPI::Error("Schemes not implemented for incompressible continuous adjoint.", CURRENT_FUNCTION);

        }
        
        break;
        
      case SPACE_UPWIND :
        
        if (compressible) {
          
          /*--- Compressible flow ---*/
          
          switch (config->GetKind_Upwind_AdjFlow()) {
            case NO_UPWIND : cout << "No upwind scheme." << endl; break;
            case ROE:
              for (iMGlevel = 0; iMGlevel <= config->GetnMGLevels(); iMGlevel++) {
                numerics[iMGlevel][ADJFLOW_SOL][CONV_TERM] = new CUpwRoe_AdjFlow(nDim, nVar_Adj_Flow, config);
                numerics[iMGlevel][ADJFLOW_SOL][CONV_BOUND_TERM] = new CUpwRoe_AdjFlow(nDim, nVar_Adj_Flow, config);
              }
              break;
            default : SU2_MPI::Error("Upwind scheme not implemented.", CURRENT_FUNCTION); break;
          }
        }
        
        if (incompressible) {
          
          SU2_MPI::Error("Schemes not implemented for incompressible continuous adjoint.", CURRENT_FUNCTION);

        }
        
        break;
        
      default :
        SU2_MPI::Error("Convective scheme not implemented (adj_euler and adj_ns).", CURRENT_FUNCTION);
        break;
    }
    
    /*--- Definition of the viscous scheme for each equation and mesh level ---*/
    
    if (compressible) {
      
      /*--- Compressible flow ---*/
      
      numerics[MESH_0][ADJFLOW_SOL][VISC_TERM] = new CAvgGradCorrected_AdjFlow(nDim, nVar_Adj_Flow, config);
      numerics[MESH_0][ADJFLOW_SOL][VISC_BOUND_TERM] = new CAvgGrad_AdjFlow(nDim, nVar_Adj_Flow, config);
      
      for (iMGlevel = 1; iMGlevel <= config->GetnMGLevels(); iMGlevel++) {
        numerics[iMGlevel][ADJFLOW_SOL][VISC_TERM] = new CAvgGrad_AdjFlow(nDim, nVar_Adj_Flow, config);
        numerics[iMGlevel][ADJFLOW_SOL][VISC_BOUND_TERM] = new CAvgGrad_AdjFlow(nDim, nVar_Adj_Flow, config);
      }
      
    }
    
    if (incompressible) {
      
      SU2_MPI::Error("Schemes not implemented for incompressible continuous adjoint.", CURRENT_FUNCTION);

    }
    
    /*--- Definition of the source term integration scheme for each equation and mesh level ---*/
    
    for (iMGlevel = 0; iMGlevel <= config->GetnMGLevels(); iMGlevel++) {
      
      /*--- Note that RANS is incompatible with Axisymmetric or Rotational (Fix it!) ---*/
      
      if (compressible) {
        
        if (adj_ns) {
          
          numerics[iMGlevel][ADJFLOW_SOL][SOURCE_FIRST_TERM] = new CSourceViscous_AdjFlow(nDim, nVar_Adj_Flow, config);
          
          if (config->GetRotating_Frame() == YES)
            numerics[iMGlevel][ADJFLOW_SOL][SOURCE_SECOND_TERM] = new CSourceRotatingFrame_AdjFlow(nDim, nVar_Adj_Flow, config);
          else
            numerics[iMGlevel][ADJFLOW_SOL][SOURCE_SECOND_TERM] = new CSourceConservative_AdjFlow(nDim, nVar_Adj_Flow, config);
          
        }
        
        else {
          
          if (config->GetRotating_Frame() == YES)
            numerics[iMGlevel][ADJFLOW_SOL][SOURCE_FIRST_TERM] = new CSourceRotatingFrame_AdjFlow(nDim, nVar_Adj_Flow, config);
          else if (config->GetAxisymmetric() == YES)
            numerics[iMGlevel][ADJFLOW_SOL][SOURCE_FIRST_TERM] = new CSourceAxisymmetric_AdjFlow(nDim, nVar_Adj_Flow, config);
          else
            numerics[iMGlevel][ADJFLOW_SOL][SOURCE_FIRST_TERM] = new CSourceNothing(nDim, nVar_Adj_Flow, config);
          
          numerics[iMGlevel][ADJFLOW_SOL][SOURCE_SECOND_TERM] = new CSourceNothing(nDim, nVar_Adj_Flow, config);
          
        }
        
      }
      
      if (incompressible) {
        
        SU2_MPI::Error("Schemes not implemented for incompressible continuous adjoint.", CURRENT_FUNCTION);

      }
      
    }
    
  }
  
  /*--- Solver definition for the turbulent adjoint problem ---*/
  if (adj_turb) {
    /*--- Definition of the convective scheme for each equation and mesh level ---*/
    switch (config->GetKind_ConvNumScheme_AdjTurb()) {
      case NONE :
        break;
      case SPACE_UPWIND :
        for (iMGlevel = 0; iMGlevel <= config->GetnMGLevels(); iMGlevel++)
          if (spalart_allmaras) {
            numerics[iMGlevel][ADJTURB_SOL][CONV_TERM] = new CUpwSca_AdjTurb(nDim, nVar_Adj_Turb, config);
          }
          else if (neg_spalart_allmaras) {SU2_MPI::Error("Adjoint Neg SA turbulence model not implemented.", CURRENT_FUNCTION);}
          else if (menter_sst) {SU2_MPI::Error("Adjoint SST turbulence model not implemented.", CURRENT_FUNCTION);}
          else if (e_spalart_allmaras) {SU2_MPI::Error("Adjoint Edward's SA turbulence model not implemented.", CURRENT_FUNCTION);}
          else if (comp_spalart_allmaras) {SU2_MPI::Error("Adjoint CC SA turbulence model not implemented.", CURRENT_FUNCTION);}
          else if (e_comp_spalart_allmaras) {SU2_MPI::Error("Adjoint CC Edward's SA turbulence model not implemented.", CURRENT_FUNCTION);}
        break;
      default :
        SU2_MPI::Error("Convective scheme not implemented (adj_turb).", CURRENT_FUNCTION);
        break;
    }
    
    /*--- Definition of the viscous scheme for each equation and mesh level ---*/
    for (iMGlevel = 0; iMGlevel <= config->GetnMGLevels(); iMGlevel++) {
      if (spalart_allmaras) {
        numerics[iMGlevel][ADJTURB_SOL][VISC_TERM] = new CAvgGradCorrected_AdjTurb(nDim, nVar_Adj_Turb, config);
      }

      else if (neg_spalart_allmaras) {SU2_MPI::Error("Adjoint Neg SA turbulence model not implemented.", CURRENT_FUNCTION);}
      else if (menter_sst) {SU2_MPI::Error("Adjoint SST turbulence model not implemented.", CURRENT_FUNCTION);}
      else if (e_spalart_allmaras) {SU2_MPI::Error("Adjoint Edward's SA turbulence model not implemented.", CURRENT_FUNCTION);}
      else if (comp_spalart_allmaras) {SU2_MPI::Error("Adjoint CC SA turbulence model not implemented.", CURRENT_FUNCTION);}
      else if (e_comp_spalart_allmaras) {SU2_MPI::Error("Adjoint CC Edward's SA turbulence model not implemented.", CURRENT_FUNCTION);}
    }
    
    /*--- Definition of the source term integration scheme for each equation and mesh level ---*/
    for (iMGlevel = 0; iMGlevel <= config->GetnMGLevels(); iMGlevel++) {
      if (spalart_allmaras) {
        numerics[iMGlevel][ADJTURB_SOL][SOURCE_FIRST_TERM] = new CSourcePieceWise_AdjTurb(nDim, nVar_Adj_Turb, config);
        numerics[iMGlevel][ADJTURB_SOL][SOURCE_SECOND_TERM] = new CSourceConservative_AdjTurb(nDim, nVar_Adj_Turb, config);
      }
      else if (neg_spalart_allmaras) {SU2_MPI::Error("Adjoint Neg SA turbulence model not implemented.", CURRENT_FUNCTION);}
      else if (menter_sst) {SU2_MPI::Error("Adjoint SST turbulence model not implemented.", CURRENT_FUNCTION);}
      else if (e_spalart_allmaras) {SU2_MPI::Error("Adjoint Edward's SA turbulence model not implemented.", CURRENT_FUNCTION);}
      else if (comp_spalart_allmaras) {SU2_MPI::Error("Adjoint CC SA turbulence model not implemented.", CURRENT_FUNCTION);}
      else if (e_comp_spalart_allmaras) {SU2_MPI::Error("Adjoint CC Edward's SA turbulence model not implemented.", CURRENT_FUNCTION);}
    }
    
    /*--- Definition of the boundary condition method ---*/
    for (iMGlevel = 0; iMGlevel <= config->GetnMGLevels(); iMGlevel++) {
      if (spalart_allmaras) numerics[iMGlevel][ADJTURB_SOL][CONV_BOUND_TERM] = new CUpwLin_AdjTurb(nDim, nVar_Adj_Turb, config);
      else if (neg_spalart_allmaras) {SU2_MPI::Error("Adjoint Neg SA turbulence model not implemented.", CURRENT_FUNCTION);}
      else if (menter_sst) {SU2_MPI::Error("Adjoint SST turbulence model not implemented.", CURRENT_FUNCTION);}
      else if (e_spalart_allmaras) {SU2_MPI::Error("Adjoint Edward's SA turbulence model not implemented.", CURRENT_FUNCTION);}
      else if (comp_spalart_allmaras) {SU2_MPI::Error("Adjoint CC SA turbulence model not implemented.", CURRENT_FUNCTION);}
      else if (e_comp_spalart_allmaras) {SU2_MPI::Error("Adjoint CC Edward's SA turbulence model not implemented.", CURRENT_FUNCTION);}
    }
    
  }

  /*--- Solver definition for the FEM problem ---*/
  if (fem) {

  /*--- Initialize the container for FEA_TERM. This will be the only one for most of the cases ---*/
  switch (config->GetGeometricConditions()) {
      case SMALL_DEFORMATIONS :
        switch (config->GetMaterialModel()) {
          case LINEAR_ELASTIC: numerics[MESH_0][FEA_SOL][FEA_TERM] = new CFEALinearElasticity(nDim, nVar_FEM, config); break;
          case NEO_HOOKEAN : SU2_MPI::Error("Material model does not correspond to geometric conditions.", CURRENT_FUNCTION); break;
          default: SU2_MPI::Error("Material model not implemented.", CURRENT_FUNCTION); break;
        }
        break;
      case LARGE_DEFORMATIONS :
        switch (config->GetMaterialModel()) {
          case LINEAR_ELASTIC: SU2_MPI::Error("Material model does not correspond to geometric conditions.", CURRENT_FUNCTION); break;
          case NEO_HOOKEAN :
            switch (config->GetMaterialCompressibility()) {
              case COMPRESSIBLE_MAT : numerics[MESH_0][FEA_SOL][FEA_TERM] = new CFEM_NeoHookean_Comp(nDim, nVar_FEM, config); break;
              default: SU2_MPI::Error("Material model not implemented.", CURRENT_FUNCTION); break;
            }
            break;
          case KNOWLES:
            switch (config->GetMaterialCompressibility()) {
              case NEARLY_INCOMPRESSIBLE_MAT : numerics[MESH_0][FEA_SOL][FEA_TERM] = new CFEM_Knowles_NearInc(nDim, nVar_FEM, config); break;
              default:  SU2_MPI::Error("Material model not implemented.", CURRENT_FUNCTION); break;
            }
            break;
          case IDEAL_DE:
            switch (config->GetMaterialCompressibility()) {
              case NEARLY_INCOMPRESSIBLE_MAT : numerics[MESH_0][FEA_SOL][FEA_TERM] = new CFEM_IdealDE(nDim, nVar_FEM, config); break;
              default:  SU2_MPI::Error("Material model not implemented.", CURRENT_FUNCTION); break;
            }
            break;
          default:  SU2_MPI::Error("Material model not implemented.", CURRENT_FUNCTION); break;
        }
        break;
      default:  SU2_MPI::Error("Solver not implemented.", CURRENT_FUNCTION);  break;
    }

  /*--- The following definitions only make sense if we have a non-linear solution ---*/
  if (config->GetGeometricConditions() == LARGE_DEFORMATIONS){

      /*--- This allocates a container for electromechanical effects ---*/

      bool de_effects = config->GetDE_Effects();
      if (de_effects) numerics[MESH_0][FEA_SOL][DE_TERM] = new CFEM_DielectricElastomer(nDim, nVar_FEM, config);

      string filename;
      ifstream properties_file;

      filename = config->GetFEA_FileName();
      if (nZone > 1)
        filename = config->GetMultizone_FileName(filename, iZone, ".dat");

      properties_file.open(filename.data(), ios::in);

      /*--- In case there is a properties file, containers are allocated for a number of material models ---*/

      if (!(properties_file.fail())) {

          numerics[MESH_0][FEA_SOL][MAT_NHCOMP]  = new CFEM_NeoHookean_Comp(nDim, nVar_FEM, config);
          numerics[MESH_0][FEA_SOL][MAT_IDEALDE] = new CFEM_IdealDE(nDim, nVar_FEM, config);
          numerics[MESH_0][FEA_SOL][MAT_KNOWLES] = new CFEM_Knowles_NearInc(nDim, nVar_FEM, config);

          properties_file.close();
      }
  }

  }


  /*--- We initialize the numerics for the mesh solver ---*/
  if (config->GetDeform_Mesh())
    numerics[MESH_0][MESH_SOL][FEA_TERM] = new CFEAMeshElasticity(nDim, nDim, geometry[MESH_0]->GetnElem(), config);

}

void CDriver::Numerics_Postprocessing(CNumerics *****numerics,
                                      CSolver ***solver, CGeometry **geometry,
                                      CConfig *config, unsigned short val_iInst) {
  
  unsigned short iMGlevel, iSol;
  
  
  bool
  euler, adj_euler,
  ns, adj_ns,
  fem_euler, fem_ns, fem_turbulent,
  turbulent, adj_turb,
  spalart_allmaras, neg_spalart_allmaras, menter_sst,
  fem,
  heat_fvm,
  transition,
  template_solver;

  bool e_spalart_allmaras, comp_spalart_allmaras, e_comp_spalart_allmaras;

  bool compressible = false;
  bool incompressible = false;
  
  /*--- Initialize some useful booleans ---*/
  euler            = false; ns     = false; turbulent     = false;
  fem_euler        = false; fem_ns = false; fem_turbulent = false;
  adj_euler        = false;   adj_ns           = false;   adj_turb         = false;
  fem        = false;
  spalart_allmaras = false;   neg_spalart_allmaras = false; menter_sst       = false;
  transition       = false;   heat_fvm         = false;
  template_solver  = false;
    
  e_spalart_allmaras = false; comp_spalart_allmaras = false; e_comp_spalart_allmaras = false;

  /*--- Assign booleans ---*/
  switch (config->GetKind_Solver()) {
    case TEMPLATE_SOLVER: template_solver = true; break;
    case EULER : case DISC_ADJ_EULER: compressible = true; euler = true;  heat_fvm = config->GetWeakly_Coupled_Heat(); break;
    case NAVIER_STOKES: case DISC_ADJ_NAVIER_STOKES:compressible = true; ns = true;  heat_fvm = config->GetWeakly_Coupled_Heat(); break;
    case RANS : case DISC_ADJ_RANS:  ns = true; compressible = true; turbulent = true; if (config->GetKind_Trans_Model() == LM) transition = true; break;
    case INC_EULER : case DISC_ADJ_INC_EULER: incompressible =true; euler = true;  heat_fvm = config->GetWeakly_Coupled_Heat(); break;
    case INC_NAVIER_STOKES: case DISC_ADJ_INC_NAVIER_STOKES:incompressible =true; ns = true;  heat_fvm = config->GetWeakly_Coupled_Heat(); break;
    case INC_RANS : case DISC_ADJ_INC_RANS: incompressible =true; ns = true; turbulent = true; if (config->GetKind_Trans_Model() == LM) transition = true; break;
    case FEM_EULER : case DISC_ADJ_FEM_EULER : fem_euler = true; break;
    case FEM_NAVIER_STOKES: case DISC_ADJ_FEM_NS : fem_ns = true; break;
    case FEM_RANS : case DISC_ADJ_FEM_RANS : fem_ns = true; fem_turbulent = true; break;
    case FEM_LES :  fem_ns = true; break;
    case HEAT_EQUATION_FVM: heat_fvm = true; break;
    case FEM_ELASTICITY: case DISC_ADJ_FEM: fem = true; break;
    case ADJ_EULER : euler = true; adj_euler = true; break;
    case ADJ_NAVIER_STOKES : ns = true; turbulent = (config->GetKind_Turb_Model() != NONE); adj_ns = true; break;
    case ADJ_RANS : ns = true; turbulent = true; adj_ns = true; adj_turb = (!config->GetFrozen_Visc_Cont()); break;
  }
  
  /*--- Assign turbulence model booleans ---*/

  if (turbulent || fem_turbulent)
    switch (config->GetKind_Turb_Model()) {
      case SA:        spalart_allmaras = true;        break;
      case SA_NEG:    neg_spalart_allmaras = true;    break;
      case SA_COMP:   comp_spalart_allmaras = true;   break;
      case SA_E:      e_spalart_allmaras = true;      break;
      case SA_E_COMP: e_comp_spalart_allmaras = true; break;
      case SST:       menter_sst = true;              break;
      case SST_SUST:  menter_sst = true;              break;
      default: SU2_MPI::Error("Specified turbulence model unavailable or none selected", CURRENT_FUNCTION); break;
    }
  
  /*--- Solver definition for the template problem ---*/
  if (template_solver) {
    
    /*--- Definition of the convective scheme for each equation and mesh level ---*/
    switch (config->GetKind_ConvNumScheme_Template()) {
      case SPACE_CENTERED : case SPACE_UPWIND :
        for (iMGlevel = 0; iMGlevel <= config->GetnMGLevels(); iMGlevel++)
          delete numerics[val_iInst][iMGlevel][TEMPLATE_SOL][CONV_TERM];
        break;
    }
    
    for (iMGlevel = 0; iMGlevel <= config->GetnMGLevels(); iMGlevel++) {
      /*--- Definition of the viscous scheme for each equation and mesh level ---*/
      delete numerics[val_iInst][iMGlevel][TEMPLATE_SOL][VISC_TERM];
      /*--- Definition of the source term integration scheme for each equation and mesh level ---*/
      delete numerics[val_iInst][iMGlevel][TEMPLATE_SOL][SOURCE_FIRST_TERM];
      /*--- Definition of the boundary condition method ---*/
      delete numerics[val_iInst][iMGlevel][TEMPLATE_SOL][CONV_BOUND_TERM];
    }
    
  }
  
  /*--- Solver definition for the Potential, Euler, Navier-Stokes problems ---*/
  if ((euler) || (ns)) {
    
    /*--- Definition of the convective scheme for each equation and mesh level ---*/
    switch (config->GetKind_ConvNumScheme_Flow()) {
        
      case SPACE_CENTERED :
        if (compressible) {
          
          /*--- Compressible flow ---*/
          switch (config->GetKind_Centered_Flow()) {
            case LAX : case JST :  case JST_KE : delete numerics[val_iInst][MESH_0][FLOW_SOL][CONV_TERM]; break;
          }
          for (iMGlevel = 1; iMGlevel <= config->GetnMGLevels(); iMGlevel++)
            delete numerics[val_iInst][iMGlevel][FLOW_SOL][CONV_TERM];
          
          /*--- Definition of the boundary condition method ---*/
          for (iMGlevel = 0; iMGlevel <= config->GetnMGLevels(); iMGlevel++)
            delete numerics[val_iInst][iMGlevel][FLOW_SOL][CONV_BOUND_TERM];
          
        }
        if (incompressible) {
          /*--- Incompressible flow, use preconditioning method ---*/
          switch (config->GetKind_Centered_Flow()) {
            case LAX : case JST : delete numerics[val_iInst][MESH_0][FLOW_SOL][CONV_TERM]; break;
          }
          for (iMGlevel = 1; iMGlevel <= config->GetnMGLevels(); iMGlevel++)
            delete numerics[val_iInst][iMGlevel][FLOW_SOL][CONV_TERM];
          
          /*--- Definition of the boundary condition method ---*/
          for (iMGlevel = 0; iMGlevel <= config->GetnMGLevels(); iMGlevel++)
            delete numerics[val_iInst][iMGlevel][FLOW_SOL][CONV_BOUND_TERM];
          
        }
        break;
      case SPACE_UPWIND :
        
        if (compressible) {
          /*--- Compressible flow ---*/
          switch (config->GetKind_Upwind_Flow()) {
            case ROE: case AUSM : case TURKEL: case HLLC: case MSW:  case CUSP: case L2ROE: case LMROE: case SLAU: case SLAU2: case AUSMPLUSUP:
              for (iMGlevel = 0; iMGlevel <= config->GetnMGLevels(); iMGlevel++) {
                delete numerics[val_iInst][iMGlevel][FLOW_SOL][CONV_TERM];
                delete numerics[val_iInst][iMGlevel][FLOW_SOL][CONV_BOUND_TERM];
              }
              
              break;
          }
          
        }
        if (incompressible) {
          /*--- Incompressible flow, use preconditioning method ---*/
          switch (config->GetKind_Upwind_Flow()) {
            case FDS:
              for (iMGlevel = 0; iMGlevel <= config->GetnMGLevels(); iMGlevel++) {
                delete numerics[val_iInst][iMGlevel][FLOW_SOL][CONV_TERM];
                delete numerics[val_iInst][iMGlevel][FLOW_SOL][CONV_BOUND_TERM];
              }
              break;
          }
        }
        
        break;
    }
    
    /*--- Definition of the viscous scheme for each equation and mesh level ---*/
    if (compressible||incompressible) {
      /*--- Compressible flow Ideal gas ---*/
      delete numerics[val_iInst][MESH_0][FLOW_SOL][VISC_TERM];
      for (iMGlevel = 1; iMGlevel <= config->GetnMGLevels(); iMGlevel++)
        delete numerics[val_iInst][iMGlevel][FLOW_SOL][VISC_TERM];
      
      /*--- Definition of the boundary condition method ---*/
      for (iMGlevel = 0; iMGlevel <= config->GetnMGLevels(); iMGlevel++)
        delete numerics[val_iInst][iMGlevel][FLOW_SOL][VISC_BOUND_TERM];
      
    }
    
    /*--- Definition of the source term integration scheme for each equation and mesh level ---*/
    for (iMGlevel = 0; iMGlevel <= config->GetnMGLevels(); iMGlevel++) {
      delete numerics[val_iInst][iMGlevel][FLOW_SOL][SOURCE_FIRST_TERM];
      delete numerics[val_iInst][iMGlevel][FLOW_SOL][SOURCE_SECOND_TERM];
    }
    
  }

  /*--- DG-FEM solver definition for Euler, Navier-Stokes problems ---*/

  if ((fem_euler) || (fem_ns)) {

    /*--- Definition of the convective scheme for each equation and mesh level ---*/
    switch (config->GetRiemann_Solver_FEM()) {
      case AUSM: case TURKEL: case HLLC: case MSW: /* Note that not all need to be deleted. */

        for (iMGlevel = 0; iMGlevel <= config->GetnMGLevels(); iMGlevel++) {
          delete numerics[val_iInst][iMGlevel][FLOW_SOL][CONV_TERM];
          delete numerics[val_iInst][iMGlevel][FLOW_SOL][CONV_BOUND_TERM];
        }
        break;
    }
  }

  /*--- Solver definition for the turbulent model problem ---*/
  
  if (turbulent) {
    
    /*--- Definition of the convective scheme for each equation and mesh level ---*/
    
    switch (config->GetKind_ConvNumScheme_Turb()) {
      case SPACE_UPWIND :
        for (iMGlevel = 0; iMGlevel <= config->GetnMGLevels(); iMGlevel++) {
          if (spalart_allmaras || neg_spalart_allmaras ||menter_sst|| comp_spalart_allmaras || e_spalart_allmaras || e_comp_spalart_allmaras)
            delete numerics[val_iInst][iMGlevel][TURB_SOL][CONV_TERM];
        }
        break;
    }
    
    /*--- Definition of the viscous scheme for each equation and mesh level ---*/
    
      if (spalart_allmaras || neg_spalart_allmaras ||menter_sst|| comp_spalart_allmaras || e_spalart_allmaras || e_comp_spalart_allmaras){
        for (iMGlevel = 0; iMGlevel <= config->GetnMGLevels(); iMGlevel++) {
          delete numerics[val_iInst][iMGlevel][TURB_SOL][VISC_TERM];
          delete numerics[val_iInst][iMGlevel][TURB_SOL][SOURCE_FIRST_TERM];
          delete numerics[val_iInst][iMGlevel][TURB_SOL][SOURCE_SECOND_TERM];
          /*--- Definition of the boundary condition method ---*/
          delete numerics[val_iInst][iMGlevel][TURB_SOL][CONV_BOUND_TERM];
          delete numerics[val_iInst][iMGlevel][TURB_SOL][VISC_BOUND_TERM];

      }
    }
    
  }
  
  /*--- Solver definition for the transition model problem ---*/
  if (transition) {
    
    /*--- Definition of the convective scheme for each equation and mesh level ---*/
    switch (config->GetKind_ConvNumScheme_Turb()) {
      case SPACE_UPWIND :
        for (iMGlevel = 0; iMGlevel <= config->GetnMGLevels(); iMGlevel++) {
          delete numerics[val_iInst][iMGlevel][TRANS_SOL][CONV_TERM];
        }
        break;
    }
    
    for (iMGlevel = 0; iMGlevel <= config->GetnMGLevels(); iMGlevel++) {
      /*--- Definition of the viscous scheme for each equation and mesh level ---*/
      delete numerics[val_iInst][iMGlevel][TRANS_SOL][VISC_TERM];
      /*--- Definition of the source term integration scheme for each equation and mesh level ---*/
      delete numerics[val_iInst][iMGlevel][TRANS_SOL][SOURCE_FIRST_TERM];
      delete numerics[val_iInst][iMGlevel][TRANS_SOL][SOURCE_SECOND_TERM];
      /*--- Definition of the boundary condition method ---*/
      delete numerics[val_iInst][iMGlevel][TRANS_SOL][CONV_BOUND_TERM];
    }
  }

  if (heat_fvm) {

    /*--- Definition of the viscous scheme for each equation and mesh level ---*/
    for (iMGlevel = 0; iMGlevel <= config->GetnMGLevels(); iMGlevel++) {

      delete numerics[val_iInst][iMGlevel][HEAT_SOL][VISC_TERM];
      delete numerics[val_iInst][iMGlevel][HEAT_SOL][VISC_BOUND_TERM];

      switch (config->GetKind_ConvNumScheme_Heat()) {
        case SPACE_UPWIND :

          delete numerics[val_iInst][iMGlevel][HEAT_SOL][CONV_TERM];
          delete numerics[val_iInst][iMGlevel][HEAT_SOL][CONV_BOUND_TERM];
          break;

        case SPACE_CENTERED :

          delete numerics[val_iInst][iMGlevel][HEAT_SOL][CONV_TERM];
          delete numerics[val_iInst][iMGlevel][HEAT_SOL][CONV_BOUND_TERM];
        break;
      }
    }
  }
  
  /*--- Solver definition for the flow adjoint problem ---*/
  
  if (adj_euler || adj_ns ) {
    
    /*--- Definition of the convective scheme for each equation and mesh level ---*/
    
    switch (config->GetKind_ConvNumScheme_AdjFlow()) {
      case SPACE_CENTERED :
        
        if (compressible) {
          
          /*--- Compressible flow ---*/
          
          switch (config->GetKind_Centered_AdjFlow()) {
            case LAX : case JST:
              delete numerics[val_iInst][MESH_0][ADJFLOW_SOL][CONV_TERM];
              break;
          }
          
          for (iMGlevel = 1; iMGlevel <= config->GetnMGLevels(); iMGlevel++)
            delete numerics[val_iInst][iMGlevel][ADJFLOW_SOL][CONV_TERM];
          
          for (iMGlevel = 0; iMGlevel <= config->GetnMGLevels(); iMGlevel++)
            delete numerics[val_iInst][iMGlevel][ADJFLOW_SOL][CONV_BOUND_TERM];
          
        }
        
        if (incompressible) {
          
          /*--- Incompressible flow, use artificial compressibility method ---*/
          
          switch (config->GetKind_Centered_AdjFlow()) {
            case LAX : case JST:
              delete numerics[val_iInst][MESH_0][ADJFLOW_SOL][CONV_TERM]; break;
          }
          
          for (iMGlevel = 1; iMGlevel <= config->GetnMGLevels(); iMGlevel++)
            delete numerics[val_iInst][iMGlevel][ADJFLOW_SOL][CONV_TERM];
          
          for (iMGlevel = 0; iMGlevel <= config->GetnMGLevels(); iMGlevel++)
            delete numerics[val_iInst][iMGlevel][ADJFLOW_SOL][CONV_BOUND_TERM];
          
        }
        
        break;
        
      case SPACE_UPWIND :
        
        if (compressible || incompressible) {
          
          /*--- Compressible flow ---*/
          
          switch (config->GetKind_Upwind_AdjFlow()) {
            case ROE:
              for (iMGlevel = 0; iMGlevel <= config->GetnMGLevels(); iMGlevel++) {
                delete numerics[val_iInst][iMGlevel][ADJFLOW_SOL][CONV_TERM];
                delete numerics[val_iInst][iMGlevel][ADJFLOW_SOL][CONV_BOUND_TERM];
              }
              break;
          }
        }
        
        break;
    }
    
    /*--- Definition of the viscous scheme for each equation and mesh level ---*/
    
    if (compressible || incompressible) {
      
      /*--- Compressible flow ---*/
      for (iMGlevel = 0; iMGlevel <= config->GetnMGLevels(); iMGlevel++) {
        delete numerics[val_iInst][iMGlevel][ADJFLOW_SOL][VISC_TERM];
        delete numerics[val_iInst][iMGlevel][ADJFLOW_SOL][VISC_BOUND_TERM];
      }
    }
    
    /*--- Definition of the source term integration scheme for each equation and mesh level ---*/
    
    for (iMGlevel = 0; iMGlevel <= config->GetnMGLevels(); iMGlevel++) {
      
      
      if (compressible || incompressible) {
        
        delete numerics[val_iInst][iMGlevel][ADJFLOW_SOL][SOURCE_FIRST_TERM];
        delete numerics[val_iInst][iMGlevel][ADJFLOW_SOL][SOURCE_SECOND_TERM];
        
      }
    }
    
  }
  
  
  /*--- Solver definition for the turbulent adjoint problem ---*/
  if (adj_turb) {
    /*--- Definition of the convective scheme for each equation and mesh level ---*/
    switch (config->GetKind_ConvNumScheme_AdjTurb()) {
        
      case SPACE_UPWIND :
        for (iMGlevel = 0; iMGlevel <= config->GetnMGLevels(); iMGlevel++)
          if (spalart_allmaras) {
            delete numerics[val_iInst][iMGlevel][ADJTURB_SOL][CONV_TERM];
          }
        break;
    }
    
    
    for (iMGlevel = 0; iMGlevel <= config->GetnMGLevels(); iMGlevel++) {
      if (spalart_allmaras) {
        /*--- Definition of the viscous scheme for each equation and mesh level ---*/
        delete numerics[val_iInst][iMGlevel][ADJTURB_SOL][VISC_TERM];
        /*--- Definition of the source term integration scheme for each equation and mesh level ---*/
        delete numerics[val_iInst][iMGlevel][ADJTURB_SOL][SOURCE_FIRST_TERM];
        delete numerics[val_iInst][iMGlevel][ADJTURB_SOL][SOURCE_SECOND_TERM];
        /*--- Definition of the boundary condition method ---*/
        delete numerics[val_iInst][iMGlevel][ADJTURB_SOL][CONV_BOUND_TERM];
      }
    }
  }
  
  /*--- Solver definition for the FEA problem ---*/
  if (fem) {
    
    /*--- Definition of the viscous scheme for each equation and mesh level ---*/
    delete numerics[val_iInst][MESH_0][FEA_SOL][FEA_TERM];
    
  }
  
  /*--- We initialize the numerics for the mesh solver ---*/
  if (config->GetDeform_Mesh())
    delete numerics[val_iInst][MESH_0][MESH_SOL][FEA_TERM];
  
  /*--- Definition of the Class for the numerical method: numerics_container[INST_LEVEL][MESH_LEVEL][EQUATION][EQ_TERM] ---*/
  for (iMGlevel = 0; iMGlevel <= config->GetnMGLevels(); iMGlevel++) {
    for (iSol = 0; iSol < MAX_SOLS; iSol++) {
      delete [] numerics[val_iInst][iMGlevel][iSol];
    }
    delete[] numerics[val_iInst][iMGlevel];
  }
  
  delete[] numerics[val_iInst];

}

void CDriver::Iteration_Preprocessing(CConfig* config, CIteration *&iteration) {
  
  LOG_SCOPE_FUNCTION(INFO);
    
  if (rank == MASTER_NODE)
    cout << endl <<"------------------- Iteration Preprocessing ( Zone " << config->GetiZone() <<" ) ------------------" << endl;
  
  /*--- Loop over all zones and instantiate the physics iteration. ---*/
  
  switch (config->GetKind_Solver()) {
    
    case EULER: case NAVIER_STOKES: case RANS:
    case INC_EULER: case INC_NAVIER_STOKES: case INC_RANS:
      if(config->GetBoolTurbomachinery()){
        if (rank == MASTER_NODE)
          cout << "Euler/Navier-Stokes/RANS turbomachinery fluid iteration." << endl;
        iteration = new CTurboIteration(config);
        
      }
      else{
        if (rank == MASTER_NODE)
          cout << "Euler/Navier-Stokes/RANS fluid iteration." << endl;
        iteration = new CFluidIteration(config);
      }
      break;
      
    case FEM_EULER: case FEM_NAVIER_STOKES: case FEM_RANS: case FEM_LES:
      if (rank == MASTER_NODE)
        cout << "Finite element Euler/Navier-Stokes/RANS/LES flow iteration." << endl;
      iteration = new CFEMFluidIteration(config);
      break;
      
    case HEAT_EQUATION_FVM:
      if (rank == MASTER_NODE)
        cout << "Heat iteration (finite volume method)." << endl;
      iteration = new CHeatIteration(config);
      break;
      
    case FEM_ELASTICITY:
      if (rank == MASTER_NODE)
        cout << "FEM iteration." << endl;
      iteration = new CFEAIteration(config);
      break;
      
    case ADJ_EULER: case ADJ_NAVIER_STOKES: case ADJ_RANS:
      if (rank == MASTER_NODE)
        cout << "Adjoint Euler/Navier-Stokes/RANS fluid iteration." << endl;
      iteration = new CAdjFluidIteration(config);
      break;
      
    case DISC_ADJ_EULER: case DISC_ADJ_NAVIER_STOKES: case DISC_ADJ_RANS:
    case DISC_ADJ_INC_EULER: case DISC_ADJ_INC_NAVIER_STOKES: case DISC_ADJ_INC_RANS:      
      if (rank == MASTER_NODE)
        cout << "Discrete adjoint Euler/Navier-Stokes/RANS fluid iteration." << endl;
      iteration = new CDiscAdjFluidIteration(config);
      break;
      
    case DISC_ADJ_FEM_EULER : case DISC_ADJ_FEM_NS : case DISC_ADJ_FEM_RANS :
      if (rank == MASTER_NODE)
        cout << "Discrete adjoint finite element Euler/Navier-Stokes/RANS fluid iteration." << endl;
      iteration = new CDiscAdjFluidIteration(config);
      break;
      
    case DISC_ADJ_FEM:
      if (rank == MASTER_NODE)
        cout << "Discrete adjoint FEM structural iteration." << endl;
      iteration = new CDiscAdjFEAIteration(config);
      break;
      
    case DISC_ADJ_HEAT:
      if (rank == MASTER_NODE)
        cout << "Discrete adjoint heat iteration." << endl;
      iteration = new CDiscAdjHeatIteration(config);
      break;
  }
}

void CDriver::DynamicMesh_Preprocessing(CConfig *config, CGeometry **geometry, CSolver ***solver, CIteration* iteration,
                                        CVolumetricMovement *&grid_movement, CSurfaceMovement *&surface_movement){
  LOG_SCOPE_FUNCTION(INFO);
  
  /*--- Instantiate the geometry movement classes for the solution of unsteady
   flows on dynamic meshes, including rigid mesh transformations, dynamically
   deforming meshes, and preprocessing of harmonic balance. ---*/

  if (!fem_solver && (config->GetGrid_Movement() ||
                      (config->GetDirectDiff() == D_DESIGN)) && !config->GetSurface_Movement(FLUID_STRUCTURE_STATIC)) {
    if (rank == MASTER_NODE)
      cout << "Setting dynamic mesh structure for zone "<< iZone + 1<<"." << endl;
    grid_movement = new CVolumetricMovement(geometry[MESH_0], config);
    
    surface_movement = new CSurfaceMovement();
    surface_movement->CopyBoundary(geometry[MESH_0], config);
    if (config->GetTime_Marching() == HARMONIC_BALANCE){
      if (rank == MASTER_NODE) cout << endl <<  "Instance "<< iInst + 1 <<":" << endl;
      iteration->SetGrid_Movement(geometry, surface_movement, grid_movement,  solver, config, 0, iInst);
    }
  }
  
  if (config->GetDirectDiff() == D_DESIGN) {
    if (rank == MASTER_NODE)
      cout << "Setting surface/volume derivatives." << endl;
    
    /*--- Set the surface derivatives, i.e. the derivative of the surface mesh nodes with respect to the design variables ---*/
    
    surface_movement->SetSurface_Derivative(geometry[MESH_0],config);
    
    /*--- Call the volume deformation routine with derivative mode enabled.
       This computes the derivative of the volume mesh with respect to the surface nodes ---*/
    
    
    grid_movement->SetVolume_Deformation(geometry[MESH_0],config, true, true);
    
    /*--- Update the multi-grid structure to propagate the derivative information to the coarser levels ---*/
    
    geometry[MESH_0]->UpdateGeometry(geometry,config);
    
    /*--- Set the derivative of the wall-distance with respect to the surface nodes ---*/
    
    if ( (config->GetKind_Solver() == RANS) ||
         (config->GetKind_Solver() == ADJ_RANS) ||
         (config->GetKind_Solver() == DISC_ADJ_RANS) ||
         (config->GetKind_Solver() == INC_RANS) ||
         (config->GetKind_Solver() == DISC_ADJ_INC_RANS))
      geometry[MESH_0]->ComputeWall_Distance(config);
  }
  
  
  if (config->GetSurface_Movement(FLUID_STRUCTURE_STATIC)){
    if (rank == MASTER_NODE)
      cout << "Setting moving mesh structure for FSI problems." << endl;
    /*--- Instantiate the container for the grid movement structure ---*/
    grid_movement = new CElasticityMovement(geometry[MESH_0], config);
  }
  
}

void CDriver::Interface_Preprocessing(CConfig **config, CSolver***** solver, CGeometry**** geometry,
<<<<<<< HEAD
                                      unsigned short** transfer_types, CTransfer ***&transfer, CInterpolator ***&interpolation) {
  LOG_SCOPE_FUNCTION(INFO);
=======
                                      unsigned short** interface_types, CInterface ***&interface,
                                      CInterpolator ***&interpolation) {
>>>>>>> 208bd3a1

  unsigned short donorZone, targetZone;
  unsigned short nVar, nVarTransfer;

  unsigned short nMarkerTarget, iMarkerTarget, nMarkerDonor, iMarkerDonor;

  /*--- Initialize some useful booleans ---*/
  bool fluid_donor, structural_donor, heat_donor;
  bool fluid_target, structural_target, heat_target;

  bool discrete_adjoint = config[ZONE_0]->GetDiscrete_Adjoint();

  int markDonor, markTarget, Donor_check, Target_check, iMarkerInt, nMarkerInt;

#ifdef HAVE_MPI
  int *Buffer_Recv_mark = NULL, iRank, nProcessor = size;

  if (rank == MASTER_NODE)
    Buffer_Recv_mark = new int[nProcessor];
#endif

  /*--- Coupling between zones ---*/
  // There's a limit here, the interface boundary must connect only 2 zones

  /*--- Loops over all target and donor zones to find which ones are connected through
   *--- an interface boundary (fsi or sliding mesh) ---*/
  for (targetZone = 0; targetZone < nZone; targetZone++) {

    for (donorZone = 0; donorZone < nZone; donorZone++) {

      interface_types[donorZone][targetZone] = NO_TRANSFER;

      if ( donorZone == targetZone ) {
        interface_types[donorZone][targetZone] = ZONES_ARE_EQUAL;
        // We're processing the same zone, so skip the following
        continue;
      }

      nMarkerInt = (int) ( config[donorZone]->GetMarker_n_ZoneInterface() / 2 );

      /*--- Loops on Interface markers to find if the 2 zones are sharing the boundary and to
       *--- determine donor and target marker tag ---*/
      for (iMarkerInt = 1; iMarkerInt <= nMarkerInt; iMarkerInt++) {

        markDonor  = -1;
        markTarget = -1;

        /*--- On the donor side ---*/
        nMarkerDonor = config[donorZone]->GetnMarker_All();

        for (iMarkerDonor = 0; iMarkerDonor < nMarkerDonor; iMarkerDonor++) {

          /*--- If the tag GetMarker_All_ZoneInterface(iMarker) equals the index we are looping at ---*/
          if ( config[donorZone]->GetMarker_All_ZoneInterface(iMarkerDonor) == iMarkerInt ) {
            /*--- We have identified the identifier for the interface marker ---*/
            markDonor = iMarkerDonor;

            break;
          }
        }

        /*--- On the target side ---*/
        nMarkerTarget = config[targetZone]->GetnMarker_All();

      for (iMarkerTarget = 0; iMarkerTarget < nMarkerTarget; iMarkerTarget++) {

          /*--- If the tag GetMarker_All_ZoneInterface(iMarker) equals the index we are looping at ---*/
        if ( config[targetZone]->GetMarker_All_ZoneInterface(iMarkerTarget) == iMarkerInt ) {
            /*--- We have identified the identifier for the interface marker ---*/
            markTarget = iMarkerTarget;

            break;
        } 
        }

#ifdef HAVE_MPI

      Donor_check  = -1;
      Target_check = -1;

        /*--- We gather a vector in MASTER_NODE that determines if the boundary is not on the processor because
         * of the partition or because the zone does not include it ---*/

        SU2_MPI::Gather(&markDonor , 1, MPI_INT, Buffer_Recv_mark, 1, MPI_INT, MASTER_NODE, MPI_COMM_WORLD);

      if (rank == MASTER_NODE) {
        for (iRank = 0; iRank < nProcessor; iRank++) {
          if( Buffer_Recv_mark[iRank] != -1 ) {
              Donor_check = Buffer_Recv_mark[iRank];

              break;
            }
          }
        }

        SU2_MPI::Bcast(&Donor_check , 1, MPI_INT, MASTER_NODE, MPI_COMM_WORLD);

        SU2_MPI::Gather(&markTarget, 1, MPI_INT, Buffer_Recv_mark, 1, MPI_INT, MASTER_NODE, MPI_COMM_WORLD);

      if (rank == MASTER_NODE){
        for (iRank = 0; iRank < nProcessor; iRank++){
          if( Buffer_Recv_mark[iRank] != -1 ){
              Target_check = Buffer_Recv_mark[iRank];

              break;
            }
          }
        }

        SU2_MPI::Bcast(&Target_check, 1, MPI_INT, MASTER_NODE, MPI_COMM_WORLD);

#else
      Donor_check  = markDonor;
      Target_check = markTarget;  
#endif

      /* --- Check ifzones are actually sharing the interface boundary, if not skip ---*/        
      if(Target_check == -1 || Donor_check == -1) {
        interface_types[donorZone][targetZone] = NO_COMMON_INTERFACE;
        continue;
      }

        /*--- Set some boolean to properly allocate data structure later ---*/
      fluid_target      = false; 
      structural_target = false;

      fluid_donor       = false; 
      structural_donor  = false;

      heat_donor        = false;
      heat_target       = false;

      switch ( config[targetZone]->GetKind_Solver() ) {

        case EULER : case NAVIER_STOKES: case RANS: 
        case INC_EULER : case INC_NAVIER_STOKES: case INC_RANS: 
        case DISC_ADJ_INC_EULER: case DISC_ADJ_INC_NAVIER_STOKES: case DISC_ADJ_INC_RANS:          
        case DISC_ADJ_EULER: case DISC_ADJ_NAVIER_STOKES: case DISC_ADJ_RANS:
          fluid_target  = true;   
          break;

        case FEM_ELASTICITY: case DISC_ADJ_FEM:
          structural_target = true;   
          break;

        case HEAT_EQUATION_FVM: case DISC_ADJ_HEAT:
          heat_target = true;
          break;
      }

      switch ( config[donorZone]->GetKind_Solver() ) {

        case EULER : case NAVIER_STOKES: case RANS: 
        case INC_EULER : case INC_NAVIER_STOKES: case INC_RANS: 
        case DISC_ADJ_INC_EULER: case DISC_ADJ_INC_NAVIER_STOKES: case DISC_ADJ_INC_RANS:          
        case DISC_ADJ_EULER: case DISC_ADJ_NAVIER_STOKES: case DISC_ADJ_RANS:
          fluid_donor  = true;
          break;

        case FEM_ELASTICITY: case DISC_ADJ_FEM:
          structural_donor = true;
          break;

        case HEAT_EQUATION_FVM : case DISC_ADJ_HEAT:
          heat_donor = true;
          break;
      }

      /*--- Begin the creation of the communication pattern among zones ---*/

      /*--- Retrieve the number of conservative variables (for problems not involving structural analysis ---*/
      if (fluid_donor && fluid_target)
        nVar = solver[donorZone][INST_0][MESH_0][FLOW_SOL]->GetnVar();
      else
        /*--- If at least one of the components is structural ---*/
        nVar = nDim;

      if (rank == MASTER_NODE) cout << "From zone " << donorZone << " to zone " << targetZone << ": ";

        /*--- Match Zones ---*/
      if (rank == MASTER_NODE) cout << "Setting coupling ";

          bool conservative_interp = config[donorZone]->GetConservativeInterpolation();
          
          /*--- Conditions for conservative interpolation are not met, we cannot fallback on the consistent approach
                because CFlowTractionInterface relies on the information in config to be correct. ---*/
          if ( conservative_interp && targetZone == 0 && structural_target )
            SU2_MPI::Error("Conservative interpolation assumes the structural model mesh is evaluated second, "
                           "somehow this has not happened.",CURRENT_FUNCTION);
        
        switch (config[donorZone]->GetKindInterpolation()) {

          case NEAREST_NEIGHBOR:
            if ( conservative_interp && targetZone > 0 && structural_target ) {
              interpolation[donorZone][targetZone] = new CMirror(geometry, config, donorZone, targetZone);
              if (rank == MASTER_NODE) cout << "using a mirror approach: matching coefficients "
                                               "from opposite mesh." << endl;
            }
            else {
            interpolation[donorZone][targetZone] = new CNearestNeighbor(geometry, config, donorZone, targetZone);
            if (rank == MASTER_NODE) cout << "using a nearest-neighbor approach." << endl;
            }
            break;

          case ISOPARAMETRIC:
            if ( conservative_interp && targetZone > 0 && structural_target ) {
              interpolation[donorZone][targetZone] = new CMirror(geometry, config, donorZone, targetZone);
              if (rank == MASTER_NODE) cout << "using a mirror approach: matching coefficients "
                                               "from opposite mesh." << endl;
            }
            else {
            interpolation[donorZone][targetZone] = new CIsoparametric(geometry, config, donorZone, targetZone);
            if (rank == MASTER_NODE) cout << "using an isoparametric approach." << endl;
            }
            break;

        case WEIGHTED_AVERAGE:
          interpolation[donorZone][targetZone] = new CSlidingMesh(geometry, config, donorZone, targetZone);
          if (rank == MASTER_NODE) cout << "using an sliding mesh approach." << endl;

          break;
            
          case RADIAL_BASIS_FUNCTION:
            if ( conservative_interp && targetZone > 0 && structural_target ) {
                interpolation[donorZone][targetZone] = new CMirror(geometry, config, donorZone, targetZone);
                if (rank == MASTER_NODE) cout << "using a mirror approach: matching coefficients "
                                                 "from opposite mesh." << endl;
              }
              else {
                interpolation[donorZone][targetZone] = new CRadialBasisFunction(geometry, config,
                                                                                donorZone, targetZone);
                if (rank == MASTER_NODE) cout << "using a radial basis function approach." << endl;
              }
            break;
            }

        /*--- Initialize the appropriate transfer strategy ---*/
      if (rank == MASTER_NODE) cout << "Transferring ";

      if (fluid_donor && structural_target && (!discrete_adjoint)) {
        interface_types[donorZone][targetZone] = FLOW_TRACTION;
        nVarTransfer = 2;
        interface[donorZone][targetZone] = new CFlowTractionInterface(nVar, nVarTransfer, config[donorZone]);
        if (rank == MASTER_NODE) cout << "flow tractions. "<< endl;
      }
      else if (structural_donor && fluid_target && (!discrete_adjoint)) {
        /*--- If we are using the new mesh solver, we transfer the total boundary displacements (not incremental) --*/
        if (solver_container[targetZone][INST_0][MESH_0][MESH_SOL] != NULL){
          interface_types[donorZone][targetZone] = BOUNDARY_DISPLACEMENTS;
          nVarTransfer = 0;
          interface[donorZone][targetZone] = new CDisplacementsInterface(nVar, nVarTransfer, config[donorZone]);
          if (rank == MASTER_NODE) cout << "boundary displacements from the structural solver. "<< endl;
        }
        /*--- We keep the legacy method temporarily until FSI-adjoint has been adapted ---*/
        else{
          interface_types[donorZone][targetZone] = STRUCTURAL_DISPLACEMENTS_LEGACY;
          nVarTransfer = 0;
          interface[donorZone][targetZone] = new CDisplacementsInterfaceLegacy(nVar, nVarTransfer, config[donorZone]);
          if (rank == MASTER_NODE) cout << "structural displacements. "<< endl;
        }
      }
      else if (fluid_donor && structural_target && discrete_adjoint) {
        interface_types[donorZone][targetZone] = FLOW_TRACTION;
        nVarTransfer = 2;
        interface[donorZone][targetZone] = new CDiscAdjFlowTractionInterface(nVar, nVarTransfer, config[donorZone]);

        if (rank == MASTER_NODE) cout << "flow tractions. "<< endl;
      }
      else if (structural_donor && fluid_target && discrete_adjoint){
        interface_types[donorZone][targetZone] = STRUCTURAL_DISPLACEMENTS_DISC_ADJ;
        nVarTransfer = 0;
        interface[donorZone][targetZone] = new CDiscAdjDisplacementsInterfaceLegacy(nVar, nVarTransfer,
                                                                                    config[donorZone]);
        if (rank == MASTER_NODE) cout << "structural displacements. "<< endl;
      }
      else if (fluid_donor && fluid_target) {
        interface_types[donorZone][targetZone] = SLIDING_INTERFACE;
        nVarTransfer = 0;
        nVar = solver[donorZone][INST_0][MESH_0][FLOW_SOL]->GetnPrimVar();
        interface[donorZone][targetZone] = new CSlidingInterface(nVar, nVarTransfer, config[donorZone]);
        if (rank == MASTER_NODE) cout << "sliding interface. " << endl;
      }
      else if (fluid_donor && heat_target) {
        nVarTransfer = 0;
        nVar = 4;
        if(config[donorZone]->GetEnergy_Equation())
          interface_types[donorZone][targetZone] = CONJUGATE_HEAT_FS;
        else if (config[donorZone]->GetWeakly_Coupled_Heat())
          interface_types[donorZone][targetZone] = CONJUGATE_HEAT_WEAKLY_FS;
        else { }
        interface[donorZone][targetZone] = new CConjugateHeatInterface(nVar, nVarTransfer, config[donorZone]);
        if (rank == MASTER_NODE) cout << "conjugate heat variables. " << endl;
      }
      else if (heat_donor && fluid_target) {
        nVarTransfer = 0;
        nVar = 4;
        if(config[targetZone]->GetEnergy_Equation())
          interface_types[donorZone][targetZone] = CONJUGATE_HEAT_SF;
        else if (config[targetZone]->GetWeakly_Coupled_Heat())
          interface_types[donorZone][targetZone] = CONJUGATE_HEAT_WEAKLY_SF;
        else { }
        interface[donorZone][targetZone] = new CConjugateHeatInterface(nVar, nVarTransfer, config[donorZone]);
        if (rank == MASTER_NODE) cout << "conjugate heat variables. " << endl;
      }
      else if (heat_donor && heat_target) {
        SU2_MPI::Error("Conjugate heat transfer between solids not implemented yet.", CURRENT_FUNCTION);
      }
      else {
        interface_types[donorZone][targetZone] = CONSERVATIVE_VARIABLES;
        nVarTransfer = 0;
        interface[donorZone][targetZone] = new CConservativeVarsInterface(nVar, nVarTransfer, config[donorZone]);
        if (rank == MASTER_NODE) cout << "generic conservative variables. " << endl;  
      }

      break;

      }

      if (config[donorZone]->GetBoolMixingPlaneInterface()){
        interface_types[donorZone][targetZone] = MIXING_PLANE;
        nVarTransfer = 0;
        nVar = solver[donorZone][INST_0][MESH_0][FLOW_SOL]->GetnVar();
        interface[donorZone][targetZone] = new CMixingPlaneInterface(nVar, nVarTransfer,
                                                                     config[donorZone], config[targetZone]);
        if (rank == MASTER_NODE) cout << "Set mixing-plane interface from donor zone "<< donorZone
                                      << " to target zone " << targetZone <<"."<<endl;
      }

    }

  }

#ifdef HAVE_MPI
  if (rank == MASTER_NODE) 
  delete [] Buffer_Recv_mark;
#endif
}

void CDriver::StaticMesh_Preprocessing(CConfig *config, CGeometry** geometry, CSurfaceMovement* surface_movement){
  
  unsigned short iMGlevel, iMGfine;
  unsigned short Kind_Grid_Movement;
  
  unsigned short iZone = config->GetiZone();
  
  Kind_Grid_Movement = config->GetKind_GridMovement();
  
  if (!fem_solver) {
    
    switch (Kind_Grid_Movement) {
      
      case ROTATING_FRAME:
        
        /*--- Steadily rotating frame: set the grid velocities just once
         before the first iteration flow solver. ---*/
        
        if (rank == MASTER_NODE) {
          cout << endl << " Setting rotating frame grid velocities";
          cout << " for zone " << iZone << "." << endl;
        }
        
        /*--- Set the grid velocities on all multigrid levels for a steadily
           rotating reference frame. ---*/
        
        for (iMGlevel = 0; iMGlevel <= config_container[ZONE_0]->GetnMGLevels(); iMGlevel++){
          geometry[iMGlevel]->SetRotationalVelocity(config, iZone, true);
          geometry[iMGlevel]->SetShroudVelocity(config);
        }
        
        break;
        
      case STEADY_TRANSLATION:
        
        /*--- Set the translational velocity and hold the grid fixed during
         the calculation (similar to rotating frame, but there is no extra
         source term for translation). ---*/
        
        if (rank == MASTER_NODE)
          cout << endl << " Setting translational grid velocities." << endl;
        
        /*--- Set the translational velocity on all grid levels. ---*/
        
        for (iMGlevel = 0; iMGlevel <= config_container[ZONE_0]->GetnMGLevels(); iMGlevel++)
          geometry_container[iZone][INST_0][iMGlevel]->SetTranslationalVelocity(config, iZone, true);
        
        break;
        
      default:
        break;
    }
    
    if ((config->GetnMarker_Moving() > 0) && !config->GetSurface_Movement(FLUID_STRUCTURE_STATIC)) {
      
      /*--- Fixed wall velocities: set the grid velocities only one time
       before the first iteration flow solver. ---*/
      if (rank == MASTER_NODE)
        cout << endl << " Setting the moving wall velocities." << endl;
      
      assert(surface_movement != NULL && "A surface_movement was not instantiated.");
      surface_movement->Moving_Walls(geometry[MESH_0], config, iZone, 0);
      
      /*--- Update the grid velocities on the coarser multigrid levels after
        setting the moving wall velocities for the finest mesh. ---*/
      for (iMGlevel = 1; iMGlevel <= config->GetnMGLevels(); iMGlevel++){
        iMGfine = iMGlevel-1;        
        geometry[iMGlevel]->SetRestricted_GridVelocity(geometry[iMGfine], config);
      }
    }
  } else {
    
    /*--- Carry out a dynamic cast to CMeshFEM_DG, such that it is not needed to
         define all virtual functions in the base class CGeometry. ---*/
    CMeshFEM_DG *DGMesh = dynamic_cast<CMeshFEM_DG *>(geometry[MESH_0]);
    
    /*--- Initialize the static mesh movement, if necessary. ---*/
    const unsigned short Kind_Grid_Movement = config->GetKind_GridMovement();
    const bool initStaticMovement = (config->GetGrid_Movement() &&
                                     (Kind_Grid_Movement == MOVING_WALL    ||
                                      Kind_Grid_Movement == ROTATING_FRAME ||
                                      Kind_Grid_Movement == STEADY_TRANSLATION));
    
    if(initStaticMovement){
      if (rank == MASTER_NODE) cout << "Initialize Static Mesh Movement" << endl;
      DGMesh->InitStaticMeshMovement(config, Kind_Grid_Movement, iZone);
    }
  }
  
}

void CDriver::Output_Preprocessing(CConfig **config, CConfig *driver_config, COutput **&output, COutput *&driver_output){

  /*--- Definition of the output class (one for each zone). The output class
   manages the writing of all restart, volume solution, surface solution,
   surface comma-separated value, and convergence history files (both in serial
   and in parallel). ---*/
  
  for (iZone = 0; iZone < nZone; iZone++){

    if (rank == MASTER_NODE)
      cout << endl <<"-------------------- Output Preprocessing ( Zone " << iZone <<" ) --------------------" << endl;
   
    /*--- Loop over all zones and instantiate the physics iteration. ---*/

    switch (config[iZone]->GetKind_Solver()) {

    case EULER: case NAVIER_STOKES: case RANS:
      if (rank == MASTER_NODE)
        cout << ": Euler/Navier-Stokes/RANS output structure." << endl;
      output[iZone] = new CFlowCompOutput(config[iZone], nDim);
      break;
    case INC_EULER: case INC_NAVIER_STOKES: case INC_RANS:  
      if (rank == MASTER_NODE)        
        cout << ": Euler/Navier-Stokes/RANS output structure." << endl;        
      output[iZone] = new CFlowIncOutput(config[iZone], nDim);       
      break;
    case HEAT_EQUATION_FVM:
      if (rank == MASTER_NODE)
        cout << ": heat output structure." << endl;
      output[iZone] = new CHeatOutput(config[iZone], nDim);
      break;
    case FEM_ELASTICITY:
      if (rank == MASTER_NODE)
        cout << ": FEM output structure." << endl;
      output[iZone] = new CElasticityOutput(config[iZone], nDim);
      break;
    case DISC_ADJ_EULER: case DISC_ADJ_NAVIER_STOKES: case DISC_ADJ_RANS:
    case ADJ_EULER: case ADJ_NAVIER_STOKES: case ADJ_RANS:
      if (rank == MASTER_NODE)
        cout << ": adjoint Euler/Navier-Stokes/RANS output structure." << endl;
      output[iZone] = new CAdjFlowCompOutput(config[iZone], nDim);
      break;
    case DISC_ADJ_INC_EULER: case DISC_ADJ_INC_NAVIER_STOKES: case DISC_ADJ_INC_RANS:
      if (rank == MASTER_NODE)
        cout << ": adjoint Euler/Navier-Stokes/RANS output structure." << endl;
      output[iZone] = new CAdjFlowIncOutput(config[iZone], nDim);
      break;
    case DISC_ADJ_FEM:
      if (rank == MASTER_NODE)
        cout << ": discrete adjoint FEA output structure." << endl;
      output[iZone] = new CAdjElasticityOutput(config[iZone], nDim);
      break;
      
    case DISC_ADJ_HEAT:
      if (rank == MASTER_NODE)
        cout << ": discrete adjoint heat output structure." << endl;
      output[iZone] = new CAdjHeatOutput(config[iZone], nDim);
      break;
      
    case FEM_EULER: case FEM_LES: case FEM_RANS: case FEM_NAVIER_STOKES:
      if (rank == MASTER_NODE)
        cout << ": FEM output structure." << endl;
      output[iZone] = new CFlowCompFEMOutput(config[iZone], nDim);
      break;
      
    default:
      if (rank == MASTER_NODE)
        cout << ": default output structure." << endl;
      output[iZone] = new COutput(config[iZone], nDim, false);
      break;
    }
    
    output[iZone]->PreprocessHistoryOutput(config[iZone]);
    
    output[iZone]->PreprocessVolumeOutput(config[iZone]);

  }

  if (driver_config->GetMultizone_Problem()){
    if (rank == MASTER_NODE)
      cout << endl <<"------------------- Output Preprocessing ( Multizone ) ------------------" << endl;
    
    driver_output = new CMultizoneOutput(driver_config, config, nDim);
    driver_output->PreprocessMultizoneHistoryOutput(output, config, driver_config);
  }
  

  /*--- Check for an unsteady restart. Update ExtIter if necessary. ---*/
  if (config_container[ZONE_0]->GetTime_Domain() && config_container[ZONE_0]->GetRestart())
    TimeIter = config_container[ZONE_0]->GetRestart_Iter();

  /*--- Check for a dynamic restart (structural analysis). Update ExtIter if necessary. ---*/
  if (config_container[ZONE_0]->GetKind_Solver() == FEM_ELASTICITY
      && config_container[ZONE_0]->GetWrt_Dynamic() && config_container[ZONE_0]->GetRestart())
    TimeIter = config_container[ZONE_0]->GetRestart_Iter();
  
  
}


void CDriver::Turbomachinery_Preprocessing(CConfig** config, CGeometry**** geometry, CSolver***** solver,
                                           CInterface*** interface){

  unsigned short donorZone,targetZone, nMarkerInt, iMarkerInt;
  unsigned short nSpanMax = 0;
  bool restart   = (config[ZONE_0]->GetRestart() || config[ZONE_0]->GetRestart_Flow());
  mixingplane = config[ZONE_0]->GetBoolMixingPlaneInterface();
  bool discrete_adjoint = config[ZONE_0]->GetDiscrete_Adjoint();
  su2double areaIn, areaOut, nBlades, flowAngleIn, flowAngleOut;

  /*--- Create turbovertex structure ---*/
  if (rank == MASTER_NODE) cout<<endl<<"Initialize Turbo Vertex Structure." << endl;
  for (iZone = 0; iZone < nZone; iZone++) {
    if (config[iZone]->GetBoolTurbomachinery()){
      geometry[iZone][INST_0][MESH_0]->ComputeNSpan(config[iZone], iZone, INFLOW, true);
      geometry[iZone][INST_0][MESH_0]->ComputeNSpan(config[iZone], iZone, OUTFLOW, true);
      if (rank == MASTER_NODE) cout <<"Number of span-wise sections in Zone "<< iZone<<": "<< config[iZone]->GetnSpanWiseSections() <<"."<< endl;
      if (config[iZone]->GetnSpanWiseSections() > nSpanMax){
        nSpanMax = config[iZone]->GetnSpanWiseSections();
      }

      config[ZONE_0]->SetnSpan_iZones(config[iZone]->GetnSpanWiseSections(), iZone);

      geometry[iZone][INST_0][MESH_0]->SetTurboVertex(config[iZone], iZone, INFLOW, true);
      geometry[iZone][INST_0][MESH_0]->SetTurboVertex(config[iZone], iZone, OUTFLOW, true);
    }
  }

  /*--- Set maximum number of Span among all zones ---*/
  for (iZone = 0; iZone < nZone; iZone++) {
    if (config[iZone]->GetBoolTurbomachinery()){
      config[iZone]->SetnSpanMaxAllZones(nSpanMax);
    }
  }
  if (rank == MASTER_NODE) cout<<"Max number of span-wise sections among all zones: "<< nSpanMax<<"."<< endl;


  if (rank == MASTER_NODE) cout<<"Initialize solver containers for average and performance quantities." << endl;
  for (iZone = 0; iZone < nZone; iZone++) {
    solver[iZone][INST_0][MESH_0][FLOW_SOL]->InitTurboContainers(geometry[iZone][INST_0][MESH_0],config[iZone]);
  }

//TODO(turbo) make it general for turbo HB
  if (rank == MASTER_NODE) cout<<"Compute inflow and outflow average geometric quantities." << endl;
  for (iZone = 0; iZone < nZone; iZone++) {
    geometry[iZone][INST_0][MESH_0]->SetAvgTurboValue(config[iZone], iZone, INFLOW, true);
    geometry[iZone][INST_0][MESH_0]->SetAvgTurboValue(config[iZone],iZone, OUTFLOW, true);
    geometry[iZone][INST_0][MESH_0]->GatherInOutAverageValues(config[iZone], true);
  }


  if(mixingplane){
    if (rank == MASTER_NODE) cout << "Set span-wise sections between zones on Mixing-Plane interface." << endl;
    for (donorZone = 0; donorZone < nZone; donorZone++) {
      for (targetZone = 0; targetZone < nZone; targetZone++) {
        if (targetZone != donorZone){
          interface[donorZone][targetZone]->SetSpanWiseLevels(config[donorZone], config[targetZone]);
        }
      }
    }
  }

  if (rank == MASTER_NODE) cout << "Transfer average geometric quantities to zone 0." << endl;
  for (iZone = 1; iZone < nZone; iZone++) {
    interface[iZone][ZONE_0]->GatherAverageTurboGeoValues(geometry[iZone][INST_0][MESH_0],geometry[ZONE_0][INST_0][MESH_0], iZone);
  }

  /*--- Transfer number of blade to ZONE_0 to correctly compute turbo performance---*/
  for (iZone = 1; iZone < nZone; iZone++) {
    nBlades = config[iZone]->GetnBlades(iZone);
    config[ZONE_0]->SetnBlades(iZone, nBlades);
  }

  if (rank == MASTER_NODE){
    for (iZone = 0; iZone < nZone; iZone++) {
    areaIn  = geometry[iZone][INST_0][MESH_0]->GetSpanAreaIn(iZone, config[iZone]->GetnSpanWiseSections());
    areaOut = geometry[iZone][INST_0][MESH_0]->GetSpanAreaOut(iZone, config[iZone]->GetnSpanWiseSections());
    nBlades = config[iZone]->GetnBlades(iZone);
    cout << "Inlet area for Row "<< iZone + 1<< ": " << areaIn*10000.0 <<" cm^2."  <<endl;
    cout << "Oulet area for Row "<< iZone + 1<< ": " << areaOut*10000.0 <<" cm^2."  <<endl;
    cout << "Recomputed number of blades for Row "<< iZone + 1 << ": " << nBlades<<"."  <<endl;
    }
  }


  if(mixingplane){
    if (rank == MASTER_NODE) cout<<"Preprocessing of the Mixing-Plane Interface." << endl;
    for (donorZone = 0; donorZone < nZone; donorZone++) {
      nMarkerInt     = config_container[donorZone]->GetnMarker_MixingPlaneInterface()/2;
      for (iMarkerInt = 1; iMarkerInt <= nMarkerInt; iMarkerInt++){
        for (targetZone = 0; targetZone < nZone; targetZone++) {
          if (targetZone != donorZone){
            interface[donorZone][targetZone]->PreprocessAverage(geometry[donorZone][INST_0][MESH_0], geometry[targetZone][INST_0][MESH_0],
                config[donorZone], config[targetZone],
                iMarkerInt);
          }
        }
      }
    }
  }

  if(!restart && !discrete_adjoint){
    if (rank == MASTER_NODE) cout<<"Initialize turbomachinery solution quantities." << endl;
    for(iZone = 0; iZone < nZone; iZone++) {
      solver[iZone][INST_0][MESH_0][FLOW_SOL]->SetFreeStream_TurboSolution(config[iZone]);
    }
  }

  if (rank == MASTER_NODE) cout<<"Initialize inflow and outflow average solution quantities." << endl;
  for(iZone = 0; iZone < nZone; iZone++) {
    solver[iZone][INST_0][MESH_0][FLOW_SOL]->PreprocessAverage(solver[iZone][INST_0][MESH_0], geometry[iZone][INST_0][MESH_0],config[iZone],INFLOW);
    solver[iZone][INST_0][MESH_0][FLOW_SOL]->PreprocessAverage(solver[iZone][INST_0][MESH_0], geometry[iZone][INST_0][MESH_0],config[iZone],OUTFLOW);
    solver[iZone][INST_0][MESH_0][FLOW_SOL]->TurboAverageProcess(solver[iZone][INST_0][MESH_0], geometry[iZone][INST_0][MESH_0],config[iZone],INFLOW);
    solver[iZone][INST_0][MESH_0][FLOW_SOL]->TurboAverageProcess(solver[iZone][INST_0][MESH_0], geometry[iZone][INST_0][MESH_0],config[iZone],OUTFLOW);
    solver[iZone][INST_0][MESH_0][FLOW_SOL]->GatherInOutAverageValues(config[iZone], geometry[iZone][INST_0][MESH_0]);
    if (rank == MASTER_NODE){
      flowAngleIn = solver[iZone][INST_0][MESH_0][FLOW_SOL]->GetTurboVelocityIn(iZone, config[iZone]->GetnSpanWiseSections())[1];
      flowAngleIn /= solver[iZone][INST_0][MESH_0][FLOW_SOL]->GetTurboVelocityIn(iZone, config[iZone]->GetnSpanWiseSections())[0];
      flowAngleIn = atan(flowAngleIn)*180.0/PI_NUMBER;
      cout << "Inlet flow angle for Row "<< iZone + 1<< ": "<< flowAngleIn <<"°."  <<endl;
      flowAngleOut = solver[iZone][INST_0][MESH_0][FLOW_SOL]->GetTurboVelocityOut(iZone, config[iZone]->GetnSpanWiseSections())[1];
      flowAngleOut /= solver[iZone][INST_0][MESH_0][FLOW_SOL]->GetTurboVelocityOut(iZone, config[iZone]->GetnSpanWiseSections())[0];
      flowAngleOut = atan(flowAngleOut)*180.0/PI_NUMBER;
      cout << "Outlet flow angle for Row "<< iZone + 1<< ": "<< flowAngleOut <<"°."  <<endl;

    }
  }

}




CDriver::~CDriver(void) {}

CFluidDriver::CFluidDriver(char* confFile, unsigned short val_nZone, SU2_Comm MPICommunicator) : CDriver(confFile, val_nZone, MPICommunicator, false) {
  Max_Iter = config_container[ZONE_0]->GetnInner_Iter();
}

CFluidDriver::~CFluidDriver(void) { }

void CFluidDriver::StartSolver(){

#ifdef VTUNEPROF
  __itt_resume();
#endif

  /*--- Main external loop of the solver. Within this loop, each iteration ---*/

  if (rank == MASTER_NODE)
    cout << endl <<"------------------------------ Begin Solver -----------------------------" << endl;

  unsigned long Iter = 0;
  while ( Iter < Max_Iter ) {

    /*--- Perform some external iteration preprocessing. ---*/

    Preprocess(Iter);

    /*--- Perform a dynamic mesh update if required. ---*/
    /*--- For the Disc.Adj. of a case with (rigidly) moving grid, the appropriate
          mesh cordinates are read from the restart files. ---*/
    if (!fem_solver &&
        !(config_container[ZONE_0]->GetGrid_Movement() && config_container[ZONE_0]->GetDiscrete_Adjoint())) {
      DynamicMeshUpdate(Iter);
    }

    /*--- Run a single iteration of the problem (fluid, elasticity, heat, ...). ---*/

    Run();

    /*--- Update the solution for dual time stepping strategy ---*/

    Update();

    /*--- Terminate the simulation if only the Jacobian must be computed. ---*/
    if (config_container[ZONE_0]->GetJacobian_Spatial_Discretization_Only()) break;

    /*--- Monitor the computations after each iteration. ---*/

    Monitor(Iter);

    /*--- Output the solution in files. ---*/

    Output(Iter);

    /*--- If the convergence criteria has been met, terminate the simulation. ---*/

    if (StopCalc) break;

    Iter++;

  }
#ifdef VTUNEPROF
  __itt_pause();
#endif
}


void CFluidDriver::Preprocess(unsigned long Iter) {

  /*--- Set the value of the external iteration and physical time. ---*/

  for (iZone = 0; iZone < nZone; iZone++) {  
    config_container[iZone]->SetInnerIter(Iter);
    if (config_container[iZone]->GetTime_Marching())
      config_container[iZone]->SetPhysicalTime(static_cast<su2double>(Iter)*config_container[iZone]->GetDelta_UnstTimeND());
    else
      config_container[iZone]->SetPhysicalTime(0.0);
  
  }
  

//  /*--- Read the target pressure ---*/

//  if (config_container[ZONE_0]->GetInvDesign_Cp() == YES)
//    output[ZONE_0]->SetCp_InverseDesign(solver_container[ZONE_0][INST_0][MESH_0][FLOW_SOL],
//        geometry_container[ZONE_0][INST_0][MESH_0], config_container[ZONE_0], ExtIter);

//  /*--- Read the target heat flux ---*/

//  if (config_container[ZONE_0]->GetInvDesign_HeatFlux() == YES)
//    output[ZONE_0]->SetHeatFlux_InverseDesign(solver_container[ZONE_0][INST_0][MESH_0][FLOW_SOL],
//        geometry_container[ZONE_0][INST_0][MESH_0], config_container[ZONE_0], ExtIter);

  /*--- Set the initial condition for EULER/N-S/RANS and for a non FSI simulation ---*/

  if(!fsi) {
    for (iZone = 0; iZone < nZone; iZone++) {
      if ((config_container[iZone]->GetKind_Solver() ==  EULER) ||
          (config_container[iZone]->GetKind_Solver() ==  NAVIER_STOKES) ||
          (config_container[iZone]->GetKind_Solver() ==  RANS) ||
          (config_container[iZone]->GetKind_Solver() ==  INC_EULER) ||
          (config_container[iZone]->GetKind_Solver() ==  INC_NAVIER_STOKES) ||
          (config_container[iZone]->GetKind_Solver() ==  INC_RANS)) {
        for (iInst = 0; iInst < nInst[iZone]; iInst++)
          solver_container[iZone][iInst][MESH_0][FLOW_SOL]->SetInitialCondition(geometry_container[iZone][INST_0], solver_container[iZone][iInst], config_container[iZone], Iter);
      }
    }
  }

}
void CFluidDriver::Run() {

  unsigned short iZone, jZone, checkConvergence;
  unsigned long IntIter, nIntIter;
  bool unsteady;

  /*--- Run a single iteration of a multi-zone problem by looping over all
   zones and executing the iterations. Note that data transers between zones
   and other intermediate procedures may be required. ---*/

  unsteady = (config_container[MESH_0]->GetTime_Marching() == DT_STEPPING_1ST) || (config_container[MESH_0]->GetTime_Marching() == DT_STEPPING_2ND);

  /*--- Zone preprocessing ---*/

  for (iZone = 0; iZone < nZone; iZone++)
    iteration_container[iZone][INST_0]->Preprocess(output_container[iZone], integration_container, geometry_container, solver_container, numerics_container, config_container, surface_movement, grid_movement, FFDBox, iZone, INST_0);

  /*--- Updating zone interface communication patterns,
   needed only for unsteady simulation since for steady problems
   this is done once in the interpolator_container constructor 
   at the beginning of the computation ---*/

  if ( unsteady ) {
    for (iZone = 0; iZone < nZone; iZone++) {   
      for (jZone = 0; jZone < nZone; jZone++)
        if(jZone != iZone && interpolator_container[iZone][jZone] != NULL)
        interpolator_container[iZone][jZone]->Set_TransferCoeff(config_container);
    }
  }

  /*--- Begin Unsteady pseudo-time stepping internal loop, if not unsteady it does only one step --*/

  if (unsteady) 
    nIntIter = config_container[MESH_0]->GetUnst_nIntIter();
  else
    nIntIter = 1;

  for (IntIter = 0; IntIter < nIntIter; IntIter++) {

    /*--- At each pseudo time-step updates transfer data ---*/
    for (iZone = 0; iZone < nZone; iZone++)   
      for (jZone = 0; jZone < nZone; jZone++)
        if(jZone != iZone && interface_container[iZone][jZone] != NULL)
          Transfer_Data(iZone, jZone);

    /*--- For each zone runs one single iteration ---*/

    for (iZone = 0; iZone < nZone; iZone++) {
      config_container[iZone]->SetInnerIter(IntIter);
      iteration_container[iZone][INST_0]->Iterate(output_container[iZone], integration_container, geometry_container, solver_container, numerics_container, config_container, surface_movement, grid_movement, FFDBox, iZone, INST_0);
    }

    /*--- Check convergence in each zone --*/

    checkConvergence = 0;
    for (iZone = 0; iZone < nZone; iZone++)
    checkConvergence += (int) integration_container[iZone][INST_0][FLOW_SOL]->GetConvergence();

    /*--- If convergence was reached in every zone --*/

  if (checkConvergence == nZone) break;
  }

}

void CFluidDriver::Transfer_Data(unsigned short donorZone, unsigned short targetZone) {

  interface_container[donorZone][targetZone]->BroadcastData(solver_container[donorZone][INST_0][MESH_0][FLOW_SOL],solver_container[targetZone][INST_0][MESH_0][FLOW_SOL],
      geometry_container[donorZone][INST_0][MESH_0],geometry_container[targetZone][INST_0][MESH_0],
      config_container[donorZone], config_container[targetZone]);
  if (config_container[targetZone]->GetKind_Solver() == RANS)
    interface_container[donorZone][targetZone]->BroadcastData(solver_container[donorZone][INST_0][MESH_0][TURB_SOL],solver_container[targetZone][INST_0][MESH_0][TURB_SOL],
        geometry_container[donorZone][INST_0][MESH_0],geometry_container[targetZone][INST_0][MESH_0],
        config_container[donorZone], config_container[targetZone]);

}

void CFluidDriver::Update() {

  for(iZone = 0; iZone < nZone; iZone++)
    iteration_container[iZone][INST_0]->Update(output_container[iZone], integration_container, geometry_container,
         solver_container, numerics_container, config_container,
         surface_movement, grid_movement, FFDBox, iZone, INST_0);
}

void CFluidDriver::DynamicMeshUpdate(unsigned long TimeIter) {

  bool harmonic_balance;

  for (iZone = 0; iZone < nZone; iZone++) {
   harmonic_balance = (config_container[iZone]->GetTime_Marching() == HARMONIC_BALANCE);
    /*--- Dynamic mesh update ---*/
    if ((config_container[iZone]->GetGrid_Movement()) && (!harmonic_balance)) {
      iteration_container[iZone][INST_0]->SetGrid_Movement(geometry_container[iZone][INST_0], surface_movement[iZone], grid_movement[iZone][INST_0], solver_container[iZone][INST_0], config_container[iZone], 0, TimeIter );
    }
  }

}
bool CFluidDriver::Monitor(unsigned long ExtIter) {

  /*--- Synchronization point after a single solver iteration. Compute the
   wall clock time required. ---*/

#ifndef HAVE_MPI
  StopTime = su2double(clock())/su2double(CLOCKS_PER_SEC);
#else
  StopTime = MPI_Wtime();
#endif
  IterCount++;
  UsedTime = (StopTime - StartTime) + UsedTimeCompute;
  
  
  /*--- Check if there is any change in the runtime parameters ---*/
  
  CConfig *runtime = NULL;
  strcpy(runtime_file_name, "runtime.dat");
  runtime = new CConfig(runtime_file_name, config_container[ZONE_0]);
  runtime->SetTimeIter(ExtIter);
  delete runtime;

  /*--- Evaluate the new CFL number (adaptive). ---*/
  if (config_container[ZONE_0]->GetCFL_Adapt() == YES) {
    for (iZone = 0; iZone < nZone; iZone++){
      if (!(config_container[iZone]->GetMultizone_Problem())) // This needs to be changed everywhere in the code, in a future PR
        output_container[iZone]->SetCFL_Number(solver_container[iZone], config_container[iZone]);
    }
  }

  /*--- Check whether the current simulation has reached the specified
   convergence criteria, and set StopCalc to true, if so. ---*/
  
  switch (config_container[ZONE_0]->GetKind_Solver()) {
    case EULER: case NAVIER_STOKES: case RANS:
      StopCalc = integration_container[ZONE_0][INST_0][FLOW_SOL]->GetConvergence(); break;
    case HEAT_EQUATION_FVM:
      StopCalc = integration_container[ZONE_0][INST_0][HEAT_SOL]->GetConvergence(); break;
    case FEM_ELASTICITY:
      StopCalc = integration_container[ZONE_0][INST_0][FEA_SOL]->GetConvergence(); break;
    case ADJ_EULER: case ADJ_NAVIER_STOKES: case ADJ_RANS:
    case DISC_ADJ_EULER: case DISC_ADJ_NAVIER_STOKES: case DISC_ADJ_RANS:
    case DISC_ADJ_INC_EULER: case DISC_ADJ_INC_NAVIER_STOKES: case DISC_ADJ_INC_RANS:      
    case DISC_ADJ_FEM_EULER: case DISC_ADJ_FEM_NS: case DISC_ADJ_FEM_RANS:
      StopCalc = integration_container[ZONE_0][INST_0][ADJFLOW_SOL]->GetConvergence(); break;
  }
  
  return StopCalc;
  
}


void CFluidDriver::Output(unsigned long InnerIter) {
 
}


CTurbomachineryDriver::CTurbomachineryDriver(char* confFile, unsigned short val_nZone,
                                             SU2_Comm MPICommunicator):
                                             CFluidDriver(confFile, val_nZone, MPICommunicator) {
  
  output_legacy = new COutputLegacy(config_container[ZONE_0]);
  
  /*--- LEGACY OUTPUT (going to be removed soon) --- */
  
  /*--- Open the convergence history file ---*/
  ConvHist_file = NULL;
  ConvHist_file = new ofstream*[nZone];
  for (iZone = 0; iZone < nZone; iZone++) {
    ConvHist_file[iZone] = NULL;
    if (rank == MASTER_NODE){
      ConvHist_file[iZone] = new ofstream[nInst[iZone]];
      for (iInst = 0; iInst < nInst[iZone]; iInst++) {
        output_legacy->SetConvHistory_Header(&ConvHist_file[iZone][iInst], config_container[iZone], iZone, iInst);
        config_container[iZone]->SetHistFile(&ConvHist_file[iZone][INST_0]);
      }
    }
  }
  
  if (nZone > 1){
    Max_Iter = config_container[ZONE_0]->GetnOuter_Iter();
  }
}

CTurbomachineryDriver::~CTurbomachineryDriver(void) {
  if (rank == MASTER_NODE){
    /*--- Close the convergence history file. ---*/
    for (iZone = 0; iZone < nZone; iZone++) {
      for (iInst = 0; iInst < 1; iInst++) {
        ConvHist_file[iZone][iInst].close();
      }
      delete [] ConvHist_file[iZone];
    }
    delete [] ConvHist_file;  
  }
}

void CTurbomachineryDriver::Run() {

  /*--- Run a single iteration of a multi-zone problem by looping over all
   zones and executing the iterations. Note that data transers between zones
   and other intermediate procedures may be required. ---*/

  for (iZone = 0; iZone < nZone; iZone++) {
    iteration_container[iZone][INST_0]->Preprocess(output_container[iZone], integration_container, geometry_container,
                                           solver_container, numerics_container, config_container,
                                           surface_movement, grid_movement, FFDBox, iZone, INST_0);
  }

  /* --- Update the mixing-plane interface ---*/
  for (iZone = 0; iZone < nZone; iZone++) {
    if(mixingplane)SetMixingPlane(iZone);
  }

  for (iZone = 0; iZone < nZone; iZone++) {
    iteration_container[iZone][INST_0]->Iterate(output_container[iZone], integration_container, geometry_container,
                                        solver_container, numerics_container, config_container,
                                        surface_movement, grid_movement, FFDBox, iZone, INST_0);
  }

  for (iZone = 0; iZone < nZone; iZone++) {
    iteration_container[iZone][INST_0]->Postprocess(output_container[iZone], integration_container, geometry_container,
                                      solver_container, numerics_container, config_container,
                                      surface_movement, grid_movement, FFDBox, iZone, INST_0);
  }

  if (rank == MASTER_NODE){
    SetTurboPerformance(ZONE_0);
  }

  
}

void CTurbomachineryDriver::SetMixingPlane(unsigned short donorZone){

  unsigned short targetZone, nMarkerInt, iMarkerInt ;
  nMarkerInt     = config_container[donorZone]->GetnMarker_MixingPlaneInterface()/2;

  /* --- transfer the average value from the donorZone to the targetZone*/
  for (iMarkerInt = 1; iMarkerInt <= nMarkerInt; iMarkerInt++){
    for (targetZone = 0; targetZone < nZone; targetZone++) {
      if (targetZone != donorZone){
        interface_container[donorZone][targetZone]->AllgatherAverage(solver_container[donorZone][INST_0][MESH_0][FLOW_SOL],solver_container[targetZone][INST_0][MESH_0][FLOW_SOL],
            geometry_container[donorZone][INST_0][MESH_0],geometry_container[targetZone][INST_0][MESH_0],
            config_container[donorZone], config_container[targetZone], iMarkerInt );
      }
    }
  }
}

void CTurbomachineryDriver::SetTurboPerformance(unsigned short targetZone){

  unsigned short donorZone;
  //IMPORTANT this approach of multi-zone performances rely upon the fact that turbomachinery markers follow the natural (stator-rotor) development of the real machine.
  /* --- transfer the local turboperfomance quantities (for each blade)  from all the donorZones to the targetZone (ZONE_0) ---*/
  for (donorZone = 1; donorZone < nZone; donorZone++) {
    interface_container[donorZone][targetZone]->GatherAverageValues(solver_container[donorZone][INST_0][MESH_0][FLOW_SOL],solver_container[targetZone][INST_0][MESH_0][FLOW_SOL], donorZone);
  }

  /* --- compute turboperformance for each stage and the global machine ---*/

 output_legacy->ComputeTurboPerformance(solver_container[targetZone][INST_0][MESH_0][FLOW_SOL], geometry_container[targetZone][INST_0][MESH_0], config_container[targetZone]);

}


bool CTurbomachineryDriver::Monitor(unsigned long ExtIter) {

  su2double CFL;
  su2double rot_z_ini, rot_z_final ,rot_z;
  su2double outPres_ini, outPres_final, outPres;
  unsigned long rampFreq, finalRamp_Iter;
  unsigned short iMarker, KindBC, KindBCOption;
  string Marker_Tag;

  bool print;

  /*--- Synchronization point after a single solver iteration. Compute the
   wall clock time required. ---*/

#ifndef HAVE_MPI
  StopTime = su2double(clock())/su2double(CLOCKS_PER_SEC);
#else
  StopTime = MPI_Wtime();
#endif
  IterCount++;
  UsedTime = (StopTime - StartTime);


  /*--- Check if there is any change in the runtime parameters ---*/
  CConfig *runtime = NULL;
  strcpy(runtime_file_name, "runtime.dat");
  runtime = new CConfig(runtime_file_name, config_container[ZONE_0]);
  runtime->SetInnerIter(ExtIter);
  delete runtime;

  /*--- Update the convergence history file (serial and parallel computations). ---*/

  for (iZone = 0; iZone < nZone; iZone++) {
    for (iInst = 0; iInst < nInst[iZone]; iInst++)    
      output_legacy->SetConvHistory_Body(&ConvHist_file[iZone][iInst], geometry_container, solver_container,
          config_container, integration_container, false, UsedTime, iZone, iInst);
  }


  /*--- Evaluate the new CFL number (adaptive). ---*/
  if (config_container[ZONE_0]->GetCFL_Adapt() == YES) {
    if(mixingplane){
      CFL = 0;
      for (iZone = 0; iZone < nZone; iZone++){
        output_container[iZone]->SetCFL_Number(solver_container[iZone], config_container[iZone]);
        CFL += config_container[iZone]->GetCFL(MESH_0);
      }
      /*--- For fluid-multizone the new CFL number is the same for all the zones and it is equal to the zones' minimum value. ---*/
      for (iZone = 0; iZone < nZone; iZone++){
        config_container[iZone]->SetCFL(MESH_0, CFL/nZone);
      }
    }
    else{
      output_container[ZONE_0]->SetCFL_Number(solver_container[ZONE_0], config_container[ZONE_0]);
    }
  }


  /*--- ROTATING FRAME Ramp: Compute the updated rotational velocity. ---*/
  if (config_container[ZONE_0]->GetGrid_Movement() && config_container[ZONE_0]->GetRampRotatingFrame()) {
    rampFreq       = SU2_TYPE::Int(config_container[ZONE_0]->GetRampRotatingFrame_Coeff(1));
    finalRamp_Iter = SU2_TYPE::Int(config_container[ZONE_0]->GetRampRotatingFrame_Coeff(2));
    rot_z_ini = config_container[ZONE_0]->GetRampRotatingFrame_Coeff(0);
    print = false;
    if(ExtIter % rampFreq == 0 &&  ExtIter <= finalRamp_Iter){

      for (iZone = 0; iZone < nZone; iZone++) {
        rot_z_final = config_container[iZone]->GetFinalRotation_Rate_Z();
        if(abs(rot_z_final) > 0.0){
          rot_z = rot_z_ini + ExtIter*( rot_z_final - rot_z_ini)/finalRamp_Iter;
          config_container[iZone]->SetRotation_Rate(2, rot_z);
          if(rank == MASTER_NODE && print && ExtIter > 0) {
            cout << endl << " Updated rotating frame grid velocities";
            cout << " for zone " << iZone << "." << endl;
          }
          geometry_container[iZone][INST_0][MESH_0]->SetRotationalVelocity(config_container[iZone], iZone, print);
          geometry_container[iZone][INST_0][MESH_0]->SetShroudVelocity(config_container[iZone]);
        }
      }

      for (iZone = 0; iZone < nZone; iZone++) {
        geometry_container[iZone][INST_0][MESH_0]->SetAvgTurboValue(config_container[iZone], iZone, INFLOW, false);
        geometry_container[iZone][INST_0][MESH_0]->SetAvgTurboValue(config_container[iZone],iZone, OUTFLOW, false);
        geometry_container[iZone][INST_0][MESH_0]->GatherInOutAverageValues(config_container[iZone], false);

      }

      for (iZone = 1; iZone < nZone; iZone++) {
        interface_container[iZone][ZONE_0]->GatherAverageTurboGeoValues(geometry_container[iZone][INST_0][MESH_0],geometry_container[ZONE_0][INST_0][MESH_0], iZone);
      }

    }
  }


  /*--- Outlet Pressure Ramp: Compute the updated rotational velocity. ---*/
  if (config_container[ZONE_0]->GetRampOutletPressure()) {
    rampFreq       = SU2_TYPE::Int(config_container[ZONE_0]->GetRampOutletPressure_Coeff(1));
    finalRamp_Iter = SU2_TYPE::Int(config_container[ZONE_0]->GetRampOutletPressure_Coeff(2));
    outPres_ini    = config_container[ZONE_0]->GetRampOutletPressure_Coeff(0);
    outPres_final  = config_container[ZONE_0]->GetFinalOutletPressure();

    if(ExtIter % rampFreq == 0 &&  ExtIter <= finalRamp_Iter){
      outPres = outPres_ini + ExtIter*(outPres_final - outPres_ini)/finalRamp_Iter;
      if(rank == MASTER_NODE) config_container[ZONE_0]->SetMonitotOutletPressure(outPres);

      for (iZone = 0; iZone < nZone; iZone++) {
        for (iMarker = 0; iMarker < config_container[iZone]->GetnMarker_All(); iMarker++) {
          KindBC = config_container[iZone]->GetMarker_All_KindBC(iMarker);
          switch (KindBC) {
          case RIEMANN_BOUNDARY:
            Marker_Tag         = config_container[iZone]->GetMarker_All_TagBound(iMarker);
            KindBCOption       = config_container[iZone]->GetKind_Data_Riemann(Marker_Tag);
            if(KindBCOption == STATIC_PRESSURE || KindBCOption == RADIAL_EQUILIBRIUM ){
              SU2_MPI::Error("Outlet pressure ramp only implemented for NRBC", CURRENT_FUNCTION);
            }
            break;
          case GILES_BOUNDARY:
            Marker_Tag         = config_container[iZone]->GetMarker_All_TagBound(iMarker);
            KindBCOption       = config_container[iZone]->GetKind_Data_Giles(Marker_Tag);
            if(KindBCOption == STATIC_PRESSURE || KindBCOption == STATIC_PRESSURE_1D || KindBCOption == RADIAL_EQUILIBRIUM ){
              config_container[iZone]->SetGiles_Var1(outPres, Marker_Tag);
            }
            break;
          }
        }
      }
    }
  }


  /*--- Check whether the current simulation has reached the specified
   convergence criteria, and set StopCalc to true, if so. ---*/

  switch (config_container[ZONE_0]->GetKind_Solver()) {
  case EULER: case NAVIER_STOKES: case RANS:
  case INC_EULER: case INC_NAVIER_STOKES: case INC_RANS:
    StopCalc = integration_container[ZONE_0][INST_0][FLOW_SOL]->GetConvergence(); break;
  case DISC_ADJ_EULER: case DISC_ADJ_NAVIER_STOKES: case DISC_ADJ_RANS:
  case DISC_ADJ_INC_EULER: case DISC_ADJ_INC_NAVIER_STOKES: case DISC_ADJ_INC_RANS:
  case DISC_ADJ_FEM_EULER: case DISC_ADJ_FEM_NS: case DISC_ADJ_FEM_RANS:
    StopCalc = integration_container[ZONE_0][INST_0][ADJFLOW_SOL]->GetConvergence(); break;
  }

  return StopCalc;

}

CHBDriver::CHBDriver(char* confFile,
    unsigned short val_nZone,
    SU2_Comm MPICommunicator) : CFluidDriver(confFile,
        val_nZone,
        MPICommunicator) {
  unsigned short kInst;

  nInstHB = nInst[ZONE_0];

  D = NULL;
  /*--- allocate dynamic memory for the Harmonic Balance operator ---*/
  D = new su2double*[nInstHB]; for (kInst = 0; kInst < nInstHB; kInst++) D[kInst] = new su2double[nInstHB];
  
  output_legacy = new COutputLegacy(config_container[ZONE_0]);
  
  /*--- Open the convergence history file ---*/
  ConvHist_file = NULL;
  ConvHist_file = new ofstream*[nZone];
  for (iZone = 0; iZone < nZone; iZone++) {
    ConvHist_file[iZone] = NULL;
    if (rank == MASTER_NODE){
      ConvHist_file[iZone] = new ofstream[nInst[iZone]];
      for (iInst = 0; iInst < nInst[iZone]; iInst++) {
        output_legacy->SetConvHistory_Header(&ConvHist_file[iZone][iInst], config_container[iZone], iZone, iInst);
        config_container[iZone]->SetHistFile(&ConvHist_file[iZone][iInst]);
      }
    }
  }
  
  
}

CHBDriver::~CHBDriver(void) {

  unsigned short kInst;

  /*--- delete dynamic memory for the Harmonic Balance operator ---*/
  for (kInst = 0; kInst < nInstHB; kInst++) if (D[kInst] != NULL) delete [] D[kInst];
  if (D[kInst] != NULL) delete [] D;
  
  if (rank == MASTER_NODE){
  /*--- Close the convergence history file. ---*/
  for (iZone = 0; iZone < nZone; iZone++) {
    for (iInst = 0; iInst < nInstHB; iInst++) {
      ConvHist_file[iZone][iInst].close();
    }
    delete [] ConvHist_file[iZone];
  }
  delete [] ConvHist_file;
  }
}
  

void CHBDriver::Run() {

  /*--- Run a single iteration of a Harmonic Balance problem. Preprocess all
   all zones before beginning the iteration. ---*/

  for (iInst = 0; iInst < nInstHB; iInst++)
    iteration_container[ZONE_0][iInst]->Preprocess(output_container[ZONE_0], integration_container, geometry_container,
        solver_container, numerics_container, config_container,
        surface_movement, grid_movement, FFDBox, ZONE_0, iInst);

  for (iInst = 0; iInst < nInstHB; iInst++)
    iteration_container[ZONE_0][iInst]->Iterate(output_container[ZONE_0], integration_container, geometry_container,
        solver_container, numerics_container, config_container,
        surface_movement, grid_movement, FFDBox, ZONE_0, iInst);
  
  /*--- Update the convergence history file (serial and parallel computations). ---*/

  for (iZone = 0; iZone < nZone; iZone++) {
    for (iInst = 0; iInst < nInst[iZone]; iInst++)    
      output_legacy->SetConvHistory_Body(&ConvHist_file[iZone][iInst], geometry_container, solver_container,
          config_container, integration_container, false, UsedTime, iZone, iInst);
  }
  
}

void CHBDriver::Update() {

  for (iInst = 0; iInst < nInstHB; iInst++) {
    /*--- Compute the harmonic balance terms across all zones ---*/
    SetHarmonicBalance(iInst);

  }

  /*--- Precondition the harmonic balance source terms ---*/
  if (config_container[ZONE_0]->GetHB_Precondition() == YES) {
    StabilizeHarmonicBalance();

  }

  for (iInst = 0; iInst < nInstHB; iInst++) {

    /*--- Update the harmonic balance terms across all zones ---*/
    iteration_container[ZONE_0][iInst]->Update(output_container[ZONE_0], integration_container, geometry_container,
        solver_container, numerics_container, config_container,
        surface_movement, grid_movement, FFDBox, ZONE_0, iInst);

  }

}

void CHBDriver::ResetConvergence() {

  for(iInst = 0; iInst < nZone; iInst++) {
    switch (config_container[ZONE_0]->GetKind_Solver()) {

    case EULER: case NAVIER_STOKES: case RANS:
      integration_container[ZONE_0][iInst][FLOW_SOL]->SetConvergence(false);
      if (config_container[ZONE_0]->GetKind_Solver() == RANS) integration_container[ZONE_0][iInst][TURB_SOL]->SetConvergence(false);
      if(config_container[ZONE_0]->GetKind_Trans_Model() == LM) integration_container[ZONE_0][iInst][TRANS_SOL]->SetConvergence(false);
      break;

    case FEM_ELASTICITY:
      integration_container[ZONE_0][iInst][FEA_SOL]->SetConvergence(false);
      break;

    case ADJ_EULER: case ADJ_NAVIER_STOKES: case ADJ_RANS: case DISC_ADJ_EULER: case DISC_ADJ_NAVIER_STOKES: case DISC_ADJ_RANS:
      integration_container[ZONE_0][iInst][ADJFLOW_SOL]->SetConvergence(false);
      if( (config_container[ZONE_0]->GetKind_Solver() == ADJ_RANS) || (config_container[ZONE_0]->GetKind_Solver() == DISC_ADJ_RANS) )
        integration_container[ZONE_0][iInst][ADJTURB_SOL]->SetConvergence(false);
      break;
    }
  }

}

void CHBDriver::SetHarmonicBalance(unsigned short iInst) {

  unsigned short iVar, jInst, iMGlevel;
  unsigned short nVar = solver_container[ZONE_0][INST_0][MESH_0][FLOW_SOL]->GetnVar();
  unsigned long iPoint;
  bool implicit = (config_container[ZONE_0]->GetKind_TimeIntScheme_Flow() == EULER_IMPLICIT);
  bool adjoint = (config_container[ZONE_0]->GetContinuous_Adjoint());
  if (adjoint) {
    implicit = (config_container[ZONE_0]->GetKind_TimeIntScheme_AdjFlow() == EULER_IMPLICIT);
  }

  unsigned long InnerIter = config_container[ZONE_0]->GetInnerIter();

  /*--- Retrieve values from the config file ---*/
  su2double *U = new su2double[nVar];
  su2double *U_old = new su2double[nVar];
  su2double *Psi = new su2double[nVar];
  su2double *Psi_old = new su2double[nVar];
  su2double *Source = new su2double[nVar];
  su2double deltaU, deltaPsi;

  /*--- Compute period of oscillation ---*/
  su2double period = config_container[ZONE_0]->GetHarmonicBalance_Period();

  /*--- Non-dimensionalize the input period, if necessary.  */
  period /= config_container[ZONE_0]->GetTime_Ref();

  if (InnerIter == 0)
    ComputeHB_Operator();

  /*--- Compute various source terms for explicit direct, implicit direct, and adjoint problems ---*/
  /*--- Loop over all grid levels ---*/
  for (iMGlevel = 0; iMGlevel <= config_container[ZONE_0]->GetnMGLevels(); iMGlevel++) {

    /*--- Loop over each node in the volume mesh ---*/
    for (iPoint = 0; iPoint < geometry_container[ZONE_0][iInst][iMGlevel]->GetnPoint(); iPoint++) {

      for (iVar = 0; iVar < nVar; iVar++) {
        Source[iVar] = 0.0;
      }

      /*--- Step across the columns ---*/
      for (jInst = 0; jInst < nInstHB; jInst++) {

        /*--- Retrieve solution at this node in current zone ---*/
        for (iVar = 0; iVar < nVar; iVar++) {

          if (!adjoint) {
            U[iVar] = solver_container[ZONE_0][jInst][iMGlevel][FLOW_SOL]->node[iPoint]->GetSolution(iVar);
            Source[iVar] += U[iVar]*D[iInst][jInst];

            if (implicit) {
              U_old[iVar] = solver_container[ZONE_0][jInst][iMGlevel][FLOW_SOL]->node[iPoint]->GetSolution_Old(iVar);
              deltaU = U[iVar] - U_old[iVar];
              Source[iVar] += deltaU*D[iInst][jInst];
            }

          }

          else {
            Psi[iVar] = solver_container[ZONE_0][jInst][iMGlevel][ADJFLOW_SOL]->node[iPoint]->GetSolution(iVar);
            Source[iVar] += Psi[iVar]*D[jInst][iInst];

            if (implicit) {
              Psi_old[iVar] = solver_container[ZONE_0][jInst][iMGlevel][ADJFLOW_SOL]->node[iPoint]->GetSolution_Old(iVar);
              deltaPsi = Psi[iVar] - Psi_old[iVar];
              Source[iVar] += deltaPsi*D[jInst][iInst];
            }
          }
        }

        /*--- Store sources for current row ---*/
        for (iVar = 0; iVar < nVar; iVar++) {
          if (!adjoint) {
            solver_container[ZONE_0][iInst][iMGlevel][FLOW_SOL]->node[iPoint]->SetHarmonicBalance_Source(iVar, Source[iVar]);
          }
          else {
            solver_container[ZONE_0][iInst][iMGlevel][ADJFLOW_SOL]->node[iPoint]->SetHarmonicBalance_Source(iVar, Source[iVar]);
          }
        }

      }
    }
  }

  /*--- Source term for a turbulence model ---*/
  if (config_container[ZONE_0]->GetKind_Solver() == RANS) {

    /*--- Extra variables needed if we have a turbulence model. ---*/
    unsigned short nVar_Turb = solver_container[ZONE_0][INST_0][MESH_0][TURB_SOL]->GetnVar();
    su2double *U_Turb = new su2double[nVar_Turb];
    su2double *Source_Turb = new su2double[nVar_Turb];

    /*--- Loop over only the finest mesh level (turbulence is always solved
     on the original grid only). ---*/
    for (iPoint = 0; iPoint < geometry_container[ZONE_0][INST_0][MESH_0]->GetnPoint(); iPoint++) {
      for (iVar = 0; iVar < nVar_Turb; iVar++) Source_Turb[iVar] = 0.0;
      for (jInst = 0; jInst < nInstHB; jInst++) {

        /*--- Retrieve solution at this node in current zone ---*/
        for (iVar = 0; iVar < nVar_Turb; iVar++) {
          U_Turb[iVar] = solver_container[ZONE_0][jInst][MESH_0][TURB_SOL]->node[iPoint]->GetSolution(iVar);
          Source_Turb[iVar] += U_Turb[iVar]*D[iInst][jInst];
        }
      }

      /*--- Store sources for current iZone ---*/
      for (iVar = 0; iVar < nVar_Turb; iVar++)
        solver_container[ZONE_0][iInst][MESH_0][TURB_SOL]->node[iPoint]->SetHarmonicBalance_Source(iVar, Source_Turb[iVar]);
    }

    delete [] U_Turb;
    delete [] Source_Turb;
  }

  delete [] Source;
  delete [] U;
  delete [] U_old;
  delete [] Psi;
  delete [] Psi_old;

}

void CHBDriver::StabilizeHarmonicBalance() {

  unsigned short i, j, k, iVar, iInst, jInst, iMGlevel;
  unsigned short nVar = solver_container[ZONE_0][INST_0][MESH_0][FLOW_SOL]->GetnVar();
  unsigned long iPoint;
  bool adjoint = (config_container[ZONE_0]->GetContinuous_Adjoint());

  /*--- Retrieve values from the config file ---*/
  su2double *Source     = new su2double[nInstHB];
  su2double *Source_old = new su2double[nInstHB];
  su2double Delta;

  su2double **Pinv     = new su2double*[nInstHB];
  su2double **P        = new su2double*[nInstHB];
  for (iInst = 0; iInst < nInstHB; iInst++) {
    Pinv[iInst]       = new su2double[nInstHB];
    P[iInst]          = new su2double[nInstHB];
  }

  /*--- Loop over all grid levels ---*/
  for (iMGlevel = 0; iMGlevel <= config_container[ZONE_0]->GetnMGLevels(); iMGlevel++) {

    /*--- Loop over each node in the volume mesh ---*/
    for (iPoint = 0; iPoint < geometry_container[ZONE_0][INST_0][iMGlevel]->GetnPoint(); iPoint++) {

      /*--- Get time step for current node ---*/
      Delta = solver_container[ZONE_0][INST_0][iMGlevel][FLOW_SOL]->node[iPoint]->GetDelta_Time();

      /*--- Setup stabilization matrix for this node ---*/
      for (iInst = 0; iInst < nInstHB; iInst++) {
        for (jInst = 0; jInst < nInstHB; jInst++) {
          if (jInst == iInst ) {
            Pinv[iInst][jInst] = 1.0 + Delta*D[iInst][jInst];
          }
          else {
            Pinv[iInst][jInst] = Delta*D[iInst][jInst];
          }
        }
      }

      /*--- Invert stabilization matrix Pinv with Gauss elimination---*/

      /*--  A temporary matrix to hold the inverse, dynamically allocated ---*/
      su2double **temp = new su2double*[nInstHB];
      for (i = 0; i < nInstHB; i++) {
        temp[i] = new su2double[2 * nInstHB];
      }

      /*---  Copy the desired matrix into the temporary matrix ---*/
      for (i = 0; i < nInstHB; i++) {
        for (j = 0; j < nInstHB; j++) {
          temp[i][j] = Pinv[i][j];
          temp[i][nInstHB + j] = 0;
        }
        temp[i][nInstHB + i] = 1;
      }

      su2double max_val;
      unsigned short max_idx;

      /*---  Pivot each column such that the largest number possible divides the other rows  ---*/
      for (k = 0; k < nInstHB - 1; k++) {
        max_idx = k;
        max_val = abs(temp[k][k]);
        /*---  Find the largest value (pivot) in the column  ---*/
        for (j = k; j < nInstHB; j++) {
          if (abs(temp[j][k]) > max_val) {
            max_idx = j;
            max_val = abs(temp[j][k]);
          }
        }

        /*---  Move the row with the highest value up  ---*/
        for (j = 0; j < (nInstHB * 2); j++) {
          su2double d = temp[k][j];
          temp[k][j] = temp[max_idx][j];
          temp[max_idx][j] = d;
        }
        /*---  Subtract the moved row from all other rows ---*/
        for (i = k + 1; i < nInstHB; i++) {
          su2double c = temp[i][k] / temp[k][k];
          for (j = 0; j < (nInstHB * 2); j++) {
            temp[i][j] = temp[i][j] - temp[k][j] * c;
          }
        }
      }

      /*---  Back-substitution  ---*/
      for (k = nInstHB - 1; k > 0; k--) {
        if (temp[k][k] != su2double(0.0)) {
          for (int i = k - 1; i > -1; i--) {
            su2double c = temp[i][k] / temp[k][k];
            for (j = 0; j < (nInstHB * 2); j++) {
              temp[i][j] = temp[i][j] - temp[k][j] * c;
            }
          }
        }
      }

      /*---  Normalize the inverse  ---*/
      for (i = 0; i < nInstHB; i++) {
        su2double c = temp[i][i];
        for (j = 0; j < nInstHB; j++) {
          temp[i][j + nInstHB] = temp[i][j + nInstHB] / c;
        }
      }

      /*---  Copy the inverse back to the main program flow ---*/
      for (i = 0; i < nInstHB; i++) {
        for (j = 0; j < nInstHB; j++) {
          P[i][j] = temp[i][j + nInstHB];
        }
      }

      /*---  Delete dynamic template  ---*/
      for (iInst = 0; iInst < nInstHB; iInst++) {
        delete[] temp[iInst];
      }
      delete[] temp;

      /*--- Loop through variables to precondition ---*/
      for (iVar = 0; iVar < nVar; iVar++) {

        /*--- Get current source terms (not yet preconditioned) and zero source array to prepare preconditioning ---*/
        for (iInst = 0; iInst < nInstHB; iInst++) {
          Source_old[iInst] = solver_container[ZONE_0][iInst][iMGlevel][FLOW_SOL]->node[iPoint]->GetHarmonicBalance_Source(iVar);
          Source[iInst] = 0;
        }

        /*--- Step through columns ---*/
        for (iInst = 0; iInst < nInstHB; iInst++) {
          for (jInst = 0; jInst < nInstHB; jInst++) {
            Source[iInst] += P[iInst][jInst]*Source_old[jInst];
          }

          /*--- Store updated source terms for current node ---*/
          if (!adjoint) {
            solver_container[ZONE_0][iInst][iMGlevel][FLOW_SOL]->node[iPoint]->SetHarmonicBalance_Source(iVar, Source[iInst]);
          }
          else {
            solver_container[ZONE_0][iInst][iMGlevel][ADJFLOW_SOL]->node[iPoint]->SetHarmonicBalance_Source(iVar, Source[iInst]);
          }
        }

      }
    }
  }

  /*--- Deallocate dynamic memory ---*/
  for (iInst = 0; iInst < nInstHB; iInst++){
    delete [] P[iInst];
    delete [] Pinv[iInst];
  }
  delete [] P;
  delete [] Pinv;
  delete [] Source;
  delete [] Source_old;

}

void CHBDriver::ComputeHB_Operator() {

  const   complex<su2double> J(0.0,1.0);
  unsigned short i, j, k, iInst;

  su2double *Omega_HB       = new su2double[nInstHB];
  complex<su2double> **E    = new complex<su2double>*[nInstHB];
  complex<su2double> **Einv = new complex<su2double>*[nInstHB];
  complex<su2double> **DD   = new complex<su2double>*[nInstHB];
  for (iInst = 0; iInst < nInstHB; iInst++) {
    E[iInst]    = new complex<su2double>[nInstHB];
    Einv[iInst] = new complex<su2double>[nInstHB];
    DD[iInst]   = new complex<su2double>[nInstHB];
  }

  /*--- Get simualation period from config file ---*/
  su2double Period = config_container[ZONE_0]->GetHarmonicBalance_Period();

  /*--- Non-dimensionalize the input period, if necessary.      */
  Period /= config_container[ZONE_0]->GetTime_Ref();

  /*--- Build the array containing the selected frequencies to solve ---*/
  for (iInst = 0; iInst < nInstHB; iInst++) {
    Omega_HB[iInst]  = config_container[ZONE_0]->GetOmega_HB()[iInst];
    Omega_HB[iInst] /= config_container[ZONE_0]->GetOmega_Ref(); //TODO: check
  }

  /*--- Build the diagonal matrix of the frequencies DD ---*/
  for (i = 0; i < nInstHB; i++) {
    for (k = 0; k < nInstHB; k++) {
      if (k == i ) {
        DD[i][k] = J*Omega_HB[k];
      }
    }
  }


  /*--- Build the harmonic balance inverse matrix ---*/
  for (i = 0; i < nInstHB; i++) {
    for (k = 0; k < nInstHB; k++) {
      Einv[i][k] = complex<su2double>(cos(Omega_HB[k]*(i*Period/nInstHB))) + J*complex<su2double>(sin(Omega_HB[k]*(i*Period/nInstHB)));
    }
  }

  /*---  Invert inverse harmonic balance Einv with Gauss elimination ---*/

  /*--  A temporary matrix to hold the inverse, dynamically allocated ---*/
  complex<su2double> **temp = new complex<su2double>*[nInstHB];
  for (i = 0; i < nInstHB; i++) {
    temp[i] = new complex<su2double>[2 * nInstHB];
  }

  /*---  Copy the desired matrix into the temporary matrix ---*/
  for (i = 0; i < nInstHB; i++) {
    for (j = 0; j < nInstHB; j++) {
      temp[i][j] = Einv[i][j];
      temp[i][nInstHB + j] = 0;
    }
    temp[i][nInstHB + i] = 1;
  }

  su2double max_val;
  unsigned short max_idx;

  /*---  Pivot each column such that the largest number possible divides the other rows  ---*/
  for (k = 0; k < nInstHB - 1; k++) {
    max_idx = k;
    max_val = abs(temp[k][k]);
    /*---  Find the largest value (pivot) in the column  ---*/
    for (j = k; j < nInstHB; j++) {
      if (abs(temp[j][k]) > max_val) {
        max_idx = j;
        max_val = abs(temp[j][k]);
      }
    }
    /*---  Move the row with the highest value up  ---*/
    for (j = 0; j < (nInstHB * 2); j++) {
      complex<su2double> d = temp[k][j];
      temp[k][j] = temp[max_idx][j];
      temp[max_idx][j] = d;
    }
    /*---  Subtract the moved row from all other rows ---*/
    for (i = k + 1; i < nInstHB; i++) {
      complex<su2double> c = temp[i][k] / temp[k][k];
      for (j = 0; j < (nInstHB * 2); j++) {
        temp[i][j] = temp[i][j] - temp[k][j] * c;
      }
    }
  }
  /*---  Back-substitution  ---*/
  for (k = nInstHB - 1; k > 0; k--) {
    if (temp[k][k] != complex<su2double>(0.0)) {
      for (int i = k - 1; i > -1; i--) {
        complex<su2double> c = temp[i][k] / temp[k][k];
        for (j = 0; j < (nInstHB * 2); j++) {
          temp[i][j] = temp[i][j] - temp[k][j] * c;
        }
      }
    }
  }
  /*---  Normalize the inverse  ---*/
  for (i = 0; i < nInstHB; i++) {
    complex<su2double> c = temp[i][i];
    for (j = 0; j < nInstHB; j++) {
      temp[i][j + nInstHB] = temp[i][j + nInstHB] / c;
    }
  }
  /*---  Copy the inverse back to the main program flow ---*/
  for (i = 0; i < nInstHB; i++) {
    for (j = 0; j < nInstHB; j++) {
      E[i][j] = temp[i][j + nInstHB];
    }
  }
  /*---  Delete dynamic template  ---*/
  for (i = 0; i < nInstHB; i++) {
    delete[] temp[i];
  }
  delete[] temp;


  /*---  Temporary matrix for performing product  ---*/
  complex<su2double> **Temp    = new complex<su2double>*[nInstHB];

  /*---  Temporary complex HB operator  ---*/
  complex<su2double> **Dcpx    = new complex<su2double>*[nInstHB];

  for (iInst = 0; iInst < nInstHB; iInst++){
    Temp[iInst]    = new complex<su2double>[nInstHB];
    Dcpx[iInst]   = new complex<su2double>[nInstHB];
  }


  /*---  Calculation of the HB operator matrix ---*/
  for (int row = 0; row < nInstHB; row++) {
    for (int col = 0; col < nInstHB; col++) {
      for (int inner = 0; inner < nInstHB; inner++) {
        Temp[row][col] += Einv[row][inner] * DD[inner][col];
      }
    }
  }

  unsigned short row, col, inner;

  for (row = 0; row < nInstHB; row++) {
    for (col = 0; col < nInstHB; col++) {
      for (inner = 0; inner < nInstHB; inner++) {
        Dcpx[row][col] += Temp[row][inner] * E[inner][col];
      }
    }
  }

  /*---  Take just the real part of the HB operator matrix ---*/
  for (i = 0; i < nInstHB; i++) {
    for (k = 0; k < nInstHB; k++) {
      D[i][k] = real(Dcpx[i][k]);
    }
  }

  /*--- Deallocate dynamic memory ---*/
  for (iInst = 0; iInst < nInstHB; iInst++){
    delete [] E[iInst];
    delete [] Einv[iInst];
    delete [] DD[iInst];
    delete [] Temp[iInst];
    delete [] Dcpx[iInst];
  }
  delete [] E;
  delete [] Einv;
  delete [] DD;
  delete [] Temp;
  delete [] Dcpx;
  delete [] Omega_HB;

}

CDiscAdjFSIDriver::CDiscAdjFSIDriver(char* confFile,
                                     unsigned short val_nZone,
                                     SU2_Comm MPICommunicator) : CDriver(confFile,
                                                                         val_nZone,
                                                                         MPICommunicator,
                                                                         false) {

  unsigned short iVar;
  unsigned short nVar_Flow = 0, nVar_Struct = 0;
  RecordingState = 0;
  CurrentRecording = 0;

  switch (config_container[ZONE_0]->GetKind_ObjFunc()){
  case DRAG_COEFFICIENT:
  case LIFT_COEFFICIENT:
  case SIDEFORCE_COEFFICIENT:
  case EFFICIENCY:
  case MOMENT_X_COEFFICIENT:
  case MOMENT_Y_COEFFICIENT:
  case MOMENT_Z_COEFFICIENT:
  case EQUIVALENT_AREA:
    Kind_Objective_Function = FLOW_OBJECTIVE_FUNCTION;
    break;
  case REFERENCE_GEOMETRY:
  case REFERENCE_NODE:
  case VOLUME_FRACTION:
  case TOPOL_DISCRETENESS:
  case TOPOL_COMPLIANCE:
    Kind_Objective_Function = FEM_OBJECTIVE_FUNCTION;
    break;
  default:
    Kind_Objective_Function = NO_OBJECTIVE_FUNCTION;
    break;
  }

  direct_iteration = new CIteration*[nZone];

  unsigned short iZone;
//  for (iZone = 0; iZone < nZone; iZone++){
//    switch (config_container[iZone]->GetKind_Solver()) {
//      case DISC_ADJ_INC_RANS: case DISC_ADJ_INC_EULER: case DISC_ADJ_INC_NAVIER_STOKES:      
//       case DISC_ADJ_RANS: case DISC_ADJ_EULER: case DISC_ADJ_NAVIER_STOKES:
//         direct_iteration[iZone] = new CFluidIteration(config_container[iZone]);
//         nVar_Flow = solver_container[iZone][INST_0][MESH_0][ADJFLOW_SOL]->GetnVar();
//         flow_criteria = config_container[iZone]->GetMinLogResidual_BGS_F();
//         flow_criteria_rel = config_container[iZone]->GetOrderMagResidual_BGS_F();
//         break;
//       case DISC_ADJ_FEM:
//         direct_iteration[iZone] = new CFEAIteration(config_container[iZone]);
//         nVar_Struct = solver_container[iZone][INST_0][MESH_0][ADJFEA_SOL]->GetnVar();
//         structure_criteria    = config_container[iZone]->GetMinLogResidual_BGS_S();
//         structure_criteria_rel = config_container[iZone]->GetOrderMagResidual_BGS_S();
//         break;
//    }
//  }

  init_res_flow   = new su2double[nVar_Flow];
  init_res_struct = new su2double[nVar_Struct];

  residual_flow   = new su2double[nVar_Flow];
  residual_struct = new su2double[nVar_Struct];

  residual_flow_rel   = new su2double[nVar_Flow];
  residual_struct_rel = new su2double[nVar_Struct];

  for (iVar = 0; iVar < nVar_Flow; iVar++){
    init_res_flow[iVar] = 0.0;
    residual_flow[iVar] = 0.0;
    residual_flow_rel[iVar] = 0.0;
  }
  for (iVar = 0; iVar < nVar_Struct; iVar++){
    init_res_struct[iVar] = 0.0;
    residual_struct[iVar] = 0.0;
    residual_struct_rel[iVar] = 0.0;
  }


  bool write_history = true;

  /*--- Header of the temporary output file ---*/
  if ((write_history) && (rank == MASTER_NODE)){
    ofstream myfile_res;
    myfile_res.open ("history_adjoint_FSI.csv");

    myfile_res << "BGS_Iter\t";

    for (iVar = 0; iVar < nVar_Flow; iVar++){
      myfile_res << "ResFlow[" << iVar << "]\t";
    }

    for (iVar = 0; iVar < nVar_Struct; iVar++){
      myfile_res << "ResFEA[" << iVar << "]\t";
    }


    bool de_effects = config_container[ZONE_0]->GetDE_Effects();
    for (iVar = 0; iVar < config_container[ZONE_0]->GetnElasticityMod(); iVar++)
        myfile_res << "Sens_E_" << iVar << "\t";

    for (iVar = 0; iVar < config_container[ZONE_0]->GetnPoissonRatio(); iVar++)
      myfile_res << "Sens_Nu_" << iVar << "\t";

    if (de_effects){
        for (iVar = 0; iVar < config_container[ZONE_0]->GetnElectric_Field(); iVar++)
          myfile_res << "Sens_EField_" << iVar << "\t";
    }

    myfile_res << endl;

    myfile_res.close();
  }

  // TEST: for implementation of python framework in standalone structural problems
  if ((config_container[ZONE_1]->GetDV_FEA() != NODV_FEA) && (rank == MASTER_NODE)){

    /*--- Header of the temporary output file ---*/
    ofstream myfile_res;

    switch (config_container[ZONE_1]->GetDV_FEA()) {
      case YOUNG_MODULUS:
        myfile_res.open("grad_young.opt");
        break;
      case POISSON_RATIO:
        myfile_res.open("grad_poisson.opt");
        break;
      case DENSITY_VAL:
      case DEAD_WEIGHT:
        myfile_res.open("grad_density.opt");
        break;
      case ELECTRIC_FIELD:
        myfile_res.open("grad_efield.opt");
        break;
      default:
        myfile_res.open("grad.opt");
        break;
    }

    unsigned short iDV;
    unsigned short nDV = solver_container[ZONE_1][INST_0][MESH_0][ADJFEA_SOL]->GetnDVFEA();

    myfile_res << "INDEX" << "\t" << "GRAD" << endl;

    myfile_res.precision(15);

    for (iDV = 0; iDV < nDV; iDV++){
      myfile_res << iDV;
      myfile_res << "\t";
      myfile_res << scientific << solver_container[ZONE_1][INST_0][MESH_0][ADJFEA_SOL]->GetGlobal_Sens_DVFEA(iDV);
      myfile_res << endl;
    }

    myfile_res.close();
  }

//  /*--- TODO: This is a workaround until the TestCases.py script incorporates new classes for nested loops. ---*/
//  config_container[ZONE_0]->SetnExtIter(1);
//  config_container[ZONE_1]->SetnExtIter(1);
  ConvHist_file = NULL;
  ConvHist_file = new ofstream*[nZone];
  for (iZone = 0; iZone < nZone; iZone++) {
    ConvHist_file[iZone] = NULL;
    if (rank == MASTER_NODE){
      ConvHist_file[iZone] = new ofstream[nInst[iZone]];
      for (iInst = 0; iInst < nInst[iZone]; iInst++) {
        output_legacy->SetConvHistory_Header(&ConvHist_file[iZone][iInst], config_container[iZone], iZone, iInst);
        config_container[iZone]->SetHistFile(&ConvHist_file[iZone][INST_0]);
      }
    }
  }
}

CDiscAdjFSIDriver::~CDiscAdjFSIDriver(void) {

  delete [] direct_iteration;
  delete [] init_res_flow;
  delete [] init_res_struct;
  delete [] residual_flow;
  delete [] residual_struct;
  delete [] residual_flow_rel;
  delete [] residual_struct_rel;

}

void CDiscAdjFSIDriver::Update(){

}

void CDiscAdjFSIDriver::DynamicMeshUpdate(unsigned long ExtIter){

}

void CDiscAdjFSIDriver::Run( ) {

  /*--- As of now, we are coding it for just 2 zones. ---*/
  /*--- This will become more general, but we need to modify the configuration for that ---*/
  unsigned short ZONE_FLOW = 0, ZONE_STRUCT = 1;
  unsigned short iZone;
  bool BGS_Converged = false;

  unsigned long IntIter = 0; for (iZone = 0; iZone < nZone; iZone++) config_container[iZone]->SetInnerIter(IntIter);
  unsigned long iOuterIter = 0; for (iZone = 0; iZone < nZone; iZone++) config_container[iZone]->SetOuterIter(iOuterIter);
  unsigned long nOuterIter = config_container[ZONE_FLOW]->GetnIterFSI();

  ofstream myfile_struc, myfile_flow, myfile_geo;

  Preprocess(ZONE_FLOW, ZONE_STRUCT, ALL_VARIABLES);


  for (iOuterIter = 0; iOuterIter < nOuterIter && !BGS_Converged; iOuterIter++){

    if (rank == MASTER_NODE){
      cout << endl << "                    ****** BGS ITERATION ";
      cout << iOuterIter;
      cout << " ******" << endl;
    }

    for (iZone = 0; iZone < nZone; iZone++) config_container[iZone]->SetOuterIter(iOuterIter);
    
    /*--- Start with structural terms if OF is based on displacements ---*/

    if (Kind_Objective_Function == FEM_OBJECTIVE_FUNCTION)
      Iterate_Block(ZONE_FLOW, ZONE_STRUCT, FEA_DISP_VARS);

    /*--- Iterate fluid (including cross term) ---*/

    Iterate_Block(ZONE_FLOW, ZONE_STRUCT, FLOW_CONS_VARS);

    /*--- Compute mesh (it is a cross term dF / dMv ) ---*/

    Iterate_Block(ZONE_FLOW, ZONE_STRUCT, MESH_COORDS);

    /*--- Compute mesh cross term (dM / dSv) ---*/

    Iterate_Block(ZONE_FLOW, ZONE_STRUCT, FEM_CROSS_TERM_GEOMETRY);
    
    /*--- End with structural terms if OF is based on fluid variables ---*/
    
    if (Kind_Objective_Function == FLOW_OBJECTIVE_FUNCTION)
      Iterate_Block(ZONE_FLOW, ZONE_STRUCT, FEA_DISP_VARS);

    /*--- Check convergence of the BGS method ---*/
    BGS_Converged = BGSConvergence(iOuterIter, ZONE_FLOW, ZONE_STRUCT);
  }


  Postprocess(ZONE_FLOW, ZONE_STRUCT);

}


void CDiscAdjFSIDriver::Preprocess(unsigned short ZONE_FLOW,
                  unsigned short ZONE_STRUCT,
                  unsigned short kind_recording){

  unsigned long IntIter = 0, iPoint;
  config_container[ZONE_0]->SetInnerIter(IntIter);
  unsigned short ExtIter = config_container[ZONE_FLOW]->GetTimeIter();

  bool dual_time_1st = (config_container[ZONE_FLOW]->GetTime_Marching() == DT_STEPPING_1ST);
  bool dual_time_2nd = (config_container[ZONE_FLOW]->GetTime_Marching() == DT_STEPPING_2ND);
  bool turbulent = (config_container[ZONE_FLOW]->GetKind_Solver() == DISC_ADJ_RANS) ||
                   (config_container[ZONE_FLOW]->GetKind_Solver() == DISC_ADJ_INC_RANS);
  bool dual_time = (dual_time_1st || dual_time_2nd);
  unsigned short iMesh;
  int Direct_Iter_Flow;
  bool update_geo = false;

  /*----------------------------------------------------------------------------*/
  /*------------------------------ FLOW SOLUTION -------------------------------*/
  /*----------------------------------------------------------------------------*/

  /*--- For the unsteady adjoint, load direct solutions from restart files. ---*/

  if (config_container[ZONE_FLOW]->GetTime_Marching()) {

    Direct_Iter_Flow = SU2_TYPE::Int(config_container[ZONE_FLOW]->GetUnst_AdjointIter()) - SU2_TYPE::Int(ExtIter) - 2;

    /*--- For dual-time stepping we want to load the already converged solution at timestep n ---*/

    if (dual_time) {
      Direct_Iter_Flow += 1;
    }

    if (ExtIter == 0){

      if (dual_time_2nd) {

        /*--- Load solution at timestep n-2 ---*/

        iteration_container[ZONE_FLOW][INST_0]->LoadUnsteady_Solution(geometry_container, solver_container,config_container, ZONE_FLOW, INST_0, Direct_Iter_Flow-2);

        /*--- Push solution back to correct array ---*/

        for (iMesh=0; iMesh<=config_container[ZONE_FLOW]->GetnMGLevels();iMesh++) {
          for(iPoint=0; iPoint<geometry_container[ZONE_FLOW][INST_0][iMesh]->GetnPoint();iPoint++) {
            solver_container[ZONE_FLOW][INST_0][iMesh][FLOW_SOL]->node[iPoint]->Set_Solution_time_n();
            solver_container[ZONE_FLOW][INST_0][iMesh][FLOW_SOL]->node[iPoint]->Set_Solution_time_n1();
            if (turbulent) {
              solver_container[ZONE_FLOW][INST_0][iMesh][TURB_SOL]->node[iPoint]->Set_Solution_time_n();
              solver_container[ZONE_FLOW][INST_0][iMesh][TURB_SOL]->node[iPoint]->Set_Solution_time_n1();
            }
          }
        }
      }
      if (dual_time) {

        /*--- Load solution at timestep n-1 ---*/

        iteration_container[ZONE_FLOW][INST_0]->LoadUnsteady_Solution(geometry_container, solver_container,config_container, ZONE_FLOW, INST_0, Direct_Iter_Flow-1);

        /*--- Push solution back to correct array ---*/

        for (iMesh=0; iMesh<=config_container[ZONE_FLOW]->GetnMGLevels();iMesh++) {
          for(iPoint=0; iPoint<geometry_container[ZONE_FLOW][INST_0][iMesh]->GetnPoint();iPoint++) {
            solver_container[ZONE_FLOW][INST_0][iMesh][FLOW_SOL]->node[iPoint]->Set_Solution_time_n();
            if (turbulent) {
              solver_container[ZONE_FLOW][INST_0][iMesh][TURB_SOL]->node[iPoint]->Set_Solution_time_n();
            }
          }
        }
      }

      /*--- Load solution timestep n ---*/

      iteration_container[ZONE_FLOW][INST_0]->LoadUnsteady_Solution(geometry_container, solver_container,config_container, ZONE_FLOW, INST_0, Direct_Iter_Flow);

    }


    if ((ExtIter > 0) && dual_time){

      /*--- Load solution timestep n - 2 ---*/

      iteration_container[ZONE_FLOW][INST_0]->LoadUnsteady_Solution(geometry_container, solver_container,config_container, ZONE_FLOW, INST_0, Direct_Iter_Flow - 2);

      /*--- Temporarily store the loaded solution in the Solution_Old array ---*/

      for (iMesh=0; iMesh<=config_container[ZONE_FLOW]->GetnMGLevels();iMesh++) {
        for(iPoint=0; iPoint<geometry_container[ZONE_FLOW][INST_0][iMesh]->GetnPoint();iPoint++) {
           solver_container[ZONE_FLOW][INST_0][iMesh][FLOW_SOL]->node[iPoint]->Set_OldSolution();
           if (turbulent){
             solver_container[ZONE_FLOW][INST_0][iMesh][TURB_SOL]->node[iPoint]->Set_OldSolution();
           }
        }
      }

      /*--- Set Solution at timestep n to solution at n-1 ---*/

      for (iMesh=0; iMesh<=config_container[ZONE_FLOW]->GetnMGLevels();iMesh++) {
        for(iPoint=0; iPoint<geometry_container[ZONE_FLOW][INST_0][iMesh]->GetnPoint();iPoint++) {
          solver_container[ZONE_FLOW][INST_0][iMesh][FLOW_SOL]->node[iPoint]->SetSolution(solver_container[ZONE_FLOW][INST_0][iMesh][FLOW_SOL]->node[iPoint]->GetSolution_time_n());
          if (turbulent) {
            solver_container[ZONE_FLOW][INST_0][iMesh][TURB_SOL]->node[iPoint]->SetSolution(solver_container[ZONE_FLOW][INST_0][iMesh][TURB_SOL]->node[iPoint]->GetSolution_time_n());
          }
        }
      }
      if (dual_time_1st){
      /*--- Set Solution at timestep n-1 to the previously loaded solution ---*/
        for (iMesh=0; iMesh<=config_container[ZONE_FLOW]->GetnMGLevels();iMesh++) {
          for(iPoint=0; iPoint<geometry_container[ZONE_FLOW][INST_0][iMesh]->GetnPoint();iPoint++) {
            solver_container[ZONE_FLOW][INST_0][iMesh][FLOW_SOL]->node[iPoint]->Set_Solution_time_n(solver_container[ZONE_FLOW][INST_0][iMesh][FLOW_SOL]->node[iPoint]->GetSolution_time_n1());
            if (turbulent) {
              solver_container[ZONE_FLOW][INST_0][iMesh][TURB_SOL]->node[iPoint]->Set_Solution_time_n(solver_container[ZONE_FLOW][INST_0][iMesh][TURB_SOL]->node[iPoint]->GetSolution_time_n1());
            }
          }
        }
      }
      if (dual_time_2nd){
        /*--- Set Solution at timestep n-1 to solution at n-2 ---*/
        for (iMesh=0; iMesh<=config_container[ZONE_FLOW]->GetnMGLevels();iMesh++) {
          for(iPoint=0; iPoint<geometry_container[ZONE_FLOW][INST_0][iMesh]->GetnPoint();iPoint++) {
            solver_container[ZONE_FLOW][INST_0][iMesh][FLOW_SOL]->node[iPoint]->Set_Solution_time_n(solver_container[ZONE_FLOW][INST_0][iMesh][FLOW_SOL]->node[iPoint]->GetSolution_time_n1());
            if (turbulent) {
              solver_container[ZONE_FLOW][INST_0][iMesh][TURB_SOL]->node[iPoint]->Set_Solution_time_n(solver_container[ZONE_FLOW][INST_0][iMesh][TURB_SOL]->node[iPoint]->GetSolution_time_n1());
            }
          }
        }
        /*--- Set Solution at timestep n-2 to the previously loaded solution ---*/
        for (iMesh=0; iMesh<=config_container[ZONE_FLOW]->GetnMGLevels();iMesh++) {
          for(iPoint=0; iPoint<geometry_container[ZONE_FLOW][INST_0][iMesh]->GetnPoint();iPoint++) {
            solver_container[ZONE_FLOW][INST_0][iMesh][FLOW_SOL]->node[iPoint]->Set_Solution_time_n1(solver_container[ZONE_FLOW][INST_0][iMesh][FLOW_SOL]->node[iPoint]->GetSolution_Old());
            if (turbulent) {
              solver_container[ZONE_FLOW][INST_0][iMesh][TURB_SOL]->node[iPoint]->Set_Solution_time_n1(solver_container[ZONE_FLOW][INST_0][iMesh][TURB_SOL]->node[iPoint]->GetSolution_Old());
            }
          }
        }
      }
    }
  }
  else{

    /*--- Load the restart (we need to use the routine in order to get the GEOMETRY, otherwise it's restarted from the base mesh ---*/

    solver_container[ZONE_FLOW][INST_0][MESH_0][FLOW_SOL]->LoadRestart(geometry_container[ZONE_FLOW][INST_0], solver_container[ZONE_FLOW][INST_0], config_container[ZONE_FLOW], 0, true);

  if (ExtIter == 0 || dual_time) {

    for (iMesh=0; iMesh<=config_container[ZONE_FLOW]->GetnMGLevels();iMesh++) {
      for (iPoint = 0; iPoint < geometry_container[ZONE_FLOW][INST_0][iMesh]->GetnPoint(); iPoint++) {
        solver_container[ZONE_FLOW][INST_0][iMesh][ADJFLOW_SOL]->node[iPoint]->SetSolution_Direct(solver_container[ZONE_FLOW][INST_0][iMesh][FLOW_SOL]->node[iPoint]->GetSolution());
      }
    }
    if (turbulent && !config_container[ZONE_FLOW]->GetFrozen_Visc_Disc()) {
      for (iPoint = 0; iPoint < geometry_container[ZONE_FLOW][INST_0][MESH_0]->GetnPoint(); iPoint++) {
        solver_container[ZONE_FLOW][INST_0][MESH_0][ADJTURB_SOL]->node[iPoint]->SetSolution_Direct(solver_container[ZONE_FLOW][INST_0][MESH_0][TURB_SOL]->node[iPoint]->GetSolution());
      }
    }
  }

    /*--- Store geometry of the converged solution also in the adjoint solver in order to be able to reset it later ---*/

    for (iPoint = 0; iPoint < geometry_container[ZONE_FLOW][INST_0][MESH_0]->GetnPoint(); iPoint++){
      solver_container[ZONE_FLOW][INST_0][MESH_0][ADJFLOW_SOL]->node[iPoint]->SetGeometry_Direct(geometry_container[ZONE_FLOW][INST_0][MESH_0]->node[iPoint]->GetCoord());
    }

  }

  /*----------------------------------------------------------------------------*/
  /*-------------------------- STRUCTURAL SOLUTION -----------------------------*/
  /*----------------------------------------------------------------------------*/

  IntIter = 0;
  config_container[ZONE_STRUCT]->SetInnerIter(IntIter);
  ExtIter = config_container[ZONE_STRUCT]->GetTimeIter();
  bool dynamic = (config_container[ZONE_STRUCT]->GetTime_Domain());

  int Direct_Iter_FEA;

  /*--- For the dynamic adjoint, load direct solutions from restart files. ---*/

  if (dynamic) {

    Direct_Iter_FEA = SU2_TYPE::Int(config_container[ZONE_STRUCT]->GetUnst_AdjointIter()) - SU2_TYPE::Int(ExtIter) - 1;

    /*--- We want to load the already converged solution at timesteps n and n-1 ---*/

    /*--- Load solution at timestep n-1 ---*/

    iteration_container[ZONE_STRUCT][INST_0]->LoadDynamic_Solution(geometry_container, solver_container,config_container, ZONE_STRUCT, INST_0, Direct_Iter_FEA-1);

    /*--- Push solution back to correct array ---*/

    for(iPoint=0; iPoint<geometry_container[ZONE_STRUCT][INST_0][MESH_0]->GetnPoint();iPoint++){
      solver_container[ZONE_STRUCT][INST_0][MESH_0][FEA_SOL]->node[iPoint]->Set_Solution_time_n();
    }

    /*--- Push solution back to correct array ---*/

    for(iPoint=0; iPoint<geometry_container[ZONE_STRUCT][INST_0][MESH_0]->GetnPoint();iPoint++){
      solver_container[ZONE_STRUCT][INST_0][MESH_0][FEA_SOL]->node[iPoint]->SetSolution_Accel_time_n();
    }

    /*--- Push solution back to correct array ---*/

    for(iPoint=0; iPoint<geometry_container[ZONE_STRUCT][INST_0][MESH_0]->GetnPoint();iPoint++){
      solver_container[ZONE_STRUCT][INST_0][MESH_0][FEA_SOL]->node[iPoint]->SetSolution_Vel_time_n();
    }

    /*--- Load solution timestep n ---*/

    iteration_container[ZONE_STRUCT][INST_0]->LoadDynamic_Solution(geometry_container, solver_container,config_container, ZONE_STRUCT, INST_0, Direct_Iter_FEA);

    /*--- Store FEA solution also in the adjoint solver in order to be able to reset it later ---*/

    for (iPoint = 0; iPoint < geometry_container[ZONE_STRUCT][INST_0][MESH_0]->GetnPoint(); iPoint++){
      solver_container[ZONE_STRUCT][INST_0][MESH_0][ADJFEA_SOL]->node[iPoint]->SetSolution_Direct(solver_container[ZONE_STRUCT][INST_0][MESH_0][FEA_SOL]->node[iPoint]->GetSolution());
    }

    for (iPoint = 0; iPoint < geometry_container[ZONE_STRUCT][INST_0][MESH_0]->GetnPoint(); iPoint++){
      solver_container[ZONE_STRUCT][INST_0][MESH_0][ADJFEA_SOL]->node[iPoint]->SetSolution_Accel_Direct(solver_container[ZONE_STRUCT][INST_0][MESH_0][FEA_SOL]->node[iPoint]->GetSolution_Accel());
    }

    for (iPoint = 0; iPoint < geometry_container[ZONE_STRUCT][INST_0][MESH_0]->GetnPoint(); iPoint++){
      solver_container[ZONE_STRUCT][INST_0][MESH_0][ADJFEA_SOL]->node[iPoint]->SetSolution_Vel_Direct(solver_container[ZONE_STRUCT][INST_0][MESH_0][FEA_SOL]->node[iPoint]->GetSolution_Vel());
    }

  }
  else {

    solver_container[ZONE_STRUCT][INST_0][MESH_0][FEA_SOL]->LoadRestart(geometry_container[ZONE_STRUCT][INST_0], solver_container[ZONE_STRUCT][INST_0], config_container[ZONE_STRUCT], 0, update_geo);

    /*--- Store FEA solution also in the adjoint solver in order to be able to reset it later ---*/

    for (iPoint = 0; iPoint < geometry_container[ZONE_STRUCT][INST_0][MESH_0]->GetnPoint(); iPoint++){
      solver_container[ZONE_STRUCT][INST_0][MESH_0][ADJFEA_SOL]->node[iPoint]->SetSolution_Direct(solver_container[ZONE_STRUCT][INST_0][MESH_0][FEA_SOL]->node[iPoint]->GetSolution());
    }

  }

  /*----------------------------------------------------------------------------*/
  /*--------------------- ADJOINT SOLVER PREPROCESSING -------------------------*/
  /*----------------------------------------------------------------------------*/

  solver_container[ZONE_FLOW][INST_0][MESH_0][ADJFLOW_SOL]->Preprocessing(geometry_container[ZONE_FLOW][INST_0][MESH_0], solver_container[ZONE_FLOW][INST_0][MESH_0],  config_container[ZONE_FLOW] , MESH_0, 0, RUNTIME_ADJFLOW_SYS, false);

  if (turbulent){
    solver_container[ZONE_FLOW][INST_0][MESH_0][ADJTURB_SOL]->Preprocessing(geometry_container[ZONE_FLOW][INST_0][MESH_0], solver_container[ZONE_FLOW][INST_0][MESH_0],  config_container[ZONE_FLOW] , MESH_0, 0, RUNTIME_ADJTURB_SYS, false);
  }

  solver_container[ZONE_STRUCT][INST_0][MESH_0][ADJFEA_SOL]->Preprocessing(geometry_container[ZONE_STRUCT][INST_0][MESH_0], solver_container[ZONE_STRUCT][INST_0][MESH_0],  config_container[ZONE_STRUCT] , MESH_0, 0, RUNTIME_ADJFEA_SYS, false);



}

void CDiscAdjFSIDriver::PrintDirect_Residuals(unsigned short ZONE_FLOW,
                                                          unsigned short ZONE_STRUCT,
                                                          unsigned short kind_recording){

  unsigned short ExtIter = config_container[ZONE_FLOW]->GetTimeIter();
  bool turbulent = (config_container[ZONE_FLOW]->GetKind_Solver() == DISC_ADJ_RANS) ||
                   (config_container[ZONE_FLOW]->GetKind_Solver() == DISC_ADJ_INC_RANS);
  bool nonlinear_analysis = (config_container[ZONE_STRUCT]->GetGeometricConditions() == LARGE_DEFORMATIONS);   // Nonlinear analysis.
  bool unsteady = config_container[ZONE_FLOW]->GetTime_Marching() != NONE;
  bool dynamic = (config_container[ZONE_STRUCT]->GetTime_Domain());

  su2double val_OFunction = 0.0;
  string kind_OFunction;

  cout.precision(6);
  cout.setf(ios::scientific, ios::floatfield);

  if ((kind_recording == FLOW_CONS_VARS) || (kind_recording == MESH_COORDS)) {

    /*--- Print residuals in the first iteration ---*/

    if (rank == MASTER_NODE && ((ExtIter == 0) || unsteady )){
      cout << "log10[RMS Density]: "<< log10(solver_container[ZONE_FLOW][INST_0][MESH_0][FLOW_SOL]->GetRes_RMS(0))
                     <<", Drag: " <<solver_container[ZONE_FLOW][INST_0][MESH_0][FLOW_SOL]->GetTotal_CD()
                     <<", Lift: " << solver_container[ZONE_FLOW][INST_0][MESH_0][FLOW_SOL]->GetTotal_CL() << "." << endl;

      if (turbulent){
        cout << "log10[RMS k]: " << log10(solver_container[ZONE_FLOW][INST_0][MESH_0][TURB_SOL]->GetRes_RMS(0)) << endl;
      }
      if (Kind_Objective_Function == FLOW_OBJECTIVE_FUNCTION){
        switch (config_container[ZONE_FLOW]->GetKind_ObjFunc()){
        case DRAG_COEFFICIENT:
          kind_OFunction = "(Drag coefficient): ";
          val_OFunction = solver_container[ZONE_FLOW][INST_0][MESH_0][FLOW_SOL]->GetTotal_CD();
          break;
        case LIFT_COEFFICIENT:
          kind_OFunction = "(Lift coefficient): ";
          val_OFunction = solver_container[ZONE_FLOW][INST_0][MESH_0][FLOW_SOL]->GetTotal_CL();
          break;
        case SIDEFORCE_COEFFICIENT:
          kind_OFunction = "(Sideforce coefficient): ";
          val_OFunction = solver_container[ZONE_FLOW][INST_0][MESH_0][FLOW_SOL]->GetTotal_CSF();
          break;
        case EFFICIENCY:
          kind_OFunction = "(Efficiency): ";
          val_OFunction = solver_container[ZONE_FLOW][INST_0][MESH_0][FLOW_SOL]->GetTotal_CEff();
          break;
        case MOMENT_X_COEFFICIENT:
          kind_OFunction = "(Moment X coefficient): ";
          val_OFunction = solver_container[ZONE_FLOW][INST_0][MESH_0][FLOW_SOL]->GetTotal_CMx();
          break;
        case MOMENT_Y_COEFFICIENT:
          kind_OFunction = "(Moment Y coefficient): ";
          val_OFunction = solver_container[ZONE_FLOW][INST_0][MESH_0][FLOW_SOL]->GetTotal_CMy();
          break;
        case MOMENT_Z_COEFFICIENT:
          kind_OFunction = "(Moment Z coefficient): ";
          val_OFunction = solver_container[ZONE_FLOW][INST_0][MESH_0][FLOW_SOL]->GetTotal_CMz();
          break;
        case EQUIVALENT_AREA:
          kind_OFunction = "(Equivalent area): ";
          val_OFunction = solver_container[ZONE_FLOW][INST_0][MESH_0][FLOW_SOL]->GetTotal_CEquivArea();
          break;
        default:
          val_OFunction = 0.0;  // If the objective function is computed in a different physical problem
          break;
        }
        cout << "Objective function " << kind_OFunction << val_OFunction << endl;
      }
    }

  }

  if ((kind_recording == FEA_DISP_VARS) || (kind_recording == FLOW_CROSS_TERM) || (kind_recording == GEOMETRY_CROSS_TERM)) {

    if (rank == MASTER_NODE && ((ExtIter == 0) || dynamic )){
      if (nonlinear_analysis){
        cout << "UTOL-A: "   << log10(solver_container[ZONE_STRUCT][INST_0][MESH_0][FEA_SOL]->GetRes_FEM(0))
             << ", RTOL-A: " << log10(solver_container[ZONE_STRUCT][INST_0][MESH_0][FEA_SOL]->GetRes_FEM(1))
             << ", ETOL-A: " << log10(solver_container[ZONE_STRUCT][INST_0][MESH_0][FEA_SOL]->GetRes_FEM(2)) << "." << endl;
      }
      else{
        if (solver_container[ZONE_STRUCT][INST_0][MESH_0][FEA_SOL]->GetnVar() == 2){
          cout << "log10[RMS Ux]: "   << log10(solver_container[ZONE_STRUCT][INST_0][MESH_0][FEA_SOL]->GetRes_RMS(0))
               << ", log10[RMS Uy]: " << log10(solver_container[ZONE_STRUCT][INST_0][MESH_0][FEA_SOL]->GetRes_RMS(1)) << "." << endl;

        }
        else{
          cout << "log10[RMS Ux]: "   << log10(solver_container[ZONE_STRUCT][INST_0][MESH_0][FEA_SOL]->GetRes_RMS(0))
               << ", log10[RMS Uy]: " << log10(solver_container[ZONE_STRUCT][INST_0][MESH_0][FEA_SOL]->GetRes_RMS(1))
               << ", log10[RMS Uz]: " << log10(solver_container[ZONE_STRUCT][INST_0][MESH_0][FEA_SOL]->GetRes_RMS(2))<< "." << endl;
        }

      }
      if (Kind_Objective_Function == FEM_OBJECTIVE_FUNCTION){
        switch (config_container[ZONE_STRUCT]->GetKind_ObjFunc()){
        case REFERENCE_GEOMETRY:
          kind_OFunction = "(Reference Geometry): ";
          val_OFunction = solver_container[ZONE_STRUCT][INST_0][MESH_0][FEA_SOL]->GetTotal_OFRefGeom();
          break;
        case REFERENCE_NODE:
          kind_OFunction = "(Reference Node): ";
          val_OFunction = solver_container[ZONE_STRUCT][INST_0][MESH_0][FEA_SOL]->GetTotal_OFRefNode();
          break;
        case VOLUME_FRACTION:
          kind_OFunction = "(Volume Fraction): ";
          val_OFunction = solver_container[ZONE_STRUCT][INST_0][MESH_0][FEA_SOL]->GetTotal_OFVolFrac();
          break;
        case TOPOL_DISCRETENESS:
          kind_OFunction = "(Topology discreteness): ";
          val_OFunction = solver_container[ZONE_STRUCT][INST_0][MESH_0][FEA_SOL]->GetTotal_OFVolFrac();
          break;
        case TOPOL_COMPLIANCE:
          kind_OFunction = "(Topology compliance): ";
          val_OFunction = solver_container[ZONE_STRUCT][INST_0][MESH_0][FEA_SOL]->GetTotal_OFCompliance();
          break;
        default:
          val_OFunction = 0.0;  // If the objective function is computed in a different physical problem
          break;
        }
        cout << "Objective function " << kind_OFunction << val_OFunction << endl;
      }
    }

  }

}

void CDiscAdjFSIDriver::Iterate_Direct(unsigned short ZONE_FLOW, unsigned short ZONE_STRUCT, unsigned short kind_recording){

  if ((kind_recording == FLOW_CONS_VARS) ||
      (kind_recording == MESH_COORDS)) {

    Fluid_Iteration_Direct(ZONE_FLOW, ZONE_STRUCT);


  }

  if ((kind_recording == FEA_DISP_VARS) ||
      (kind_recording == FLOW_CROSS_TERM) ||
      (kind_recording == GEOMETRY_CROSS_TERM)) {

    Structural_Iteration_Direct(ZONE_FLOW, ZONE_STRUCT);

  }


  if (kind_recording == FEM_CROSS_TERM_GEOMETRY) {

    Mesh_Deformation_Direct(ZONE_FLOW, ZONE_STRUCT);

  }


}

void CDiscAdjFSIDriver::Fluid_Iteration_Direct(unsigned short ZONE_FLOW, unsigned short ZONE_STRUCT) {

  bool turbulent = (config_container[ZONE_FLOW]->GetKind_Solver() == DISC_ADJ_RANS) ||
                   (config_container[ZONE_FLOW]->GetKind_Solver() == DISC_ADJ_INC_RANS);
  bool frozen_visc = config_container[ZONE_FLOW]->GetFrozen_Visc_Disc();

  /*-----------------------------------------------------------------*/
  /*------------------- Set Dependency on Geometry ------------------*/
  /*-----------------------------------------------------------------*/

  geometry_container[ZONE_FLOW][INST_0][MESH_0]->UpdateGeometry(geometry_container[ZONE_FLOW][INST_0], config_container[ZONE_FLOW]);

  solver_container[ZONE_FLOW][INST_0][MESH_0][FLOW_SOL]->InitiateComms(geometry_container[ZONE_FLOW][INST_0][MESH_0], config_container[ZONE_FLOW], SOLUTION);
  solver_container[ZONE_FLOW][INST_0][MESH_0][FLOW_SOL]->CompleteComms(geometry_container[ZONE_FLOW][INST_0][MESH_0], config_container[ZONE_FLOW], SOLUTION);
  
  solver_container[ZONE_FLOW][INST_0][MESH_0][FLOW_SOL]->Preprocessing(geometry_container[ZONE_FLOW][INST_0][MESH_0],solver_container[ZONE_FLOW][INST_0][MESH_0], config_container[ZONE_FLOW], MESH_0, NO_RK_ITER, RUNTIME_FLOW_SYS, true);

  if (turbulent && !frozen_visc) {
    solver_container[ZONE_FLOW][INST_0][MESH_0][TURB_SOL]->Postprocessing(geometry_container[ZONE_FLOW][INST_0][MESH_0], solver_container[ZONE_FLOW][INST_0][MESH_0], config_container[ZONE_FLOW], MESH_0);
    
    solver_container[ZONE_FLOW][INST_0][MESH_0][TURB_SOL]->InitiateComms(geometry_container[ZONE_FLOW][INST_0][MESH_0], config_container[ZONE_FLOW], SOLUTION_EDDY);
    solver_container[ZONE_FLOW][INST_0][MESH_0][TURB_SOL]->CompleteComms(geometry_container[ZONE_FLOW][INST_0][MESH_0], config_container[ZONE_FLOW], SOLUTION_EDDY);

  }

  /*-----------------------------------------------------------------*/
  /*----------------- Iterate the flow solver -----------------------*/
  /*---- Sets all the cross dependencies for the flow variables -----*/
  /*-----------------------------------------------------------------*/

  config_container[ZONE_FLOW]->SetInnerIter(0);

  direct_iteration[ZONE_FLOW]->Iterate(output_container[ZONE_FLOW], integration_container, geometry_container,
      solver_container, numerics_container, config_container,
      surface_movement, grid_movement, FFDBox, ZONE_FLOW, INST_0);

  /*-----------------------------------------------------------------*/
  /*--------------------- Set MPI Solution --------------------------*/
  /*-----------------------------------------------------------------*/

  solver_container[ZONE_FLOW][INST_0][MESH_0][FLOW_SOL]->InitiateComms(geometry_container[ZONE_FLOW][INST_0][MESH_0], config_container[ZONE_FLOW], SOLUTION);
  solver_container[ZONE_FLOW][INST_0][MESH_0][FLOW_SOL]->CompleteComms(geometry_container[ZONE_FLOW][INST_0][MESH_0], config_container[ZONE_FLOW], SOLUTION);

}

void CDiscAdjFSIDriver::Structural_Iteration_Direct(unsigned short ZONE_FLOW, unsigned short ZONE_STRUCT) {

  bool turbulent = (config_container[ZONE_FLOW]->GetKind_Solver() == DISC_ADJ_RANS) ||
                   (config_container[ZONE_FLOW]->GetKind_Solver() == DISC_ADJ_INC_RANS);
  bool frozen_visc = config_container[ZONE_FLOW]->GetFrozen_Visc_Disc();

  /*-----------------------------------------------------------------*/
  /*---------- Set Dependencies on Geometry and Flow ----------------*/
  /*-----------------------------------------------------------------*/

  solver_container[ZONE_STRUCT][INST_0][MESH_0][FEA_SOL]->InitiateComms(geometry_container[ZONE_STRUCT][INST_0][MESH_0], config_container[ZONE_STRUCT], SOLUTION_FEA);
  solver_container[ZONE_STRUCT][INST_0][MESH_0][FEA_SOL]->CompleteComms(geometry_container[ZONE_STRUCT][INST_0][MESH_0], config_container[ZONE_STRUCT], SOLUTION_FEA);

  geometry_container[ZONE_FLOW][INST_0][MESH_0]->UpdateGeometry(geometry_container[ZONE_FLOW][INST_0], config_container[ZONE_FLOW]);

  solver_container[ZONE_FLOW][INST_0][MESH_0][FLOW_SOL]->InitiateComms(geometry_container[ZONE_FLOW][INST_0][MESH_0], config_container[ZONE_FLOW], SOLUTION);
  solver_container[ZONE_FLOW][INST_0][MESH_0][FLOW_SOL]->CompleteComms(geometry_container[ZONE_FLOW][INST_0][MESH_0], config_container[ZONE_FLOW], SOLUTION);

  solver_container[ZONE_FLOW][INST_0][MESH_0][FLOW_SOL]->Preprocessing(geometry_container[ZONE_FLOW][INST_0][MESH_0],solver_container[ZONE_FLOW][INST_0][MESH_0], config_container[ZONE_FLOW], MESH_0, NO_RK_ITER, RUNTIME_FLOW_SYS, true);

  if (turbulent && !frozen_visc) {
    solver_container[ZONE_FLOW][INST_0][MESH_0][TURB_SOL]->Postprocessing(geometry_container[ZONE_FLOW][INST_0][MESH_0], solver_container[ZONE_FLOW][INST_0][MESH_0], config_container[ZONE_FLOW], MESH_0);
    
    solver_container[ZONE_FLOW][INST_0][MESH_0][TURB_SOL]->InitiateComms(geometry_container[ZONE_FLOW][INST_0][MESH_0], config_container[ZONE_FLOW], SOLUTION_EDDY);
    solver_container[ZONE_FLOW][INST_0][MESH_0][TURB_SOL]->CompleteComms(geometry_container[ZONE_FLOW][INST_0][MESH_0], config_container[ZONE_FLOW], SOLUTION_EDDY);

  }
  
  /*-----------------------------------------------------------------*/
  /*-------------------- Transfer Tractions -------------------------*/
  /*-----------------------------------------------------------------*/

  Transfer_Tractions(ZONE_FLOW, ZONE_STRUCT);

  /*-----------------------------------------------------------------*/
  /*--------------- Iterate the structural solver -------------------*/
  /*-----------------------------------------------------------------*/

  direct_iteration[ZONE_STRUCT]->Iterate(output_container[ZONE_STRUCT], integration_container, geometry_container,
                                        solver_container, numerics_container, config_container,
                                        surface_movement, grid_movement, FFDBox, ZONE_STRUCT, INST_0);

  /*-----------------------------------------------------------------*/
  /*--------------------- Set MPI Solution --------------------------*/
  /*-----------------------------------------------------------------*/

  solver_container[ZONE_STRUCT][INST_0][MESH_0][FEA_SOL]->InitiateComms(geometry_container[ZONE_STRUCT][INST_0][MESH_0], config_container[ZONE_STRUCT], SOLUTION_FEA);
  solver_container[ZONE_STRUCT][INST_0][MESH_0][FEA_SOL]->CompleteComms(geometry_container[ZONE_STRUCT][INST_0][MESH_0], config_container[ZONE_STRUCT], SOLUTION_FEA);

}

void CDiscAdjFSIDriver::Mesh_Deformation_Direct(unsigned short ZONE_FLOW, unsigned short ZONE_STRUCT) {

  unsigned long ExtIter = config_container[ZONE_STRUCT]->GetTimeIter();

  /*-----------------------------------------------------------------*/
  /*--------------------- Set MPI Solution --------------------------*/
  /*-----------------------------------------------------------------*/

  geometry_container[ZONE_FLOW][INST_0][MESH_0]->UpdateGeometry(geometry_container[ZONE_FLOW][INST_0], config_container[ZONE_FLOW]);

  solver_container[ZONE_FLOW][INST_0][MESH_0][FLOW_SOL]->InitiateComms(geometry_container[ZONE_FLOW][INST_0][MESH_0], config_container[ZONE_FLOW], SOLUTION);
  solver_container[ZONE_FLOW][INST_0][MESH_0][FLOW_SOL]->CompleteComms(geometry_container[ZONE_FLOW][INST_0][MESH_0], config_container[ZONE_FLOW], SOLUTION);

  solver_container[ZONE_FLOW][INST_0][MESH_0][FLOW_SOL]->Preprocessing(geometry_container[ZONE_FLOW][INST_0][MESH_0],solver_container[ZONE_FLOW][INST_0][MESH_0], config_container[ZONE_FLOW], MESH_0, NO_RK_ITER, RUNTIME_FLOW_SYS, true);

  solver_container[ZONE_STRUCT][INST_0][MESH_0][FEA_SOL]->InitiateComms(geometry_container[ZONE_STRUCT][INST_0][MESH_0], config_container[ZONE_STRUCT], SOLUTION_FEA);
  solver_container[ZONE_STRUCT][INST_0][MESH_0][FEA_SOL]->CompleteComms(geometry_container[ZONE_STRUCT][INST_0][MESH_0], config_container[ZONE_STRUCT], SOLUTION_FEA);

  /*-----------------------------------------------------------------*/
  /*------------------- Transfer Displacements ----------------------*/
  /*-----------------------------------------------------------------*/

  Transfer_Displacements(ZONE_STRUCT, ZONE_FLOW);

  /*-----------------------------------------------------------------*/
  /*------------------- Set the Grid movement -----------------------*/
  /*---- No longer done in the preprocess of the flow iteration -----*/
  /*---- as the flag Grid_Movement is set to false in this case -----*/
  /*-----------------------------------------------------------------*/

  direct_iteration[ZONE_FLOW]->SetGrid_Movement(geometry_container[ZONE_FLOW][INST_0], 
                                                               surface_movement[ZONE_FLOW], grid_movement[ZONE_FLOW][INST_0],
                                                               solver_container[ZONE_FLOW][INST_0], config_container[ZONE_FLOW], 0, ExtIter );

  geometry_container[ZONE_FLOW][INST_0][MESH_0]->UpdateGeometry(geometry_container[ZONE_FLOW][INST_0], config_container[ZONE_FLOW]);

  solver_container[ZONE_STRUCT][INST_0][MESH_0][FEA_SOL]->InitiateComms(geometry_container[ZONE_STRUCT][INST_0][MESH_0], config_container[ZONE_STRUCT], SOLUTION_FEA);
  solver_container[ZONE_STRUCT][INST_0][MESH_0][FEA_SOL]->CompleteComms(geometry_container[ZONE_STRUCT][INST_0][MESH_0], config_container[ZONE_STRUCT], SOLUTION_FEA);

}

void CDiscAdjFSIDriver::SetRecording(unsigned short ZONE_FLOW,
                                              unsigned short ZONE_STRUCT,
                                              unsigned short kind_recording){

  unsigned long IntIter = config_container[ZONE_0]->GetInnerIter();
  bool unsteady = (config_container[ZONE_FLOW]->GetTime_Marching() != NONE);
  bool dynamic = (config_container[ZONE_STRUCT]->GetTime_Domain());

  string kind_DirectIteration = " ";
  string kind_AdjointIteration = " ";

  if (unsteady || dynamic){
    SU2_MPI::Error("DYNAMIC ADJOINT SOLVER NOT IMPLEMENTED FOR FSI APPLICATIONS", CURRENT_FUNCTION);
  }


  if (rank == MASTER_NODE){
    cout << endl;
    switch (kind_recording){
    case FLOW_CONS_VARS:
      kind_AdjointIteration = "Flow iteration: flow input -> flow output";
      kind_DirectIteration = "flow ";
      break;
    case MESH_COORDS:
      kind_AdjointIteration = "Geometry cross term from flow: geometry input -> flow output";
      kind_DirectIteration = "flow ";
      break;
    case FEA_DISP_VARS:
      kind_AdjointIteration = "Structural iteration: structural input -> structural output";
      kind_DirectIteration = "structural ";
      break;
    case FLOW_CROSS_TERM:
      kind_AdjointIteration = "Flow cross term: flow input -> structural output";
      kind_DirectIteration = "structural ";
      break;
    case GEOMETRY_CROSS_TERM:
      kind_AdjointIteration = "Geometry cross term from structure: geometry input -> structural output";
      kind_DirectIteration = "structural ";
      break;
    case FEM_CROSS_TERM_GEOMETRY:
      kind_AdjointIteration = "Structural cross term from geometry: structural input -> geometry output";
      kind_DirectIteration = "mesh deformation ";
      break;
    }
    cout << kind_AdjointIteration << endl;
    cout << "Direct " << kind_DirectIteration << "iteration to store computational graph." << endl;
    switch (kind_recording){
    case FLOW_CONS_VARS: case MESH_COORDS:
    case FEA_DISP_VARS: case FLOW_CROSS_TERM: case GEOMETRY_CROSS_TERM:
      cout << "Compute residuals to check the convergence of the direct problem." << endl; break;
    case FEM_CROSS_TERM_GEOMETRY:
      cout << "Deform the grid using the converged solution of the direct problem." << endl; break;
    }
  }


  AD::Reset();

  if (CurrentRecording != kind_recording && (CurrentRecording != NONE) ){

    /*--- Clear indices ---*/

    PrepareRecording(ZONE_FLOW, ZONE_STRUCT, ALL_VARIABLES);

    /*--- Clear indices of coupling variables ---*/

    SetDependencies(ZONE_FLOW, ZONE_STRUCT, ALL_VARIABLES);

    /*--- Run one iteration while tape is passive - this clears all indices ---*/
    Iterate_Direct(ZONE_FLOW, ZONE_STRUCT, kind_recording);

  }

  /*--- Prepare for recording ---*/

  PrepareRecording(ZONE_FLOW, ZONE_STRUCT, kind_recording);

  /*--- Start the recording of all operations ---*/

  AD::StartRecording();

  /*--- Register input variables ---*/

  RegisterInput(ZONE_FLOW, ZONE_STRUCT, kind_recording);

  /*--- Set dependencies for flow, geometry and structural solvers ---*/

  SetDependencies(ZONE_FLOW, ZONE_STRUCT, kind_recording);

  /*--- Run a direct iteration ---*/
  Iterate_Direct(ZONE_FLOW, ZONE_STRUCT, kind_recording);

  /*--- Register objective function and output variables ---*/

  RegisterOutput(ZONE_FLOW, ZONE_STRUCT, kind_recording);

  /*--- Stop the recording ---*/
  AD::StopRecording();

  /*--- Set the recording status ---*/

  CurrentRecording = kind_recording;

  /* --- Reset the number of the internal iterations---*/

  config_container[ZONE_0]->SetInnerIter(IntIter);


}

void CDiscAdjFSIDriver::PrepareRecording(unsigned short ZONE_FLOW,
                                                   unsigned short ZONE_STRUCT,
                                                   unsigned short kind_recording){

  unsigned short iMesh;
  bool turbulent = (config_container[ZONE_FLOW]->GetKind_Solver() == DISC_ADJ_RANS) ||
                   (config_container[ZONE_FLOW]->GetKind_Solver() == DISC_ADJ_INC_RANS);

  /*--- Set fluid variables to direct solver values ---*/
  for (iMesh = 0; iMesh <= config_container[ZONE_FLOW]->GetnMGLevels(); iMesh++){
    solver_container[ZONE_FLOW][INST_0][iMesh][ADJFLOW_SOL]->SetRecording(geometry_container[ZONE_FLOW][INST_0][MESH_0], config_container[ZONE_FLOW]);
  }
  if (turbulent){
    solver_container[ZONE_FLOW][INST_0][MESH_0][ADJTURB_SOL]->SetRecording(geometry_container[ZONE_FLOW][INST_0][MESH_0], config_container[ZONE_FLOW]);
  }

  /*--- Set geometry to the converged values ---*/

  solver_container[ZONE_FLOW][INST_0][MESH_0][ADJFLOW_SOL]->SetMesh_Recording(geometry_container[ZONE_FLOW][INST_0], grid_movement[ZONE_FLOW][INST_0], config_container[ZONE_FLOW]);

  /*--- Set structural variables to direct solver values ---*/

  solver_container[ZONE_STRUCT][INST_0][MESH_0][ADJFEA_SOL]->SetRecording(geometry_container[ZONE_STRUCT][INST_0][MESH_0], config_container[ZONE_STRUCT]);

}

void CDiscAdjFSIDriver::RegisterInput(unsigned short ZONE_FLOW,
                                               unsigned short ZONE_STRUCT,
                                               unsigned short kind_recording){
  
  /*--- Register flow variables ---*/
  if (kind_recording == FLOW_CONS_VARS) {
    iteration_container[ZONE_FLOW][INST_0]->RegisterInput(solver_container, geometry_container, config_container, ZONE_FLOW, INST_0, kind_recording);
  }

  /*--- Register geometry variables ---*/
  if (kind_recording == MESH_COORDS) {
    iteration_container[ZONE_FLOW][INST_0]->RegisterInput(solver_container, geometry_container, config_container, ZONE_FLOW, INST_0, kind_recording);
  }
  
  /*--- Register structural variables ---*/
  if (kind_recording == FEM_CROSS_TERM_GEOMETRY) {
    iteration_container[ZONE_STRUCT][INST_0]->RegisterInput(solver_container, geometry_container, config_container, ZONE_STRUCT, INST_0, kind_recording);
  }

  /*--- Register all variables ---*/
  if (kind_recording == FEA_DISP_VARS) {
    iteration_container[ZONE_STRUCT][INST_0]->RegisterInput(solver_container, geometry_container, config_container, ZONE_STRUCT, INST_0, FEA_DISP_VARS);
    iteration_container[ZONE_FLOW][INST_0]->RegisterInput(solver_container, geometry_container, config_container, ZONE_FLOW, INST_0, FLOW_CROSS_TERM);
    iteration_container[ZONE_FLOW][INST_0]->RegisterInput(solver_container, geometry_container, config_container, ZONE_FLOW, INST_0, GEOMETRY_CROSS_TERM);
  }

}

void CDiscAdjFSIDriver::SetDependencies(unsigned short ZONE_FLOW,
                                                  unsigned short ZONE_STRUCT,
                                                  unsigned short kind_recording){

  /*--- Add dependencies for geometrical and turbulent variables ---*/

  iteration_container[ZONE_FLOW][INST_0]->SetDependencies(solver_container, geometry_container, numerics_container, config_container, ZONE_FLOW, INST_0, kind_recording);

  /*--- Add dependencies for E, Nu, Rho, and Rho_DL variables ---*/

  iteration_container[ZONE_STRUCT][INST_0]->SetDependencies(solver_container, geometry_container, numerics_container, config_container, ZONE_STRUCT, INST_0, kind_recording);


}

void CDiscAdjFSIDriver::RegisterOutput(unsigned short ZONE_FLOW,
                                                 unsigned short ZONE_STRUCT,
                                                 unsigned short kind_recording){

  bool turbulent = (config_container[ZONE_FLOW]->GetKind_Solver() == DISC_ADJ_RANS) ||
                   (config_container[ZONE_FLOW]->GetKind_Solver() == DISC_ADJ_INC_RANS);
  bool frozen_visc = config_container[ZONE_FLOW]->GetFrozen_Visc_Disc();


  /*--- Register a flow-type objective function and the conservative variables of the flow as output of the iteration. ---*/
  if ((kind_recording == FLOW_CONS_VARS) ||
      (kind_recording == MESH_COORDS)) {
    solver_container[ZONE_FLOW][INST_0][MESH_0][ADJFLOW_SOL]->RegisterObj_Func(config_container[ZONE_FLOW]);

    solver_container[ZONE_FLOW][INST_0][MESH_0][ADJFLOW_SOL]->RegisterOutput(geometry_container[ZONE_FLOW][INST_0][MESH_0],config_container[ZONE_FLOW]);

    if (turbulent && !frozen_visc) {
      solver_container[ZONE_FLOW][INST_0][MESH_0][ADJTURB_SOL]->RegisterOutput(geometry_container[ZONE_FLOW][INST_0][MESH_0],config_container[ZONE_FLOW]);
    }
  }


  /*--- Register a structural-type objective function and the displacements of the structure as output of the iteration. ---*/
  if (kind_recording == FEA_DISP_VARS) {
    solver_container[ZONE_STRUCT][INST_0][MESH_0][ADJFEA_SOL]->RegisterObj_Func(config_container[ZONE_STRUCT]);

    solver_container[ZONE_STRUCT][INST_0][MESH_0][ADJFEA_SOL]->RegisterOutput(geometry_container[ZONE_STRUCT][INST_0][MESH_0],config_container[ZONE_STRUCT]);
  }


  /*--- The FEM_CROSS_TERM_GEOMETRY evaluates the mesh routines, they do not throw any dependency on the objective function. ---*/
  /*--- Register the displacements of the fluid nodes as output of the iteration. ---*/
  if (kind_recording == FEM_CROSS_TERM_GEOMETRY) {
    geometry_container[ZONE_FLOW][INST_0][MESH_0]->RegisterOutput_Coordinates(config_container[ZONE_FLOW]);
  }

}


void CDiscAdjFSIDriver::Iterate_Block(unsigned short ZONE_FLOW,
                                                unsigned short ZONE_STRUCT,
                                                unsigned short kind_recording){

  unsigned long IntIter=0, nIntIter = 1;
  bool dual_time_1st = (config_container[ZONE_0]->GetTime_Marching() == DT_STEPPING_1ST);
  bool dual_time_2nd = (config_container[ZONE_0]->GetTime_Marching() == DT_STEPPING_2ND);
  bool dual_time = (dual_time_1st || dual_time_2nd);
  bool dynamic = (config_container[ZONE_STRUCT]->GetTime_Domain());

  bool adjoint_convergence = false;

  /*--- Record one direct iteration with kind_recording as input ---*/

  SetRecording(ZONE_FLOW, ZONE_STRUCT, kind_recording);

  /*--- Print the residuals of the direct subiteration ---*/

  PrintDirect_Residuals(ZONE_FLOW, ZONE_STRUCT, kind_recording);

  /*--- Run the iteration ---*/

  switch (kind_recording){
  case FLOW_CONS_VARS:
    nIntIter = config_container[ZONE_FLOW]->GetUnst_nIntIter();
    break;
  case FEA_DISP_VARS:
    nIntIter = config_container[ZONE_STRUCT]->GetDyn_nIntIter();
    break;
  case MESH_COORDS:
  case FEM_CROSS_TERM_GEOMETRY:
  case FLOW_CROSS_TERM:
  case GEOMETRY_CROSS_TERM:
    nIntIter = 1;
    break;
  }

  for (unsigned short iZone = 0; iZone < config_container[ZONE_FLOW]->GetnZone(); iZone++)
    config_container[iZone]->SetInnerIter(IntIter);

  for(IntIter = 0; IntIter < nIntIter; IntIter++){

    /*--- Set the internal iteration ---*/

    for (unsigned short iZone = 0; iZone < config_container[ZONE_FLOW]->GetnZone(); iZone++)
      config_container[iZone]->SetInnerIter(IntIter);

    /*--- Set the adjoint values of the flow and objective function ---*/

    InitializeAdjoint(ZONE_FLOW, ZONE_STRUCT, kind_recording);

    /*--- Run the adjoint computation ---*/

    AD::ComputeAdjoint();

    /*--- Extract the adjoints of the input variables and store them for the next iteration ---*/

    ExtractAdjoint(ZONE_FLOW, ZONE_STRUCT, kind_recording);

    /*--- Clear all adjoints to re-use the stored computational graph in the next iteration ---*/
    AD::ClearAdjoints();

    /*--- Check the convergence of the adjoint block ---*/

    adjoint_convergence = CheckConvergence(IntIter, ZONE_FLOW, ZONE_STRUCT, kind_recording);

    /*--- Write the convergence history (only screen output) ---*/

    ConvergenceHistory(IntIter, nIntIter, ZONE_FLOW, ZONE_STRUCT, kind_recording);

    /*--- Break the loop if converged ---*/

    if (adjoint_convergence) break;


  }

  if (dual_time){
    integration_container[ZONE_FLOW][INST_0][ADJFLOW_SOL]->SetConvergence(false);
  }
  if (dynamic){
    integration_container[ZONE_FLOW][INST_0][ADJFLOW_SOL]->SetConvergence(false);
  }

}


void CDiscAdjFSIDriver::InitializeAdjoint(unsigned short ZONE_FLOW,
                                                     unsigned short ZONE_STRUCT,
                                                     unsigned short kind_recording){

  bool turbulent = (config_container[ZONE_FLOW]->GetKind_Solver() == DISC_ADJ_RANS) ||
                   (config_container[ZONE_FLOW]->GetKind_Solver() == DISC_ADJ_INC_RANS);
  bool frozen_visc = config_container[ZONE_FLOW]->GetFrozen_Visc_Disc();

  /*--- Seed a fluid-type objective function and initialize the adjoints of fluid conservative variables. ---*/
  if ((kind_recording == FLOW_CONS_VARS) ||
      (kind_recording == MESH_COORDS)) {
    solver_container[ZONE_FLOW][INST_0][MESH_0][ADJFLOW_SOL]->SetAdj_ObjFunc(geometry_container[ZONE_FLOW][INST_0][MESH_0],
                                                                             config_container[ZONE_FLOW]);

    solver_container[ZONE_FLOW][INST_0][MESH_0][ADJFLOW_SOL]->SetAdjoint_Output(geometry_container[ZONE_FLOW][INST_0][MESH_0],
                                                                                config_container[ZONE_FLOW]);
    if (turbulent && !frozen_visc) {
      solver_container[ZONE_FLOW][INST_0][MESH_0][ADJTURB_SOL]->SetAdjoint_Output(geometry_container[ZONE_FLOW][INST_0][MESH_0],
                                                                                  config_container[ZONE_FLOW]);
    }
  }

  /*--- Seed a structural-type objective function and initialize the adjoints of structural displacements. ---*/
  if (kind_recording == FEA_DISP_VARS) {
    solver_container[ZONE_STRUCT][INST_0][MESH_0][ADJFEA_SOL]->SetAdj_ObjFunc(geometry_container[ZONE_STRUCT][INST_0][MESH_0],
                                                                              config_container[ZONE_STRUCT]);
    
    solver_container[ZONE_STRUCT][INST_0][MESH_0][ADJFEA_SOL]->SetAdjoint_Output(geometry_container[ZONE_STRUCT][INST_0][MESH_0],
                                                                                 config_container[ZONE_STRUCT]);
  }

  /*--- Initialize the adjoints of fluid grid nodes. ---*/
  if (kind_recording == FEM_CROSS_TERM_GEOMETRY) {
    solver_container[ZONE_FLOW][INST_0][MESH_0][ADJFLOW_SOL]->SetAdjoint_OutputMesh(geometry_container[ZONE_FLOW][INST_0][MESH_0],
                                                                                    config_container[ZONE_FLOW]);
  }
}

void CDiscAdjFSIDriver::ExtractAdjoint(unsigned short ZONE_FLOW,
                                                  unsigned short ZONE_STRUCT,
                                                  unsigned short kind_recording){

  bool turbulent = (config_container[ZONE_FLOW]->GetKind_Solver() == DISC_ADJ_RANS) ||
                   (config_container[ZONE_FLOW]->GetKind_Solver() == DISC_ADJ_INC_RANS);
  bool frozen_visc = config_container[ZONE_FLOW]->GetFrozen_Visc_Disc();

  /*--- Extract the adjoint of the fluid conservative variables ---*/

  if (kind_recording == FLOW_CONS_VARS) {

    /*--- Extract the adjoints of the conservative input variables and store them for the next iteration ---*/

    solver_container[ZONE_FLOW][INST_0][MESH_0][ADJFLOW_SOL]->ExtractAdjoint_Solution(geometry_container[ZONE_FLOW][INST_0][MESH_0],
                                                      config_container[ZONE_FLOW]);

    solver_container[ZONE_FLOW][INST_0][MESH_0][ADJFLOW_SOL]->ExtractAdjoint_Variables(geometry_container[ZONE_FLOW][INST_0][MESH_0],
                                                      config_container[ZONE_FLOW]);

    if (turbulent && !frozen_visc) {
      solver_container[ZONE_FLOW][INST_0][MESH_0][ADJTURB_SOL]->ExtractAdjoint_Solution(geometry_container[ZONE_FLOW][INST_0][MESH_0],
                                                        config_container[ZONE_FLOW]);
    }

  }

  /*--- Extract the adjoint of the mesh coordinates ---*/

  if (kind_recording == MESH_COORDS) {

    /*--- Extract the adjoints of the flow geometry and store them for the next iteration ---*/

    solver_container[ZONE_FLOW][INST_0][MESH_0][ADJFLOW_SOL]->ExtractAdjoint_CrossTerm_Geometry_Flow(geometry_container[ZONE_FLOW][INST_0][MESH_0],
                                                      config_container[ZONE_FLOW]);

  }

  /*--- Extract the adjoint of the structural displacements ---*/

  if (kind_recording == FEA_DISP_VARS) {

    /*--- Extract the adjoints of the conservative input variables and store them for the next iteration ---*/

    solver_container[ZONE_STRUCT][INST_0][MESH_0][ADJFEA_SOL]->ExtractAdjoint_Solution(geometry_container[ZONE_STRUCT][INST_0][MESH_0],
                                                                               config_container[ZONE_STRUCT]);

    solver_container[ZONE_STRUCT][INST_0][MESH_0][ADJFEA_SOL]->ExtractAdjoint_Variables(geometry_container[ZONE_STRUCT][INST_0][MESH_0],
                                                                                config_container[ZONE_STRUCT]);

    solver_container[ZONE_FLOW][INST_0][MESH_0][ADJFLOW_SOL]->ExtractAdjoint_CrossTerm(geometry_container[ZONE_FLOW][INST_0][MESH_0],
                                                      config_container[ZONE_FLOW]);

    if (turbulent && !frozen_visc)
      solver_container[ZONE_FLOW][INST_0][MESH_0][ADJTURB_SOL]->ExtractAdjoint_CrossTerm(geometry_container[ZONE_FLOW][INST_0][MESH_0],
                                                                                         config_container[ZONE_FLOW]);

    solver_container[ZONE_FLOW][INST_0][MESH_0][ADJFLOW_SOL]->ExtractAdjoint_CrossTerm_Geometry(geometry_container[ZONE_FLOW][INST_0][MESH_0],
                                                                                                config_container[ZONE_FLOW]);
  }


  if (kind_recording == FEM_CROSS_TERM_GEOMETRY) {

    /*--- Extract the adjoints of the displacements (input variables) and store them for the next iteration ---*/

    solver_container[ZONE_STRUCT][INST_0][MESH_0][ADJFEA_SOL]->ExtractAdjoint_CrossTerm_Geometry(geometry_container[ZONE_STRUCT][INST_0][MESH_0],
                                                                                config_container[ZONE_STRUCT]);
  }

}


bool CDiscAdjFSIDriver::CheckConvergence(unsigned long IntIter,
                                                   unsigned short ZONE_FLOW,
                                                   unsigned short ZONE_STRUCT,
                                                   unsigned short kind_recording){

  bool flow_convergence    = false,
        struct_convergence  = false;

  bool adjoint_convergence = false;

//  su2double residual_1, residual_2;

//  if (kind_recording == FLOW_CONS_VARS) {

//      /*--- Set the convergence criteria (only residual possible as of now) ---*/

//      residual_1 = log10(solver_container[ZONE_FLOW][INST_0][MESH_0][ADJFLOW_SOL]->GetRes_RMS(0));
//      residual_2 = log10(solver_container[ZONE_FLOW][INST_0][MESH_0][ADJFLOW_SOL]->GetRes_RMS(1));

//      flow_convergence = ((residual_1 < config_container[ZONE_FLOW]->GetMinLogResidual()) &&
//                          (residual_2 < config_container[ZONE_FLOW]->GetMinLogResidual()));

//  }

//  if (kind_recording == FEA_DISP_VARS) {

//    /*--- Set the convergence criteria (only residual possible as of now) ---*/

//    residual_1 = log10(solver_container[ZONE_STRUCT][INST_0][MESH_0][ADJFEA_SOL]->GetRes_RMS(0));
//    residual_2 = log10(solver_container[ZONE_STRUCT][INST_0][MESH_0][ADJFEA_SOL]->GetRes_RMS(1));

//    // Temporary, until function is added
//    struct_convergence = ((residual_1 < config_container[ZONE_STRUCT]->GetResidual_FEM_UTOL()) &&
//                          (residual_2 < config_container[ZONE_STRUCT]->GetResidual_FEM_UTOL()));

//  }

  switch (kind_recording){
  case FLOW_CONS_VARS:      adjoint_convergence = flow_convergence; break;
  case MESH_COORDS:  adjoint_convergence = true; break;
  case FEA_DISP_VARS:       adjoint_convergence = struct_convergence; break;
  case FLOW_CROSS_TERM:     adjoint_convergence = true; break;
  case FEM_CROSS_TERM_GEOMETRY:      adjoint_convergence = true; break;
  case GEOMETRY_CROSS_TERM: adjoint_convergence = true; break;
  default:                  adjoint_convergence = false; break;
  }

  /*--- Apply the same convergence criteria to all the processors ---*/

#ifdef HAVE_MPI

  unsigned short *sbuf_conv = NULL, *rbuf_conv = NULL;
  sbuf_conv = new unsigned short[1]; sbuf_conv[0] = 0;
  rbuf_conv = new unsigned short[1]; rbuf_conv[0] = 0;

  /*--- Convergence criteria ---*/

  sbuf_conv[0] = adjoint_convergence;
  SU2_MPI::Reduce(sbuf_conv, rbuf_conv, 1, MPI_UNSIGNED_SHORT, MPI_SUM, MASTER_NODE, MPI_COMM_WORLD);

  /*-- Compute global convergence criteria in the master node --*/

  sbuf_conv[0] = 0;
  if (rank == MASTER_NODE) {
    if (rbuf_conv[0] == size) sbuf_conv[0] = 1;
    else sbuf_conv[0] = 0;
  }

  SU2_MPI::Bcast(sbuf_conv, 1, MPI_UNSIGNED_SHORT, MASTER_NODE, MPI_COMM_WORLD);

  if (sbuf_conv[0] == 1) { adjoint_convergence = true;}
  else { adjoint_convergence = false;}

  delete [] sbuf_conv;
  delete [] rbuf_conv;

#endif

  return adjoint_convergence;

}

void CDiscAdjFSIDriver::ConvergenceHistory(unsigned long IntIter,
                                                      unsigned long nIntIter,
                                                      unsigned short ZONE_FLOW,
                                                      unsigned short ZONE_STRUCT,
                                                      unsigned short kind_recording){

  unsigned long BGS_Iter = config_container[ZONE_FLOW]->GetOuterIter();


//  if (rank == MASTER_NODE)  
//    if ((!config_container[ZONE_0]->GetMultizone_Problem() && !config_container[ZONE_0]->GetSinglezone_Driver()))
//     output_container[ZONE_0]->GetLegacyOutput()->SetConvHistory_Header(&ConvHist_file[ZONE_0][INST_0], config_container[ZONE_0], ZONE_0, INST_0);

  if (kind_recording == FLOW_CONS_VARS) {

    if (rank == MASTER_NODE){
      if (IntIter == 0){
        cout << endl;
        cout << " IntIter" << "    BGSIter" << "   Res[Psi_Rho]" << "     Res[Psi_E]" << endl;
      }

      if (IntIter % config_container[ZONE_FLOW]->GetWrt_Con_Freq() == 0){
        /*--- Output the flow convergence ---*/
        /*--- This is temporary as it requires several changes in the output structure ---*/
        cout.width(8);     cout << IntIter;
        cout.width(11);    cout << BGS_Iter + 1;
        cout.precision(6); cout.setf(ios::fixed, ios::floatfield);
        cout.width(15);    cout << log10(solver_container[ZONE_FLOW][INST_0][MESH_0][ADJFLOW_SOL]->GetRes_RMS(0));
        cout.width(15);    cout << log10(solver_container[ZONE_FLOW][INST_0][MESH_0][ADJFLOW_SOL]->GetRes_RMS(1));
        cout << endl;
      }

    }
  }

//  if (kind_recording == FEA_DISP_VARS) {
//    if ((!config_container[ZONE_0]->GetMultizone_Problem() && !config_container[ZONE_0]->GetSinglezone_Driver()))
//    /*--- Set the convergence criteria (only residual possible) ---*/
//       output_container[ZONE_0]->GetLegacyOutput()->SetConvHistory_Body(NULL, geometry_container, solver_container, config_container, integration_container, true, 0.0, ZONE_STRUCT, INST_0);

//  }


}


bool CDiscAdjFSIDriver::BGSConvergence(unsigned long IntIter,
                                                 unsigned short ZONE_FLOW,
                                                 unsigned short ZONE_STRUCT){

  unsigned short iMarker;
  unsigned short nVar_Flow = solver_container[ZONE_FLOW][INST_0][MESH_0][ADJFLOW_SOL]->GetnVar(),
                   nVar_Struct = solver_container[ZONE_STRUCT][INST_0][MESH_0][ADJFEA_SOL]->GetnVar();
  unsigned short iRes;

  bool flow_converged_absolute = false,
        flow_converged_relative = false,
        struct_converged_absolute = false,
        struct_converged_relative = false;

  bool Convergence = false;

  /*--- Apply BC's to the structural adjoint - otherwise, clamped nodes have too values that make no sense... ---*/
  for (iMarker = 0; iMarker < config_container[ZONE_STRUCT]->GetnMarker_All(); iMarker++)
  switch (config_container[ZONE_STRUCT]->GetMarker_All_KindBC(iMarker)) {
    case CLAMPED_BOUNDARY:
    solver_container[ZONE_STRUCT][INST_0][MESH_0][ADJFEA_SOL]->BC_Clamped_Post(geometry_container[ZONE_STRUCT][INST_0][MESH_0],
        numerics_container[ZONE_STRUCT][INST_0][MESH_0][FEA_SOL][FEA_TERM], config_container[ZONE_STRUCT], iMarker);
    break;
  }

  /*--- Compute the residual for the flow and structural zones ---*/

  /*--- Flow ---*/

  solver_container[ZONE_FLOW][INST_0][MESH_0][ADJFLOW_SOL]->ComputeResidual_Multizone(geometry_container[ZONE_FLOW][INST_0][MESH_0],
                                                                        config_container[ZONE_FLOW]);

  /*--- Structure ---*/

  solver_container[ZONE_STRUCT][INST_0][MESH_0][ADJFEA_SOL]->ComputeResidual_Multizone(geometry_container[ZONE_STRUCT][INST_0][MESH_0],
                                                                         config_container[ZONE_STRUCT]);


  /*--- Retrieve residuals ---*/

  /*--- Flow residuals ---*/

  for (iRes = 0; iRes < nVar_Flow; iRes++){
    residual_flow[iRes] = log10(solver_container[ZONE_FLOW][INST_0][MESH_0][ADJFLOW_SOL]->GetRes_BGS(iRes));
    if (IntIter == 0) init_res_flow[iRes] = residual_flow[iRes];
    residual_flow_rel[iRes] = fabs(residual_flow[iRes] - init_res_flow[iRes]);
  }

  /*--- Structure residuals ---*/

  for (iRes = 0; iRes < nVar_Struct; iRes++){
    residual_struct[iRes] = log10(solver_container[ZONE_STRUCT][INST_0][MESH_0][ADJFEA_SOL]->GetRes_BGS(iRes));
    if (IntIter == 0) init_res_struct[iRes] = residual_struct[iRes];
    residual_struct_rel[iRes] = fabs(residual_struct[iRes] - init_res_struct[iRes]);
  }

  /*--- Check convergence ---*/
  flow_converged_absolute = ((residual_flow[0] < flow_criteria) && (residual_flow[nVar_Flow-1] < flow_criteria));
  flow_converged_relative = ((residual_flow_rel[0] > flow_criteria_rel) && (residual_flow_rel[nVar_Flow-1] > flow_criteria_rel));

  struct_converged_absolute = ((residual_struct[0] < structure_criteria) && (residual_struct[nVar_Flow-1] < structure_criteria));
  struct_converged_relative = ((residual_struct_rel[0] > structure_criteria_rel) && (residual_struct_rel[nVar_Flow-1] > structure_criteria_rel));

  Convergence = ((flow_converged_absolute && struct_converged_absolute) ||
                 (flow_converged_absolute && struct_converged_relative) ||
                 (flow_converged_relative && struct_converged_relative) ||
                 (flow_converged_relative && struct_converged_absolute));

  if (rank == MASTER_NODE){

    cout << endl << "-------------------------------------------------------------------------" << endl;
    cout << endl;
    cout << "Convergence summary for BGS iteration ";
    cout << IntIter << endl;
    cout << endl;
    /*--- TODO: This is a workaround until the TestCases.py script incorporates new classes for nested loops. ---*/
    cout << "Iter[ID]" << "  BGSRes[Psi_Rho]" << "  BGSRes[Psi_E]" << "  BGSRes[Psi_Ux]" << "  BGSRes[Psi_Uy]" << endl;
    cout.precision(6); cout.setf(ios::fixed, ios::floatfield);
    cout.width(8); cout << IntIter*1000;
    cout.width(17); cout << residual_flow[0];
    cout.width(15); cout << residual_flow[nVar_Flow-1];
    cout.width(16); cout << residual_struct[0];
    cout.width(16); cout << residual_struct[1];
    cout << endl;
    cout << endl;
    cout << "-------------------------------------------------------------------------" << endl;


    bool write_history = true;
    unsigned short iVar;

    /*--- Header of the temporary output file ---*/
    if ((write_history) && (rank == MASTER_NODE)){
      ofstream myfile_res;
      bool de_effects = config_container[ZONE_STRUCT]->GetDE_Effects();

      myfile_res.open ("history_adjoint_FSI.csv", ios::app);

      myfile_res << IntIter << "\t";

      myfile_res.precision(15);

      for (iVar = 0; iVar < nVar_Flow; iVar++){
        myfile_res << fixed << residual_flow[iVar] << "\t";
      }

      for (iVar = 0; iVar < nVar_Struct; iVar++){
        myfile_res << fixed << residual_struct[iVar] << "\t";
      }

      for (iVar = 0; iVar < config_container[ZONE_STRUCT]->GetnElasticityMod(); iVar++)
         myfile_res << scientific << solver_container[ZONE_STRUCT][INST_0][MESH_0][ADJFEA_SOL]->GetGlobal_Sens_E(iVar) << "\t";
      for (iVar = 0; iVar < config_container[ZONE_STRUCT]->GetnPoissonRatio(); iVar++)
         myfile_res << scientific << solver_container[ZONE_STRUCT][INST_0][MESH_0][ADJFEA_SOL]->GetGlobal_Sens_Nu(iVar) << "\t";
      if (de_effects){
        for (iVar = 0; iVar < config_container[ZONE_STRUCT]->GetnElectric_Field(); iVar++)
          myfile_res << scientific << solver_container[ZONE_STRUCT][INST_0][MESH_0][ADJFEA_SOL]->GetGlobal_Sens_EField(0) << "\t";
      }

      myfile_res << endl;

      myfile_res.close();
    }

    // TEST: for implementation of python framework in coupled FSI problems
    if ((config_container[ZONE_1]->GetDV_FEA() != NODV_FEA) && (rank == MASTER_NODE)){

      /*--- Header of the temporary output file ---*/
      ofstream myfile_res;

      switch (config_container[ZONE_1]->GetDV_FEA()) {
        case YOUNG_MODULUS:
          myfile_res.open("grad_young.opt");
          break;
        case POISSON_RATIO:
          myfile_res.open("grad_poisson.opt");
          break;
        case DENSITY_VAL:
        case DEAD_WEIGHT:
          myfile_res.open("grad_density.opt");
          break;
        case ELECTRIC_FIELD:
          myfile_res.open("grad_efield.opt");
          break;
        default:
          myfile_res.open("grad.opt");
          break;
      }

      unsigned short iDV;
      unsigned short nDV = solver_container[ZONE_1][INST_0][MESH_0][ADJFEA_SOL]->GetnDVFEA();

      myfile_res << "INDEX" << "\t" << "GRAD" << endl;

      myfile_res.precision(15);

      for (iDV = 0; iDV < nDV; iDV++){
        myfile_res << iDV;
        myfile_res << "\t";
        myfile_res << scientific << solver_container[ZONE_1][INST_0][MESH_0][ADJFEA_SOL]->GetGlobal_Sens_DVFEA(iDV);
        myfile_res << endl;
      }

      myfile_res.close();
    }


  }

  /*--- Apply the same convergence criteria to all the processors ---*/

#ifdef HAVE_MPI

  unsigned short *sbuf_conv = NULL, *rbuf_conv = NULL;
  sbuf_conv = new unsigned short[1]; sbuf_conv[0] = 0;
  rbuf_conv = new unsigned short[1]; rbuf_conv[0] = 0;

  /*--- Convergence criteria ---*/

  sbuf_conv[0] = Convergence;
  SU2_MPI::Reduce(sbuf_conv, rbuf_conv, 1, MPI_UNSIGNED_SHORT, MPI_SUM, MASTER_NODE, MPI_COMM_WORLD);

  /*-- Compute global convergence criteria in the master node --*/

  sbuf_conv[0] = 0;
  if (rank == MASTER_NODE) {
    if (rbuf_conv[0] == size) sbuf_conv[0] = 1;
    else sbuf_conv[0] = 0;
  }

  SU2_MPI::Bcast(sbuf_conv, 1, MPI_UNSIGNED_SHORT, MASTER_NODE, MPI_COMM_WORLD);

  if (sbuf_conv[0] == 1) { Convergence = true;}
  else { Convergence = false;}

  delete [] sbuf_conv;
  delete [] rbuf_conv;

#endif

  /*--- Update the solution for the flow and structural zones ---*/

  /*--- Flow ---*/

  solver_container[ZONE_FLOW][INST_0][MESH_0][ADJFLOW_SOL]->UpdateSolution_BGS(geometry_container[ZONE_FLOW][INST_0][MESH_0],
                                                                       config_container[ZONE_FLOW]);

  /*--- Structure ---*/

  solver_container[ZONE_STRUCT][INST_0][MESH_0][ADJFEA_SOL]->UpdateSolution_BGS(geometry_container[ZONE_STRUCT][INST_0][MESH_0],
                                                                       config_container[ZONE_STRUCT]);

  return Convergence;
}

void CDiscAdjFSIDriver::Postprocess(unsigned short ZONE_FLOW,
                                             unsigned short ZONE_STRUCT) {

  unsigned short iMarker;

  /*--- Apply BC's to the structural adjoint after the solution has converged (to avoid unphysical values in clamped nodes) ---*/
  for (iMarker = 0; iMarker < config_container[ZONE_STRUCT]->GetnMarker_All(); iMarker++)
  switch (config_container[ZONE_STRUCT]->GetMarker_All_KindBC(iMarker)) {
    case CLAMPED_BOUNDARY:
    solver_container[ZONE_STRUCT][INST_0][MESH_0][ADJFEA_SOL]->BC_Clamped_Post(geometry_container[ZONE_STRUCT][INST_0][MESH_0],
        numerics_container[ZONE_STRUCT][INST_0][MESH_0][FEA_SOL][FEA_TERM], config_container[ZONE_STRUCT], iMarker);
    break;
  }


}

void CDiscAdjFSIDriver::Transfer_Displacements(unsigned short donorZone, unsigned short targetZone) {


  interface_container[donorZone][targetZone]->BroadcastData(solver_container[donorZone][INST_0][MESH_0][FEA_SOL],solver_container[targetZone][INST_0][MESH_0][FLOW_SOL],
                                                                     geometry_container[donorZone][INST_0][MESH_0],geometry_container[targetZone][INST_0][MESH_0],
                                                                     config_container[donorZone], config_container[targetZone]);

}

void CDiscAdjFSIDriver::Transfer_Tractions(unsigned short donorZone, unsigned short targetZone) {

  interface_container[donorZone][targetZone]->BroadcastData(solver_container[donorZone][INST_0][MESH_0][FEA_SOL],solver_container[targetZone][INST_0][MESH_0][FLOW_SOL],
                                                                     geometry_container[donorZone][INST_0][MESH_0],geometry_container[targetZone][INST_0][MESH_0],
                                                                     config_container[donorZone], config_container[targetZone]);
}<|MERGE_RESOLUTION|>--- conflicted
+++ resolved
@@ -3273,14 +3273,9 @@
 }
 
 void CDriver::Interface_Preprocessing(CConfig **config, CSolver***** solver, CGeometry**** geometry,
-<<<<<<< HEAD
-                                      unsigned short** transfer_types, CTransfer ***&transfer, CInterpolator ***&interpolation) {
-  LOG_SCOPE_FUNCTION(INFO);
-=======
                                       unsigned short** interface_types, CInterface ***&interface,
                                       CInterpolator ***&interpolation) {
->>>>>>> 208bd3a1
-
+  LOG_SCOPE_FUNCTION(INFO);
   unsigned short donorZone, targetZone;
   unsigned short nVar, nVarTransfer;
 
