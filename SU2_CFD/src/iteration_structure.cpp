--- conflicted
+++ resolved
@@ -114,7 +114,6 @@
 
       /*--- Compute the new node locations for moving markers ---*/
 
-<<<<<<< HEAD
       /*----------------------------------------------------------------------------------------------------------*/
       /*----------------------------------------------------------------------------------------------------------*/
       /*----------------------------------------------------------------------------------------------------------*/
@@ -124,7 +123,7 @@
       // or move Surface_Movement functions to inside CMeshSolver
 
       // surface_movement->Surface_Translating(geometry[MESH_0],
-      //                                       config, ExtIter, val_iZone);
+      //                                       config, TimeIter, val_iZone);
 
       su2double deltaT, time_new, time_old, Lref, *Coord;
       su2double Center[3] = {0.0,0.0,0.0}, VarCoord[3] = {0.0,0.0,0.0}, VarCoordAbs[3] = {0.0, 0.0, 0.0};
@@ -142,11 +141,11 @@
       deltaT = config->GetDelta_UnstTimeND();
   
       /*--- Compute delta time based on physical time step ---*/
-      time_new = static_cast<su2double>(ExtIter)*deltaT;
-      if (ExtIter == 0) {
+      time_new = static_cast<su2double>(TimeIter)*deltaT;
+      if (TimeIter == 0) {
         time_old = time_new;
       } else {
-        time_old = static_cast<su2double>(ExtIter-1)*deltaT;
+        time_old = static_cast<su2double>(TimeIter-1)*deltaT;
       }
   
       /*--- Store displacement of each node on the translating surface ---*/
@@ -161,11 +160,6 @@
             Marker_Tag = config->GetMarker_All_TagBound(iMarker);
             
             if (Marker_Tag == Moving_Tag && (config->GetKind_SurfaceMovement(jMarker) == DEFORMING)) {
-=======
-      surface_movement->Surface_Translating(geometry[MESH_0],
-                                            config, TimeIter, val_iZone);
-      /*--- Deform the volume grid around the new boundary locations ---*/
->>>>>>> 972606f5
 
               for (iDim = 0; iDim < 3; iDim++){
                 xDot[iDim]   = config->GetMarkerTranslationRate(jMarker, iDim);
@@ -179,7 +173,7 @@
               if (rank == MASTER_NODE) {
                 cout << " Storing translating displacement for marker: ";
                 cout << Marker_Tag << "." << endl;
-                if (ExtIter == 0) {
+                if (TimeIter == 0) {
                   cout << " Translational velocity: (" << xDot[0]*config->GetVelocity_Ref() << ", " << xDot[1]*config->GetVelocity_Ref();
                   cout << ", " << xDot[2]*config->GetVelocity_Ref();
                   if (config->GetSystemMeasurements() == SI) cout << ") m/s." << endl;
@@ -204,10 +198,10 @@
                   iPoint = geometry[MESH_0]->vertex[iMarker][iVertex]->GetNode();
 
                   for (iDim = 0; iDim < 3; iDim++){
-                    VarCoordAbs[iDim] = solver[MESH_0][MESH_SOL]->node[iPoint]->GetBound_Disp(iDim) + VarCoord[iDim];
+                    VarCoordAbs[iDim] = solver[MESH_0][MESH_SOL]->GetNodes()->GetBound_Disp(iPoint, iDim) + VarCoord[iDim];
                   }
                   
-                  solver[MESH_0][MESH_SOL]->node[iPoint]->SetBound_Disp(VarCoordAbs);
+                  solver[MESH_0][MESH_SOL]->GetNodes()->SetBound_Disp(iPoint, VarCoordAbs);
                 }
               }
             }
@@ -263,7 +257,6 @@
 
       /*--- Compute the new node locations for moving markers ---*/
 
-<<<<<<< HEAD
       /*----------------------------------------------------------------------------------------------------------*/
       /*----------------------------------------------------------------------------------------------------------*/
       /*----------------------------------------------------------------------------------------------------------*/
@@ -271,10 +264,10 @@
       // if (!config->GetDeform_Mesh()) {
       //   surface_movement->Surface_Plunging(geometry[MESH_0],
       //                                    config, 
-      //                                    ExtIter, val_iZone);
+      //                                    TimeIter, val_iZone);
       // }
       // else {
-      //   //solver[MESH_0][MESH_SOL]->Surface_Plunging(geometry[MESH_0], config, solver[MESH_0], ExtIter, val_iZone);
+      //   //solver[MESH_0][MESH_SOL]->Surface_Plunging(geometry[MESH_0], config, solver[MESH_0], TimeIter, val_iZone);
       // }
 
       // su2double deltaT, time_new, time_old, Lref;
@@ -295,11 +288,11 @@
       Lref   = config->GetLength_Ref();
   
       /*--- Compute delta time based on physical time step ---*/
-      time_new = static_cast<su2double>(ExtIter)*deltaT;
-      if (ExtIter == 0) {
+      time_new = static_cast<su2double>(TimeIter)*deltaT;
+      if (TimeIter == 0) {
         time_old = time_new;
       } else {
-        time_old = static_cast<su2double>(ExtIter-1)*deltaT;
+        time_old = static_cast<su2double>(TimeIter-1)*deltaT;
       }
   
       /*--- Store displacement of each node on the plunging surface ---*/
@@ -329,7 +322,7 @@
               if (rank == MASTER_NODE) {
                 cout << " Storing plunging displacement for marker: ";
                 cout << Marker_Tag << "." << endl;
-                if (ExtIter == 0) {
+                if (TimeIter == 0) {
                   cout << " Plunging frequency: (" << Omega[0] << ", " << Omega[1];
                   cout << ", " << Omega[2] << ") rad/s." << endl;
                   cout << " Plunging amplitude: (" << Ampl[0]/DEG2RAD;
@@ -356,10 +349,10 @@
                   iPoint = geometry[MESH_0]->vertex[iMarker][iVertex]->GetNode();
 
                   for (iDim = 0; iDim < 3; iDim++){
-                    VarCoordAbs[iDim] = solver[MESH_0][MESH_SOL]->node[iPoint]->GetBound_Disp(iDim) + VarCoord[iDim];
+                    VarCoordAbs[iDim] = solver[MESH_0][MESH_SOL]->GetNodes()->GetBound_Disp(iPoint, iDim) + VarCoord[iDim];
                   }
                   
-                  solver[MESH_0][MESH_SOL]->node[iPoint]->SetBound_Disp(VarCoordAbs);
+                  solver[MESH_0][MESH_SOL]->GetNodes()->SetBound_Disp(iPoint, VarCoordAbs);
                 }
               }
             }
@@ -397,11 +390,6 @@
         config->SetRefOriginMoment_Y(jMarker, Center[1]);
         config->SetRefOriginMoment_Z(jMarker, Center[2]);
       }
-=======
-      surface_movement->Surface_Plunging(geometry[MESH_0],
-                                         config, TimeIter, val_iZone);
-      /*--- Deform the volume grid around the new boundary locations ---*/
->>>>>>> 972606f5
 
       /*----------------------------------------------------------------------------------------------------------*/
       /*----------------------------------------------------------------------------------------------------------*/
@@ -420,13 +408,12 @@
 
       /*--- Compute the new node locations for moving markers ---*/
 
-<<<<<<< HEAD
       /*----------------------------------------------------------------------------------------------------------*/
       /*----------------------------------------------------------------------------------------------------------*/
       /*----------------------------------------------------------------------------------------------------------*/
 
       // surface_movement->Surface_Pitching(geometry[MESH_0],
-      //                                    config, ExtIter, val_iZone);
+      //                                    config, TimeIter, val_iZone);
 
       //su2double deltaT, time_new, time_old, Lref, *Coord;
       //su2double Center[3], VarCoord[3], Omega[3], Ampl[3], VarCoordAbs[3] = {0.0, 0.0, 0.0};
@@ -449,17 +436,12 @@
       Lref   = config->GetLength_Ref();
       
       /*--- Compute delta time based on physical time step ---*/
-      time_new = static_cast<su2double>(ExtIter)*deltaT;
-      if (ExtIter == 0) {
+      time_new = static_cast<su2double>(TimeIter)*deltaT;
+      if (TimeIter == 0) {
         time_old = time_new;
       } else {
-        time_old = static_cast<su2double>(ExtIter-1)*deltaT;
-      }
-=======
-      surface_movement->Surface_Pitching(geometry[MESH_0],
-                                         config, TimeIter, val_iZone);
-      /*--- Deform the volume grid around the new boundary locations ---*/
->>>>>>> 972606f5
+        time_old = static_cast<su2double>(TimeIter-1)*deltaT;
+      }
 
       /*--- Store displacement of each node on the pitching surface ---*/
         /*--- Loop over markers and find the particular marker(s) (surface) to pitch ---*/
@@ -487,7 +469,7 @@
               if (rank == MASTER_NODE) {
                 cout << " Storing pitching displacement for marker: ";
                 cout << Marker_Tag << "." << endl;
-                if (ExtIter == 0) {
+                if (TimeIter == 0) {
                   cout << " Pitching frequency: (" << Omega[0] << ", " << Omega[1];
                   cout << ", " << Omega[2] << ") rad/s about origin: (" << Center[0];
                   cout << ", " << Center[1] << ", " << Center[2] << ")." << endl;
@@ -534,12 +516,13 @@
                 /*--- Index and coordinates of the current point ---*/
                 
                 iPoint = geometry[MESH_0]->vertex[iMarker][iVertex]->GetNode();
-                if (!config->GetDeform_Mesh()) {
+                // if (!config->GetDeform_Mesh()) {
                   Coord  = geometry[MESH_0]->node[iPoint]->GetCoord();
-                }
-                else {
-                  Coord = solver[MESH_0][MESH_SOL]->node[iPoint]->GetMesh_Coord();
-                }
+                // }
+                // else {
+                //   //CVC: Debug: Double Check
+                //   Coord = solver[MESH_0][MESH_SOL]->GetNodes()->GetMesh_Coord(iPoint);
+                // }
 
                 /*--- Calculate non-dim. position from rotation center ---*/
                 
@@ -574,10 +557,10 @@
                 else {
                   
                   for (iDim = 0; iDim < 3; iDim++){
-                    VarCoordAbs[iDim] = solver[MESH_0][MESH_SOL]->node[iPoint]->GetBound_Disp(iDim) + VarCoord[iDim];
+                    VarCoordAbs[iDim] = solver[MESH_0][MESH_SOL]->GetNodes()->GetBound_Disp(iPoint, iDim) + VarCoord[iDim];
                   }
                   
-                  solver[MESH_0][MESH_SOL]->node[iPoint]->SetBound_Disp(VarCoordAbs);
+                  solver[MESH_0][MESH_SOL]->GetNodes()->SetBound_Disp(iPoint, VarCoordAbs);
                 }
               }
             }
@@ -603,13 +586,12 @@
 
       /*--- Compute the new node locations for moving markers ---*/
 
-<<<<<<< HEAD
       /*----------------------------------------------------------------------------------------------------------*/
       /*----------------------------------------------------------------------------------------------------------*/
       /*----------------------------------------------------------------------------------------------------------*/
 
       // surface_movement->Surface_Rotating(geometry[MESH_0],
-      //                                    config, ExtIter, val_iZone);
+      //                                    config, TimeIter, val_iZone);
 
       //su2double deltaT, time_new, time_old, Lref, *Coord;
       //su2double Center[3] = {0.0,0.0,0.0}, VarCoord[3] = {0.0,0.0,0.0}, Omega[3] = {0.0,0.0,0.0}, VarCoordAbs[3] = {0.0, 0.0, 0.0};
@@ -631,20 +613,15 @@
       Lref   = config->GetLength_Ref();
       
       /*--- Compute delta time based on physical time step ---*/
-      time_new = static_cast<su2double>(ExtIter)*deltaT;
-      if (ExtIter == 0) {
+      time_new = static_cast<su2double>(TimeIter)*deltaT;
+      if (TimeIter == 0) {
         time_old = time_new;
       } else {
-        time_old = static_cast<su2double>(ExtIter-1)*deltaT;
+        time_old = static_cast<su2double>(TimeIter-1)*deltaT;
       }
       
       /*--- Store displacement of each node on the rotating surface ---*/
         /*--- Loop over markers and find the particular marker(s) (surface) to rotate ---*/
-=======
-      surface_movement->Surface_Rotating(geometry[MESH_0],
-                                         config, TimeIter, val_iZone);
-      /*--- Deform the volume grid around the new boundary locations ---*/
->>>>>>> 972606f5
 
       for (iMarker = 0; iMarker < config->GetnMarker_All(); iMarker++) {
         Moving = config->GetMarker_All_Moving(iMarker);
@@ -669,7 +646,7 @@
               if (rank == MASTER_NODE) {
                 cout << " Storing rotating displacement for marker: ";
                 cout << Marker_Tag << "." << endl;
-                if (ExtIter == 0) {
+                if (TimeIter == 0) {
                   cout << " Angular velocity: (" << Omega[0] << ", " << Omega[1];
                   cout << ", " << Omega[2] << ") rad/s about origin: (" << Center[0];
                   cout << ", " << Center[1] << ", " << Center[2] << ")." << endl;
@@ -753,10 +730,10 @@
                   iPoint = geometry[MESH_0]->vertex[iMarker][iVertex]->GetNode();
                   
                   for (iDim = 0; iDim < 3; iDim++){
-                    VarCoordAbs[iDim] = solver[MESH_0][MESH_SOL]->node[iPoint]->GetBound_Disp(iDim) + VarCoord[iDim];
+                    VarCoordAbs[iDim] = solver[MESH_0][MESH_SOL]->GetNodes()->GetBound_Disp(iPoint, iDim) + VarCoord[iDim];
                   }
                   
-                  solver[MESH_0][MESH_SOL]->node[iPoint]->SetBound_Disp(VarCoordAbs);
+                  solver[MESH_0][MESH_SOL]->GetNodes()->SetBound_Disp(iPoint, VarCoordAbs);
                 }
               }
             }
@@ -1294,13 +1271,8 @@
   
   if ((config[val_iZone]->GetGrid_Movement()) && (config[val_iZone]->GetAeroelastic_Simulation()) && unsteady) {
       
-<<<<<<< HEAD
     SetGrid_Movement(geometry[val_iZone][val_iInst], surface_movement[val_iZone], grid_movement[val_iZone][val_iInst], numerics[val_iZone][val_iInst], 
-                     solver[val_iZone][val_iInst], config[val_iZone], IntIter, ExtIter);
-=======
-    SetGrid_Movement(geometry[val_iZone][val_iInst], surface_movement[val_iZone], grid_movement[val_iZone][val_iInst],
                      solver[val_iZone][val_iInst], config[val_iZone], InnerIter, TimeIter);
->>>>>>> 972606f5
     
     /*--- Apply a Wind Gust ---*/
     
