--- conflicted
+++ resolved
@@ -288,8 +288,7 @@
     case ELASTICITY:
 
       if ((rank == MASTER_NODE) && (!discrete_adjoint))
-<<<<<<< HEAD
-        cout << endl << "Deforming the grid for static Fluid-Structure Interaction applications(new solver)." << endl;
+        cout << endl << "Deforming the grid for imposed boundary displacements." << endl;
 
       /*--- Set the stiffness of each element mesh into the mesh numerics ---*/
 
@@ -297,27 +296,7 @@
                                                                            numerics_container[val_iZone][val_iInst][MESH_0][MESH_SOL],
                                                                            config_container[val_iZone]);
 
-      /*--- Store the imposed boundary displacements into the correct positions ---*/
-      /*--- This step will become unnecessary after transfer routines are updated ---*/
-      if (!config_container[val_iZone]->GetDiscrete_Adjoint())
-        solver_container[val_iZone][val_iInst][MESH_0][MESH_SOL]->ComputeBoundary_Displacements(geometry_container[val_iZone][val_iInst][MESH_0],
-                                                                                                config_container[val_iZone]);
-
       /*--- Deform the volume grid around the new boundary locations ---*/
-
-      if ((rank == MASTER_NODE) && (!discrete_adjoint))
-        cout << "Deforming the volume grid." << endl;
-=======
-        cout << endl << "Deforming the grid for imposed boundary displacements." << endl;
-
-      /*--- Set the stiffness of each element mesh into the mesh numerics ---*/
-
-      solver_container[val_iZone][val_iInst][MESH_0][MESH_SOL]->SetMesh_Stiffness(geometry_container[val_iZone][val_iInst],
-                                                                           numerics_container[val_iZone][val_iInst][MESH_0][MESH_SOL],
-                                                                           config_container[val_iZone]);
-
-      /*--- Deform the volume grid around the new boundary locations ---*/
->>>>>>> fc772cdb
 
       solver_container[val_iZone][val_iInst][MESH_0][MESH_SOL]->DeformMesh(geometry_container[val_iZone][val_iInst],
                                                                            numerics_container[val_iZone][val_iInst][MESH_0][MESH_SOL],
