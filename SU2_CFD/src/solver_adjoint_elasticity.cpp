/*!
 * \file solver_adjoint_elasticity.cpp
 * \brief Main subroutines for solving adjoint FEM elasticity problems.
 * \author R. Sanchez
 * \version 6.2.0 "Falcon"
 *
 * The current SU2 release has been coordinated by the
 * SU2 International Developers Society <www.su2devsociety.org>
 * with selected contributions from the open-source community.
 *
 * The main research teams contributing to the current release are:
 *  - Prof. Juan J. Alonso's group at Stanford University.
 *  - Prof. Piero Colonna's group at Delft University of Technology.
 *  - Prof. Nicolas R. Gauger's group at Kaiserslautern University of Technology.
 *  - Prof. Alberto Guardone's group at Polytechnic University of Milan.
 *  - Prof. Rafael Palacios' group at Imperial College London.
 *  - Prof. Vincent Terrapon's group at the University of Liege.
 *  - Prof. Edwin van der Weide's group at the University of Twente.
 *  - Lab. of New Concepts in Aeronautics at Tech. Institute of Aeronautics.
 *
 * Copyright 2012-2019, Francisco D. Palacios, Thomas D. Economon,
 *                      Tim Albring, and the SU2 contributors.
 *
 * SU2 is free software; you can redistribute it and/or
 * modify it under the terms of the GNU Lesser General Public
 * License as published by the Free Software Foundation; either
 * version 2.1 of the License, or (at your option) any later version.
 *
 * SU2 is distributed in the hope that it will be useful,
 * but WITHOUT ANY WARRANTY; without even the implied warranty of
 * MERCHANTABILITY or FITNESS FOR A PARTICULAR PURPOSE. See the GNU
 * Lesser General Public License for more details.
 *
 * You should have received a copy of the GNU Lesser General Public
 * License along with SU2. If not, see <http://www.gnu.org/licenses/>.
 */

#include "../include/solver_structure.hpp"
#include "../include/variables/CDiscAdjFEAVariable.hpp"
#include "../include/variables/CDiscAdjFEABoundVariable.hpp"

CDiscAdjFEASolver::CDiscAdjFEASolver(void) : CSolver (){

  nMarker = 0;
  nMarker_nL = 0;
  KindDirect_Solver = 0;

  direct_solver = NULL;
  normalLoads   = NULL;
  Sens_E        = NULL;
  Sens_Nu       = NULL;
  Sens_nL       = NULL;
  CSensitivity  = NULL;

  Solution_Vel  = NULL;
  Solution_Accel= NULL;

<<<<<<< HEAD
//  element_container = NULL;
=======
  nodes = nullptr;

>>>>>>> aca42d1c
}

CDiscAdjFEASolver::CDiscAdjFEASolver(CGeometry *geometry, CConfig *config)  : CSolver(){

  nMarker = 0;
  nMarker_nL = 0;
  KindDirect_Solver = 0;

  direct_solver = NULL;
  normalLoads   = NULL;
  Sens_E        = NULL;
  Sens_Nu       = NULL;
  Sens_nL       = NULL;
  CSensitivity  = NULL;

  Solution_Vel  = NULL;
  Solution_Accel= NULL;

  SolRest = NULL;

<<<<<<< HEAD
//  element_container = NULL;
=======
  nodes = nullptr;

>>>>>>> aca42d1c
}

CDiscAdjFEASolver::CDiscAdjFEASolver(CGeometry *geometry, CConfig *config, CSolver *direct_solver, unsigned short Kind_Solver, unsigned short iMesh)  : CSolver(){

  adjoint = true;

  unsigned short iVar, iMarker, iDim;

  unsigned long iVertex, iPoint;
  string text_line, mesh_filename;
  string filename, AdjExt;

  bool dynamic = (config->GetTime_Domain());

  nVar = direct_solver->GetnVar();
  nDim = geometry->GetnDim();

  /*-- Store some information about direct solver ---*/
  this->KindDirect_Solver = Kind_Solver;
  this->direct_solver = direct_solver;

  nMarker      = config->GetnMarker_All();
  nPoint       = geometry->GetnPoint();
  nPointDomain = geometry->GetnPointDomain();

  /*-- Store number of markers with a normal load boundary condition ---*/

  normalLoads = NULL;

  nMarker_nL = 0;

<<<<<<< HEAD
//  nMarker_nL = 0;
//  for (iMarker = 0; iMarker < nMarker; iMarker++) {
//    switch (config->GetMarker_All_KindBC(iMarker)) {
//      case LOAD_BOUNDARY:
//        nMarker_nL += 1;
//        break;
//    }
//  }
//
//  normalLoads = new su2double[nMarker_nL];
//  /*--- Store the value of the normal loads ---*/
//  for (iMarker = 0; iMarker < nMarker; iMarker++) {
//    switch (config->GetMarker_All_KindBC(iMarker)) {
//      case LOAD_BOUNDARY:
//        normalLoads[iMarker] = config->GetLoad_Value(config->GetMarker_All_TagBound(iMarker));
//        break;
//    }
//  }

  // // CVC: Debug
  // unsigned short iTerm, iKind;
  // int EL_KIND = 0, FEA_TERM = 0;
  // /*--- Here is where we assign the kind of each element ---*/
  
  // /*--- First level: different possible terms of the equations ---*/
  // element_container = new CElement** [MAX_TERMS];
  // for (iTerm = 0; iTerm < MAX_TERMS; iTerm++)
  //   element_container[iTerm] = new CElement* [MAX_FE_KINDS];
  
  // for (iTerm = 0; iTerm < MAX_TERMS; iTerm++) {
  //   for (iKind = 0; iKind < MAX_FE_KINDS; iKind++) {
  //     element_container[iTerm][iKind] = NULL;
  //   }
  // }
  
  // if (nDim == 2) {
    
  //     /*--- Basic terms ---*/
  //     element_container[FEA_TERM][EL_TRIA] = new CTRIA1(nDim, config);
  //     element_container[FEA_TERM][EL_QUAD] = new CQUAD4(nDim, config);
  // }

  /*--- Allocate the node variables ---*/

  node = new CVariable*[nPoint];

=======
>>>>>>> aca42d1c
  /*--- Define some auxiliary vectors related to the residual ---*/

  Residual      = new su2double[nVar];         for (iVar = 0; iVar < nVar; iVar++) Residual[iVar]      = 1.0;
  Residual_RMS  = new su2double[nVar];         for (iVar = 0; iVar < nVar; iVar++) Residual_RMS[iVar]  = 1.0;
  Residual_Max  = new su2double[nVar];         for (iVar = 0; iVar < nVar; iVar++) Residual_Max[iVar]  = 1.0;

  /*--- Define some structures for locating max residuals ---*/

  Point_Max     = new unsigned long[nVar];  for (iVar = 0; iVar < nVar; iVar++) Point_Max[iVar]     = 0;
  Point_Max_Coord = new su2double*[nVar];
  for (iVar = 0; iVar < nVar; iVar++) {
    Point_Max_Coord[iVar] = new su2double[nDim];
    for (iDim = 0; iDim < nDim; iDim++) Point_Max_Coord[iVar][iDim] = 0.0;
  }

  /*--- Define some auxiliary vectors related to the residual for problems with a BGS strategy---*/

  if (config->GetMultizone_Residual()){

    Residual_BGS      = new su2double[nVar];     for (iVar = 0; iVar < nVar; iVar++) Residual_BGS[iVar]      = 1.0;
    Residual_Max_BGS  = new su2double[nVar];     for (iVar = 0; iVar < nVar; iVar++) Residual_Max_BGS[iVar]  = 1.0;

    /*--- Define some structures for locating max residuals ---*/

    Point_Max_BGS       = new unsigned long[nVar];  for (iVar = 0; iVar < nVar; iVar++) Point_Max_BGS[iVar]  = 0;
    Point_Max_Coord_BGS = new su2double*[nVar];
    for (iVar = 0; iVar < nVar; iVar++) {
      Point_Max_Coord_BGS[iVar] = new su2double[nDim];
      for (iDim = 0; iDim < nDim; iDim++) Point_Max_Coord_BGS[iVar][iDim] = 0.0;
    }

  }

  /*--- Define some auxiliary vectors related to the solution ---*/

  Solution        = new su2double[nVar];

  for (iVar = 0; iVar < nVar; iVar++) Solution[iVar]          = 1e-16;

  SolRest    = NULL;
  if (dynamic) SolRest = new su2double[3 * nVar];
  else SolRest = new su2double[nVar];

  Solution_Vel    = NULL;
  Solution_Accel  = NULL;

  if (dynamic){

    Solution_Vel    = new su2double[nVar];
    Solution_Accel  = new su2double[nVar];

    for (iVar = 0; iVar < nVar; iVar++) Solution_Vel[iVar]      = 1e-16;
    for (iVar = 0; iVar < nVar; iVar++) Solution_Accel[iVar]    = 1e-16;

  }

  /*--- Sensitivity definition and coefficient in all the markers ---*/

  CSensitivity = new su2double* [nMarker];

  for (iMarker = 0; iMarker < nMarker; iMarker++) {
      CSensitivity[iMarker]        = new su2double [geometry->nVertex[iMarker]];
  }

  Sens_E  = new su2double[nMarker];
  Sens_Nu = new su2double[nMarker];
  Sens_nL  = new su2double[nMarker];

  for (iMarker = 0; iMarker < nMarker; iMarker++) {
    Sens_E[iMarker]  = 0.0;
    Sens_Nu[iMarker] = 0.0;
    Sens_nL[iMarker]  = 0.0;
    for (iVertex = 0; iVertex < geometry->nVertex[iMarker]; iVertex++){
        CSensitivity[iMarker][iVertex] = 0.0;
    }
  }

  nodes = new CDiscAdjFEABoundVariable(Solution, Solution_Accel, Solution_Vel, nPoint, nDim, nVar, dynamic, config);
  SetBaseClassPointerToNodes();

  /*--- Set which points are vertices and allocate boundary data. ---*/

  for (iPoint = 0; iPoint < nPoint; iPoint++)
    for (unsigned short iMarker = 0; iMarker < config->GetnMarker_All(); iMarker++) {
      long iVertex = geometry->node[iPoint]->GetVertex(iMarker);
      if (iVertex >= 0) {
        nodes->Set_isVertex(iPoint,true);
        break;
      }
    }
  nodes->AllocateBoundaryVariables(config);


  /*--- Store the direct solution ---*/

  for (iPoint = 0; iPoint < nPoint; iPoint++){
    nodes->SetSolution_Direct(iPoint, direct_solver->GetNodes()->GetSolution(iPoint));
  }

  if (dynamic){
    for (iPoint = 0; iPoint < nPoint; iPoint++){
      nodes->SetSolution_Accel_Direct(iPoint, direct_solver->GetNodes()->GetSolution_Accel(iPoint));
    }

    for (iPoint = 0; iPoint < nPoint; iPoint++){
      nodes->SetSolution_Vel_Direct(iPoint, direct_solver->GetNodes()->GetSolution_Vel(iPoint));
    }
  }

  /*--- Initialize the values of the total sensitivities ---*/

//  Total_Sens_E        = 0.0;
//  Total_Sens_Nu       = 0.0;
//  Total_Sens_Rho      = 0.0;
//  Total_Sens_Rho_DL   = 0.0;


  /*--- Initialize vector structures for multiple material definition ---*/

  nMPROP = config->GetnElasticityMod();

  /*--- For a material to be fully defined, we need to have the same number for all three parameters ---*/
  bool checkDef = ((config->GetnElasticityMod() == config->GetnPoissonRatio()) &&
                   (config->GetnElasticityMod() == config->GetnMaterialDensity()) &&
                   (config->GetnMaterialDensity() == config->GetnPoissonRatio()));

  if (!checkDef){
    SU2_MPI::Error("WARNING: For a material to be fully defined, E, Nu and Rho need to have the same dimensions.", CURRENT_FUNCTION);
  }

  E_i           = new su2double[nMPROP];
  Local_Sens_E  = new su2double[nMPROP];
  Global_Sens_E = new su2double[nMPROP];
  Total_Sens_E  = new su2double[nMPROP];

  Nu_i           = new su2double[nMPROP];
  Local_Sens_Nu  = new su2double[nMPROP];
  Global_Sens_Nu = new su2double[nMPROP];
  Total_Sens_Nu = new su2double[nMPROP];

  Rho_i         = new su2double[nMPROP];     // For inertial effects
  Local_Sens_Rho  = new su2double[nMPROP];
  Global_Sens_Rho = new su2double[nMPROP];
  Total_Sens_Rho  = new su2double[nMPROP];

  Rho_DL_i         = new su2double[nMPROP];     // For dead loads
  Local_Sens_Rho_DL  = new su2double[nMPROP];
  Global_Sens_Rho_DL = new su2double[nMPROP];
  Total_Sens_Rho_DL  = new su2double[nMPROP];

  for (iVar = 0; iVar < nMPROP; iVar++){
      Total_Sens_E[iVar]      = 0.0;
      Total_Sens_Nu[iVar]     = 0.0;
      Total_Sens_Rho[iVar]    = 0.0;
      Total_Sens_Rho_DL[iVar] = 0.0;
  }

  /*--- Initialize vector structures for multiple electric regions ---*/

  de_effects = config->GetDE_Effects();

  EField = NULL;
  Local_Sens_EField  = NULL;
  Global_Sens_EField = NULL;
  Total_Sens_EField  = NULL;
  if(de_effects){

    nEField = config->GetnElectric_Field();

    EField             = new su2double[nEField];
    Local_Sens_EField  = new su2double[nEField];
    Global_Sens_EField = new su2double[nEField];
    Total_Sens_EField  = new su2double[nEField];
    for (iVar = 0; iVar < nEField; iVar++){
        Total_Sens_EField[iVar] = 0.0;
    }
  }

  /*--- Initialize vector structures for structural-based design variables ---*/

  nDV = 0;
  DV_Val = NULL;
  fea_dv = false;
  switch (config->GetDV_FEA()) {
    case YOUNG_MODULUS:
    case POISSON_RATIO:
    case DENSITY_VAL:
    case DEAD_WEIGHT:
    case ELECTRIC_FIELD:
      fea_dv = true;
      break;
    default:
      fea_dv = false;
      break;
  }

  Local_Sens_DV = NULL;
  Global_Sens_DV= NULL;
  Total_Sens_DV = NULL;
  if (fea_dv){
      ReadDV(config);
      Local_Sens_DV  = new su2double[nDV];
      Global_Sens_DV = new su2double[nDV];
      Total_Sens_DV  = new su2double[nDV];
      for (iVar = 0; iVar < nDV; iVar++){
          Local_Sens_DV[iVar] = 0.0;
          Global_Sens_DV[iVar] = 0.0;
          Total_Sens_DV[iVar] = 0.0;
      }
  }

}

CDiscAdjFEASolver::~CDiscAdjFEASolver(void){

  // // CVC: Debug
  // unsigned short iVar, jVar;
  // if (element_container != NULL) {
  //   for (iVar = 0; iVar < MAX_TERMS; iVar++) {
  //     for (jVar = 0; jVar < MAX_FE_KINDS; jVar++) {
  //       if (element_container[iVar][jVar] != NULL) delete element_container[iVar][jVar];
  //     }
  //     delete [] element_container[iVar];
  //   }
  //   delete [] element_container;
  // }

  unsigned short iMarker;

  if (CSensitivity != NULL) {
    for (iMarker = 0; iMarker < nMarker; iMarker++) {
      delete [] CSensitivity[iMarker];
    }
    delete [] CSensitivity;
  }

  if (E_i           != NULL) delete [] E_i;
  if (Nu_i          != NULL) delete [] Nu_i;
  if (Rho_i       != NULL) delete [] Rho_i;
  if (Rho_DL_i    != NULL) delete [] Rho_DL_i;

  if (Local_Sens_E         != NULL) delete [] Local_Sens_E;
  if (Local_Sens_Nu        != NULL) delete [] Local_Sens_Nu;
  if (Local_Sens_Rho       != NULL) delete [] Local_Sens_Rho;
  if (Local_Sens_Rho_DL    != NULL) delete [] Local_Sens_Rho_DL;

  if (Global_Sens_E         != NULL) delete [] Global_Sens_E;
  if (Global_Sens_Nu        != NULL) delete [] Global_Sens_Nu;
  if (Global_Sens_Rho       != NULL) delete [] Global_Sens_Rho;
  if (Global_Sens_Rho_DL    != NULL) delete [] Global_Sens_Rho_DL;

  if (Total_Sens_E         != NULL) delete [] Total_Sens_E;
  if (Total_Sens_Nu        != NULL) delete [] Total_Sens_Nu;
  if (Total_Sens_Rho       != NULL) delete [] Total_Sens_Rho;
  if (Total_Sens_Rho_DL    != NULL) delete [] Total_Sens_Rho_DL;

  if (normalLoads   != NULL) delete [] normalLoads;
  if (Sens_E        != NULL) delete [] Sens_E;
  if (Sens_Nu       != NULL) delete [] Sens_Nu;
  if (Sens_nL       != NULL) delete [] Sens_nL;

  if (EField        != NULL) delete [] EField;
  if (Local_Sens_EField        != NULL) delete [] Local_Sens_EField;
  if (Global_Sens_EField       != NULL) delete [] Global_Sens_EField;
  if (Total_Sens_EField        != NULL) delete [] Total_Sens_EField;

  if (DV_Val               != NULL) delete [] DV_Val;
  if (Local_Sens_DV        != NULL) delete [] Local_Sens_DV;
  if (Global_Sens_DV       != NULL) delete [] Global_Sens_DV;
  if (Total_Sens_DV        != NULL) delete [] Total_Sens_DV;
  if (Solution_Vel   != NULL) delete [] Solution_Vel;
  if (Solution_Accel != NULL) delete [] Solution_Accel;
  if (SolRest        != NULL) delete [] SolRest;

  if (nodes != nullptr) delete nodes;
}

void CDiscAdjFEASolver::SetRecording(CGeometry* geometry, CConfig *config){


  bool dynamic (config->GetTime_Domain());

  unsigned long iPoint;
  unsigned short iVar;

  /*--- Reset the solution to the initial (converged) solution ---*/

  for (iPoint = 0; iPoint < nPoint; iPoint++){
    direct_solver->GetNodes()->SetSolution(iPoint, nodes->GetSolution_Direct(iPoint));
  }

  if (dynamic){
    /*--- Reset the solution to the initial (converged) solution ---*/

    for (iPoint = 0; iPoint < nPoint; iPoint++){
      direct_solver->GetNodes()->SetSolution_Accel(iPoint, nodes->GetSolution_Accel_Direct(iPoint));
    }

    for (iPoint = 0; iPoint < nPoint; iPoint++){
      direct_solver->GetNodes()->SetSolution_Vel(iPoint, nodes->GetSolution_Vel_Direct(iPoint));
    }

    /*--- Reset the input for time n ---*/

    for (iPoint = 0; iPoint < nPoint; iPoint++){
      for (iVar = 0; iVar < nVar; iVar++){
        AD::ResetInput(direct_solver->GetNodes()->GetSolution_time_n(iPoint)[iVar]);
      }
    }
    for (iPoint = 0; iPoint < nPoint; iPoint++){
      for (iVar = 0; iVar < nVar; iVar++){
        AD::ResetInput(direct_solver->GetNodes()->GetSolution_Accel_time_n(iPoint)[iVar]);
      }
    }
    for (iPoint = 0; iPoint < nPoint; iPoint++){
      for (iVar = 0; iVar < nVar; iVar++){
        AD::ResetInput(direct_solver->GetNodes()->GetSolution_Vel_time_n(iPoint)[iVar]);
      }
    }

  }

  /*--- Set the Jacobian to zero since this is not done inside the meanflow iteration
   * when running the discrete adjoint solver. ---*/

  direct_solver->Jacobian.SetValZero();

  /*--- Set indices to zero ---*/

  RegisterVariables(geometry, config, true);

}

void CDiscAdjFEASolver::RegisterSolution(CGeometry *geometry, CConfig *config){

  bool dynamic = config->GetTime_Domain();
  bool input = true;

  /*--- Register solution at all necessary time instances and other variables on the tape ---*/

  direct_solver->GetNodes()->RegisterSolution(input);

  if (dynamic) {

    /*--- Register acceleration (u'') and velocity (u') at time step n ---*/
    
    direct_solver->GetNodes()->RegisterSolution_Accel(input);
    direct_solver->GetNodes()->RegisterSolution_Vel(input);
    
    /*--- Register solution (u), acceleration (u'') and velocity (u') at time step n-1 ---*/
    
    direct_solver->GetNodes()->Register_femSolution_time_n();
    direct_solver->GetNodes()->RegisterSolution_Accel_time_n();
    direct_solver->GetNodes()->RegisterSolution_Vel_time_n();

  }

}

void CDiscAdjFEASolver::RegisterVariables(CGeometry *geometry, CConfig *config, bool reset){

  /*--- Register element-based values as input ---*/

  unsigned short iVar;

  if (KindDirect_Solver == RUNTIME_FEA_SYS) {

    bool pseudo_static = config->GetPseudoStatic();

    for (iVar = 0; iVar < nMPROP; iVar++){
        E_i[iVar]         = config->GetElasticyMod(iVar);
        Nu_i[iVar]        = config->GetPoissonRatio(iVar);
        Rho_DL_i[iVar]  = config->GetMaterialDensity(iVar);
        if (pseudo_static) Rho_i[iVar] = 0.0;
        else               Rho_i[iVar] = config->GetMaterialDensity(iVar);
    }

    /*--- Read the values of the electric field ---*/
    if(de_effects){
        for (iVar = 0; iVar < nEField; iVar++) EField[iVar] = config->Get_Electric_Field_Mod(iVar);
    }

//    if(fea_dv){
//        for (iVar = 0; iVar < nDV; iVar++) DV_Val[iVar] = config->GetDV_Value(iVar,0);
//    }

    if (!reset) {
      for (iVar = 0; iVar < nMPROP; iVar++) AD::RegisterInput(E_i[iVar]);
      for (iVar = 0; iVar < nMPROP; iVar++) AD::RegisterInput(Nu_i[iVar]);
      for (iVar = 0; iVar < nMPROP; iVar++) AD::RegisterInput(Rho_i[iVar]);
      for (iVar = 0; iVar < nMPROP; iVar++) AD::RegisterInput(Rho_DL_i[iVar]);

      if(de_effects){
        for (iVar = 0; iVar < nEField; iVar++) AD::RegisterInput(EField[iVar]);
      }

<<<<<<< HEAD
        if(fea_dv){
          for (iVar = 0; iVar < nDV; iVar++) AD::RegisterInput(DV_Val[iVar]);
        }
        bool dynamic_analysis = (config->GetDynamic_Analysis() == DYNAMIC);

        if (!dynamic_analysis) {
          cout << "CVC: Debug: Static analysis: RegisterCoordinates" << endl;
          geometry->RegisterCoordinates(config);
        }
        else {
          cout << "CVC: Debug: Dynamic analysis: RegisterCoordinates" << endl;
          geometry->RegisterCoordinates(config);

          // // Coords + Disp
          // unsigned short iDim;
          // unsigned long iPoint, nPoint = geometry->GetnPoint();
          // cout << "CVC: Debug: nPoint = " << nPoint << endl;
          // cout << "CVC: Debug: nDim = " << nDim << endl;
          // su2double DispCoord;
          // for (iPoint = 0; iPoint < nPoint; iPoint++) {
          //   for (iDim = 0; iDim < nDim; iDim++) {
          //     if (iPoint == 0 && iDim == 0) cout << "CVC: Debug Coord[" << iDim << "] = " << geometry->node[iPoint]->GetCoord()[iDim] << endl;
          //     if (iPoint == 0 && iDim == 0) cout << "CVC: Debug Disp[" << iDim << "] = " << direct_solver->node[iPoint]->GetSolution(iDim) << endl;
          //     DispCoord = geometry->node[iPoint]->GetCoord()[iDim] + direct_solver->node[iPoint]->GetSolution(iDim);
          //     if (iPoint == 0 && iDim == 0) cout << "CVC: Debug DispCoord = " << DispCoord << endl;
          //     AD::RegisterInput(DispCoord);
          //     if (iPoint == 0 && iDim == 0) cout << "CVC: Debug: node[" << iPoint << "] Input Registered" << endl;
          //   }
          // }

          // // Register displacements
          // unsigned short iDim;
          // unsigned long iPoint, nPoint = geometry->GetnPoint();
          // cout << "CVC: Debug: nPoint = " << nPoint << endl;
          // cout << "CVC: Debug: nDim = " << nDim << endl;
          // //su2double *solDisp;
          // for (iPoint = 0; iPoint < nPoint; iPoint++) {
          //   //solDisp = direct_solver->node[iPoint]->GetSolution();
          //   for (iDim = 0; iDim < nDim; iDim++) {
          //     if (iPoint == 0 && iDim == 0) cout << "CVC: disp[" << iPoint << "] coord[" << iDim << "] = " << direct_solver->node[iPoint]->GetSolution()[iDim] << endl;
          //     AD::RegisterInput(direct_solver->node[iPoint]->GetSolution()[iDim]);
          //     if (iPoint == 0 && iDim == 0) cout << "CVC: Debug: node[" << iPoint << "] Input Registered" << endl;
          //   }
          // }
          

          // // Register current coordinates
          // unsigned long iElem;
          // unsigned short iNode, iDim, nNodes = 0;
          // int EL_KIND = 0, FEA_TERM = 0;
          
          // for (iElem = 0; iElem < geometry->GetnElem(); iElem++) {
    
          //   if (geometry->elem[iElem]->GetVTK_Type() == TRIANGLE)      {nNodes = 3; EL_KIND = EL_TRIA;}
          //   if (geometry->elem[iElem]->GetVTK_Type() == QUADRILATERAL) {nNodes = 4; EL_KIND = EL_QUAD;}
            
          //   /*--- For the number of nodes, we get the coordinates from the connectivity matrix ---*/
    
          //   for (iNode = 0; iNode < nNodes; iNode++) {
          //     for (iDim = 0; iDim < nDim; iDim++) {
          //       AD::RegisterInput(element_container[FEA_TERM][EL_KIND]->GetCurr_Coord(iNode, iDim));
          //     }
          //   }
          // }
          
          cout << "CVC: Debug: Dynamic analysis: RegisterCoordinates Completed" << endl;

        }
=======
      if(fea_dv){
        for (iVar = 0; iVar < nDV; iVar++) AD::RegisterInput(DV_Val[iVar]);
      }
>>>>>>> aca42d1c

      if (config->GetTopology_Optimization())
        direct_solver->RegisterVariables(geometry,config);

      /*--- Register the flow traction sensitivities ---*/
      if (config->GetnMarker_Fluid_Load() > 0)
        direct_solver->GetNodes()->RegisterFlowTraction();
    }

  }


    /*--- Here it is possible to register other variables as input that influence the flow solution
     * and thereby also the objective function. The adjoint values (i.e. the derivatives) can be
     * extracted in the ExtractAdjointVariables routine. ---*/
}

void CDiscAdjFEASolver::RegisterOutput(CGeometry *geometry, CConfig *config){

  bool dynamic = config->GetTime_Domain();

  /*--- Register variables as output of the solver iteration ---*/

  bool input = false;

  direct_solver->GetNodes()->RegisterSolution(input);

  if (dynamic) {
    /*--- Register acceleration (u'') and velocity (u') at time step n ---*/
    direct_solver->GetNodes()->RegisterSolution_Accel(input);
    direct_solver->GetNodes()->RegisterSolution_Vel(input);
  }

}

void CDiscAdjFEASolver::RegisterObj_Func(CConfig *config){

  /*--- Here we can add new (scalar) objective functions ---*/

  switch (config->GetKind_ObjFunc()){
  case REFERENCE_GEOMETRY:
      ObjFunc_Value = direct_solver->GetTotal_OFRefGeom();
      break;
  case REFERENCE_NODE:
      ObjFunc_Value = direct_solver->GetTotal_OFRefNode();
      break;
  case VOLUME_FRACTION:
  case TOPOL_DISCRETENESS:
      ObjFunc_Value = direct_solver->GetTotal_OFVolFrac();
      break;
  case TOPOL_COMPLIANCE:
      ObjFunc_Value = direct_solver->GetTotal_OFCompliance();
      break;
  default:
      ObjFunc_Value = 0.0;  // If the objective function is computed in a different physical problem
      break;
 /*--- Template for new objective functions where TemplateObjFunction()
  *  is the routine that returns the obj. function value. The computation
  * must be done while the tape is active, i.e. between AD::StartRecording() and
  * AD::StopRecording() in DiscAdjMeanFlowIteration::Iterate(). The best place is somewhere
  * inside MeanFlowIteration::Iterate().
  *
  * case TEMPLATE_OBJECTIVE:
  *    ObjFunc_Value = TemplateObjFunction();
  *    break;
  * ---*/
  }
  if (rank == MASTER_NODE){
    AD::RegisterOutput(ObjFunc_Value);
  }
}


void CDiscAdjFEASolver::SetAdj_ObjFunc(CGeometry *geometry, CConfig *config){
  
  bool dynamic = (config->GetTime_Domain());
  unsigned long IterAvg_Obj = config->GetIter_Avg_Objective();
  unsigned long TimeIter = config->GetTimeIter();
  su2double seeding = 1.0;

  if (dynamic){
    if (TimeIter < IterAvg_Obj){
      seeding = 1.0/((su2double)IterAvg_Obj);
    }
    else{
      seeding = 0.0;
    }
  }

  if (rank == MASTER_NODE){
    SU2_TYPE::SetDerivative(ObjFunc_Value, SU2_TYPE::GetValue(seeding));
  } else {
    SU2_TYPE::SetDerivative(ObjFunc_Value, 0.0);
  }
}

void CDiscAdjFEASolver::ExtractAdjoint_Solution(CGeometry *geometry, CConfig *config){

  bool dynamic = (config->GetTime_Domain());

  unsigned short iVar;
  unsigned long iPoint;
  su2double residual;

  /*--- Set Residuals to zero ---*/

  for (iVar = 0; iVar < nVar; iVar++){
      SetRes_RMS(iVar,0.0);
      SetRes_Max(iVar,0.0,0);
  }

  /*--- Set the old solution ---*/

  nodes->Set_OldSolution();

  for (iPoint = 0; iPoint < nPoint; iPoint++){

    /*--- Extract the adjoint solution ---*/

    direct_solver->GetNodes()->GetAdjointSolution(iPoint,Solution);

    /*--- Store the adjoint solution ---*/

    nodes->SetSolution(iPoint,Solution);

  }

  /*--- Solution for acceleration (u'') and velocity (u') at time n ---*/

  if (dynamic){

    /*--- FIRST: The acceleration solution ---*/

    /*--- Set the old acceleration solution ---*/
    nodes->Set_OldSolution_Accel();    

    for (iPoint = 0; iPoint < nPoint; iPoint++){

      /*--- Extract the adjoint acceleration solution u'' ---*/

      direct_solver->GetNodes()->GetAdjointSolution_Accel(iPoint,Solution_Accel);

      /*--- Store the adjoint acceleration solution u'' ---*/

      nodes->SetSolution_Accel(iPoint,Solution_Accel);

    }

    /*--- NEXT: The velocity solution ---*/

    /*--- Set the old velocity solution ---*/
    nodes->Set_OldSolution_Vel();
    
    for (iPoint = 0; iPoint < nPoint; iPoint++){

      /*--- Extract the adjoint velocity solution u'' ---*/

      direct_solver->GetNodes()->GetAdjointSolution_Vel(iPoint,Solution_Vel);

      /*--- Store the adjoint velocity solution u'' ---*/

      nodes->SetSolution_Vel(iPoint,Solution_Vel);

    }

    /*--- NOW: The solution at time n ---*/
    for (iPoint = 0; iPoint < nPoint; iPoint++){

      /*--- Extract the adjoint solution at time n ---*/

      direct_solver->GetNodes()->GetAdjointSolution_time_n(iPoint,Solution);

      /*--- Store the adjoint solution at time n ---*/

      nodes->Set_Solution_time_n(iPoint,Solution);
    }

    /*--- The acceleration solution at time n... ---*/
    for (iPoint = 0; iPoint < nPoint; iPoint++){

      /*--- Extract the adjoint acceleration solution u'' at time n ---*/

      direct_solver->GetNodes()->GetAdjointSolution_Accel_time_n(iPoint,Solution_Accel);

      /*--- Store the adjoint acceleration solution u'' at time n---*/

      nodes->SetSolution_Accel_time_n(iPoint,Solution_Accel);

    }

    /*--- ... and the velocity solution at time n ---*/
    for (iPoint = 0; iPoint < nPoint; iPoint++){

      /*--- Extract the adjoint velocity solution u' at time n ---*/

      direct_solver->GetNodes()->GetAdjointSolution_Vel_time_n(iPoint,Solution_Vel);

      /*--- Store the adjoint velocity solution u' at time n ---*/

      nodes->SetSolution_Vel_time_n(iPoint,Solution_Vel);

    }

  }

  /*--- TODO: Need to set the MPI solution in the previous TS ---*/

  /*--- Set the residuals ---*/

  for (iPoint = 0; iPoint < nPointDomain; iPoint++){
      for (iVar = 0; iVar < nVar; iVar++){
          residual = nodes->GetSolution(iPoint, iVar) - nodes->GetSolution_Old(iPoint, iVar);

          AddRes_RMS(iVar,residual*residual);
          AddRes_Max(iVar,fabs(residual),geometry->node[iPoint]->GetGlobalIndex(),geometry->node[iPoint]->GetCoord());
      }
      if (dynamic){
        for (iVar = 0; iVar < nVar; iVar++){
            residual = nodes->GetSolution_Accel(iPoint, iVar) - nodes->GetSolution_Old_Accel(iPoint, iVar);

            AddRes_RMS(iVar,residual*residual);
            AddRes_Max(iVar,fabs(residual),geometry->node[iPoint]->GetGlobalIndex(),geometry->node[iPoint]->GetCoord());
        }
        for (iVar = 0; iVar < nVar; iVar++){
            residual = nodes->GetSolution_Vel(iPoint, iVar) - nodes->GetSolution_Old_Vel(iPoint, iVar);

            AddRes_RMS(iVar,residual*residual);
            AddRes_Max(iVar,fabs(residual),geometry->node[iPoint]->GetGlobalIndex(),geometry->node[iPoint]->GetCoord());
        }
      }
  }

  SetResidual_RMS(geometry, config);

}

void CDiscAdjFEASolver::ExtractAdjoint_Variables(CGeometry *geometry, CConfig *config){

  unsigned short iVar, iDim;
  unsigned long iPoint;

  /*--- Extract the adjoint values of the material properties ---*/

  if (KindDirect_Solver == RUNTIME_FEA_SYS){

    for (iVar = 0; iVar < nMPROP; iVar++) Local_Sens_E[iVar]  = SU2_TYPE::GetDerivative(E_i[iVar]);
    for (iVar = 0; iVar < nMPROP; iVar++) Local_Sens_Nu[iVar] = SU2_TYPE::GetDerivative(Nu_i[iVar]);
    for (iVar = 0; iVar < nMPROP; iVar++) Local_Sens_Rho[iVar] = SU2_TYPE::GetDerivative(Rho_i[iVar]);
    for (iVar = 0; iVar < nMPROP; iVar++) Local_Sens_Rho_DL[iVar] = SU2_TYPE::GetDerivative(Rho_DL_i[iVar]);

#ifdef HAVE_MPI
    SU2_MPI::Allreduce(Local_Sens_E,  Global_Sens_E,  nMPROP, MPI_DOUBLE, MPI_SUM, MPI_COMM_WORLD);
    SU2_MPI::Allreduce(Local_Sens_Nu, Global_Sens_Nu, nMPROP, MPI_DOUBLE, MPI_SUM, MPI_COMM_WORLD);
    SU2_MPI::Allreduce(Local_Sens_Rho, Global_Sens_Rho, nMPROP, MPI_DOUBLE, MPI_SUM, MPI_COMM_WORLD);
    SU2_MPI::Allreduce(Local_Sens_Rho_DL, Global_Sens_Rho_DL, nMPROP, MPI_DOUBLE, MPI_SUM, MPI_COMM_WORLD);
#else
    for (iVar = 0; iVar < nMPROP; iVar++) Global_Sens_E[iVar]        = Local_Sens_E[iVar];
    for (iVar = 0; iVar < nMPROP; iVar++) Global_Sens_Nu[iVar]       = Local_Sens_Nu[iVar];
    for (iVar = 0; iVar < nMPROP; iVar++) Global_Sens_Rho[iVar]      = Local_Sens_Rho[iVar];
    for (iVar = 0; iVar < nMPROP; iVar++) Global_Sens_Rho_DL[iVar]   = Local_Sens_Rho_DL[iVar];
#endif

    /*--- Extract here the adjoint values of the electric field in the case that it is a parameter of the problem. ---*/

    if(de_effects){

      for (iVar = 0; iVar < nEField; iVar++) Local_Sens_EField[iVar] = SU2_TYPE::GetDerivative(EField[iVar]);

  #ifdef HAVE_MPI
      SU2_MPI::Allreduce(Local_Sens_EField,  Global_Sens_EField, nEField, MPI_DOUBLE, MPI_SUM, MPI_COMM_WORLD);
  #else
      for (iVar = 0; iVar < nEField; iVar++) Global_Sens_EField[iVar] = Local_Sens_EField[iVar];
  #endif

    }

    if(fea_dv){

      for (iVar = 0; iVar < nDV; iVar++) Local_Sens_DV[iVar] = SU2_TYPE::GetDerivative(DV_Val[iVar]);

  #ifdef HAVE_MPI
      SU2_MPI::Allreduce(Local_Sens_DV,  Global_Sens_DV, nDV, MPI_DOUBLE, MPI_SUM, MPI_COMM_WORLD);
  #else
      for (iVar = 0; iVar < nDV; iVar++) Global_Sens_DV[iVar] = Local_Sens_DV[iVar];
  #endif

    }
    
    /*--- Extract the adjoint values of the grid coordinates ---*/
    bool dynamic = (config->GetDynamic_Analysis() == DYNAMIC);
    su2double *adj_coord = new su2double[nDim];
    
    if (!dynamic) {
      for (iPoint = 0; iPoint < nPoint; ++iPoint) {
        for (iDim = 0; iDim < nDim; iDim++){
          adj_coord[iDim] = SU2_TYPE::GetDerivative(geometry->node[iPoint]->GetCoord()[iDim]);
          node[iPoint]->SetSensitivity(iDim, adj_coord[iDim]);
        }
      }
      delete [] adj_coord;
    }
    else {
      cout << "CVC: Debug: Dynamic extract adjoint variables" << endl;
      // Coords
      unsigned long iPoint, nPoint = geometry->GetnPoint();
      unsigned short iDim;
      su2double *adj_coord = new su2double[nDim];
      for (iPoint = 0; iPoint < nPoint; ++iPoint) {
        for (iDim = 0; iDim < nDim; iDim++){
          if (iPoint == 0 && iDim == 0) cout << "CVC: Debug Coord[" << iDim << "] = " << geometry->node[iPoint]->GetCoord()[iDim] << endl;
          adj_coord[iDim] = SU2_TYPE::GetDerivative(geometry->node[iPoint]->GetCoord()[iDim]);
          //cout << "CVC: Debug Disp[" << iPoint << "][" << iDim << "] = " << direct_solver->node[iPoint]->GetSolution(iDim) << endl;
          if (iPoint == 0 && iDim == 0) cout << "CVC: Debug adj_coord[" << iDim << "] = " << adj_coord[iDim] << endl;
          node[iPoint]->SetSensitivity(iDim, adj_coord[iDim]);
          if (iPoint == 0 && iDim == 0) cout << "CVC: Debug: node[" << iPoint << "] Sensitivity set" << endl;
        }
      }
      delete [] adj_coord;

      // // Coords + Disp
      // unsigned long iPoint, nPoint = geometry->GetnPoint();
      // unsigned short iDim;
      // su2double *adj_coord = new su2double[nDim];
      // su2double DispCoord;
      // for (iPoint = 0; iPoint < nPoint; ++iPoint) {
      //   for (iDim = 0; iDim < nDim; iDim++){
      //     if (iPoint == 0 && iDim == 0) cout << "CVC: Debug Coord[" << iDim << "] = " << geometry->node[iPoint]->GetCoord()[iDim] << endl;
      //     if (iPoint == 0 && iDim == 0) cout << "CVC: Debug Disp[" << iDim << "] = " << direct_solver->node[iPoint]->GetSolution(iDim) << endl;
      //     DispCoord = geometry->node[iPoint]->GetCoord()[iDim] + direct_solver->node[iPoint]->GetSolution(iDim);
      //     if (iPoint == 0 && iDim == 0) cout << "CVC: Debug DispCoord = " << DispCoord << endl;
      //     adj_coord[iDim] = SU2_TYPE::GetDerivative(DispCoord);
      //     if (iPoint == 0 && iDim == 0) cout << "CVC: Debug adj_coord[" << iDim << "] = " << adj_coord[iDim] << endl;
      //     node[iPoint]->SetSensitivity(iDim, adj_coord[iDim]);
      //     if (iPoint == 0 && iDim == 0) cout << "CVC: Debug: node[" << iPoint << "] Sensitivity set" << endl;
      //   }
      // }
      // delete [] adj_coord;
      
      // // Disp
      // unsigned long iPoint, nPoint = geometry->GetnPoint();
      // unsigned short iDim;
      // su2double *adj_coord = new su2double[nDim];
      // for (iPoint = 0; iPoint < nPoint; ++iPoint) {
      //   for (iDim = 0; iDim < nDim; iDim++){
      //     if (iPoint == 0 && iDim == 0) cout << "CVC: Debug Disp[" << iDim << "] = " << direct_solver->node[iPoint]->GetSolution(iDim) << endl;;
      //     adj_coord[iDim] = SU2_TYPE::GetDerivative(direct_solver->node[iPoint]->GetSolution(iDim));
      //     if (iPoint == 0 && iDim == 0) cout << "CVC: Debug adj_coord[" << iDim << "] = " << adj_coord[iDim] << endl;
      //     node[iPoint]->SetSensitivity(iDim, adj_coord[iDim]);
      //     if (iPoint == 0 && iDim == 0) cout << "CVC: Debug: node[" << iPoint << "] Sensitivity set" << endl;
      //   }
      // }
      // delete [] adj_coord;

      // //su2double DispCoord;
      // for (iPoint = 0; iPoint < nPoint; ++iPoint) {
      //   for (iDim = 0; iDim < nDim; iDim++){
      //     // if (iPoint == 0 && iDim == 0) cout << "CVC: Debug: ExtractAdjoint_Variables Nodes" << endl;
	    //     // adj_coord[iDim] = SU2_TYPE::GetDerivative(geometry->node[iPoint]->GetCoord()[iDim]);
        
      //     // Displaced nodes
      //     //DispCoord = geometry->node[iPoint]->GetCoord()[iDim]+direct_solver->node[iPoint]->GetSolution()[iDim];
      //     adj_coord[iDim] = SU2_TYPE::GetDerivative(direct_solver->node[iPoint]->GetDispCoord()[iDim]);
      //     AD::ResetInput(direct_solver->node[iPoint]->GetDispCoord()[iDim]);
          
      //     // if (iPoint == 0 && iDim == 0) cout << "CVC: Debug: adj_coord[" << iDim << "] = " << adj_coord[iDim] << endl;
      //     cout << "CVC: Debug: iPoint = " << iPoint << ", adj_coord[" << iDim << "] = " << adj_coord[iDim] << endl;
      //     node[iPoint]->SetSensitivity(iDim, adj_coord[iDim]);
      //  }
      //}
      // delete [] adj_coord;
    }
      cout << "CVC: Debug: Completed ExtractAdjoint_Variables" << endl;

    if (config->GetTopology_Optimization())
      direct_solver->ExtractAdjoint_Variables(geometry,config);

    /*--- Extract the flow traction sensitivities ---*/
    if (config->GetnMarker_Fluid_Load() > 0){
      su2double val_sens;
      for (unsigned long iPoint = 0; iPoint < nPoint; iPoint++){
        for (unsigned short iDim = 0; iDim < nDim; iDim++){
          val_sens = direct_solver->GetNodes()->ExtractFlowTraction_Sensitivity(iPoint,iDim);
          nodes->SetFlowTractionSensitivity(iPoint, iDim, val_sens);
        }
      }
    }

  }


}

void CDiscAdjFEASolver::SetAdjoint_Output(CGeometry *geometry, CConfig *config){

  bool dynamic = (config->GetTime_Domain());
  bool fsi = config->GetFSI_Simulation();
  bool deform_mesh = (config->GetnMarker_Deform_Mesh() > 0);

  unsigned short iVar;
  unsigned long iPoint;

  for (iPoint = 0; iPoint < nPoint; iPoint++){
    for (iVar = 0; iVar < nVar; iVar++){
      Solution[iVar] = nodes->GetSolution(iPoint,iVar);
    }
    if (fsi) {
      for (iVar = 0; iVar < nVar; iVar++){
        Solution[iVar] += nodes->GetGeometry_CrossTerm_Derivative(iPoint,iVar);
      }
      for (iVar = 0; iVar < nVar; iVar++){
        Solution[iVar] += nodes->GetCross_Term_Derivative(iPoint,iVar);
      }
    }

    if(deform_mesh){
      for (iVar = 0; iVar < nVar; iVar++){
        Solution[iVar] += nodes->GetSourceTerm_DispAdjoint(iPoint,iVar);
      }
    }

    if (dynamic){
      for (iVar = 0; iVar < nVar; iVar++){
        Solution_Accel[iVar] = nodes->GetSolution_Accel(iPoint,iVar);
      }
      for (iVar = 0; iVar < nVar; iVar++){
        Solution_Vel[iVar] = nodes->GetSolution_Vel(iPoint,iVar);
      }
      for (iVar = 0; iVar < nVar; iVar++){
        Solution[iVar] += nodes->GetDynamic_Derivative_n(iPoint,iVar);
      }
      for (iVar = 0; iVar < nVar; iVar++){
        Solution_Accel[iVar] += nodes->GetDynamic_Derivative_Accel_n(iPoint,iVar);
      }
      for (iVar = 0; iVar < nVar; iVar++){
        Solution_Vel[iVar] += nodes->GetDynamic_Derivative_Vel_n(iPoint,iVar);
      }
    }
    direct_solver->GetNodes()->SetAdjointSolution(iPoint,Solution);
    if (dynamic){
      direct_solver->GetNodes()->SetAdjointSolution_Accel(iPoint,Solution_Accel);
      direct_solver->GetNodes()->SetAdjointSolution_Vel(iPoint,Solution_Vel);
    }

  }

}

void CDiscAdjFEASolver::Preprocessing(CGeometry *geometry, CSolver **solver_container, CConfig *config_container, unsigned short iMesh, unsigned short iRKStep, unsigned short RunTime_EqSystem, bool Output){

  bool dynamic = (config_container->GetTime_Domain());
  unsigned long iPoint;
  unsigned short iVar;

  if (dynamic){
      for (iPoint = 0; iPoint<geometry->GetnPoint(); iPoint++){
          for (iVar=0; iVar < nVar; iVar++){
              nodes->SetDynamic_Derivative_n(iPoint, iVar, nodes->GetSolution_time_n(iPoint, iVar));
          }
          for (iVar=0; iVar < nVar; iVar++){
              nodes->SetDynamic_Derivative_Accel_n(iPoint, iVar, nodes->GetSolution_Accel_time_n(iPoint, iVar));
          }
          for (iVar=0; iVar < nVar; iVar++){
              nodes->SetDynamic_Derivative_Vel_n(iPoint, iVar, nodes->GetSolution_Vel_time_n(iPoint, iVar));
          }
        }
    }

}

void CDiscAdjFEASolver::ExtractAdjoint_CrossTerm(CGeometry *geometry, CConfig *config){

  unsigned short iVar;
  unsigned long iPoint;

  for (iPoint = 0; iPoint < nPoint; iPoint++){

    /*--- Extract the adjoint solution ---*/

    direct_solver->GetNodes()->GetAdjointSolution(iPoint,Solution);

    for (iVar = 0; iVar < nVar; iVar++) nodes->SetCross_Term_Derivative(iPoint,iVar, Solution[iVar]);

  }

}

void CDiscAdjFEASolver::ExtractAdjoint_CrossTerm_Geometry(CGeometry *geometry, CConfig *config){

  unsigned short iVar;
  unsigned long iPoint;
  
  su2double relax = config->GetAitkenStatRelax();

  for (iPoint = 0; iPoint < nPoint; iPoint++){

    /*--- Extract the adjoint solution ---*/

    direct_solver->GetNodes()->GetAdjointSolution(iPoint,Solution);
    
    /*--- Relax and set the solution ---*/
    
    for(iVar = 0; iVar < nVar; iVar++)
      Solution[iVar] = relax*Solution[iVar] + (1.0-relax)*nodes->GetGeometry_CrossTerm_Derivative(iPoint,iVar);

    for (iVar = 0; iVar < nVar; iVar++) nodes->SetGeometry_CrossTerm_Derivative(iPoint,iVar, Solution[iVar]);

  }

}

void CDiscAdjFEASolver::SetSensitivity(CGeometry *geometry, CSolver **solver, CConfig *config){

  unsigned short iVar;

  for (iVar = 0; iVar < nMPROP; iVar++){
    Total_Sens_E[iVar]        += Global_Sens_E[iVar];
    Total_Sens_Nu[iVar]       += Global_Sens_Nu[iVar];
    Total_Sens_Rho[iVar]      += Global_Sens_Rho[iVar];
    Total_Sens_Rho_DL[iVar]   += Global_Sens_Rho_DL[iVar];
  }

  if (de_effects){
      for (iVar = 0; iVar < nEField; iVar++)
        Total_Sens_EField[iVar]+= Global_Sens_EField[iVar];
  }

  if (fea_dv){
      for (iVar = 0; iVar < nDV; iVar++){
          Total_Sens_DV[iVar] += Global_Sens_DV[iVar];
      }
  }

}

void CDiscAdjFEASolver::SetSurface_Sensitivity(CGeometry *geometry, CConfig *config){

}

void CDiscAdjFEASolver::ComputeResidual_Multizone(CGeometry *geometry, CConfig *config){

  unsigned short iVar;
  unsigned long iPoint;
  su2double residual, bgs_sol;

  /*--- Set Residuals to zero ---*/

  for (iVar = 0; iVar < nVar; iVar++){
      SetRes_BGS(iVar,0.0);
      SetRes_Max_BGS(iVar,0.0,0);
  }

  /*--- Compute the BGS solution (adding the cross term) ---*/
  for (iPoint = 0; iPoint < nPointDomain; iPoint++){
    for (iVar = 0; iVar < nVar; iVar++){
      bgs_sol = nodes->GetSolution(iPoint, iVar) + nodes->GetGeometry_CrossTerm_Derivative(iPoint, iVar);
      nodes->Set_BGSSolution(iPoint,iVar, bgs_sol);
    }
  }

  /*--- Set the residuals ---*/
  for (iPoint = 0; iPoint < nPointDomain; iPoint++){
      for (iVar = 0; iVar < nVar; iVar++){
          residual = nodes->Get_BGSSolution(iPoint, iVar) - nodes->Get_BGSSolution_k(iPoint, iVar);
          AddRes_BGS(iVar,residual*residual);
          AddRes_Max_BGS(iVar,fabs(residual),geometry->node[iPoint]->GetGlobalIndex(),geometry->node[iPoint]->GetCoord());
      }
  }

  SetResidual_BGS(geometry, config);

}

void CDiscAdjFEASolver::UpdateSolution_BGS(CGeometry *geometry, CConfig *config){

  unsigned long iPoint;
  unsigned short iVar;

  /*--- To nPoint: The solution must be communicated beforehand ---*/
  /*--- As there are geometrical crossed dependencies, we need to use the full BGS solution and not just the node Solution ---*/
  for (iPoint = 0; iPoint < nPoint; iPoint++){
    for (iVar = 0; iVar < nVar; iVar++)
        nodes->Set_BGSSolution_k(iPoint, iVar, nodes->Get_BGSSolution(iPoint, iVar));
  }

}


void CDiscAdjFEASolver::BC_Clamped_Post(CGeometry *geometry, CNumerics *numerics, CConfig *config, unsigned short val_marker) {

  unsigned long iPoint, iVertex;
  bool dynamic = (config->GetTime_Domain());

  for (iVertex = 0; iVertex < geometry->nVertex[val_marker]; iVertex++) {

    /*--- Get node index ---*/

    iPoint = geometry->vertex[val_marker][iVertex]->GetNode();

    if (nDim == 2) {
      Solution[0] = 0.0;  Solution[1] = 0.0;
    }
    else {
      Solution[0] = 0.0;  Solution[1] = 0.0;  Solution[2] = 0.0;
    }

    nodes->SetSolution(iPoint,Solution);

    if (dynamic){
      nodes->SetSolution_Vel(iPoint,Solution);
      nodes->SetSolution_Accel(iPoint,Solution);
    }

  }

}

void CDiscAdjFEASolver::ReadDV(CConfig *config) {

  unsigned long index;

  string filename;
  ifstream properties_file;

  /*--- Choose the filename of the design variable ---*/

  string input_name;

  switch (config->GetDV_FEA()) {
    case YOUNG_MODULUS:
      input_name = "dv_young.opt";
      break;
    case POISSON_RATIO:
      input_name = "dv_poisson.opt";
      break;
    case DENSITY_VAL:
    case DEAD_WEIGHT:
      input_name = "dv_density.opt";
      break;
    case ELECTRIC_FIELD:
      input_name = "dv_efield.opt";
      break;
    default:
      input_name = "dv.opt";
      break;
  }

  filename = input_name;

  if (rank == MASTER_NODE) cout << "Filename: " << filename << "." << endl;

  properties_file.open(filename.data(), ios::in);

  /*--- In case there is no file, all elements get the same property (0) ---*/

  if (properties_file.fail()) {

    if (rank == MASTER_NODE)
      cout << "There is no design variable file." << endl;

    nDV   = 1;
    DV_Val = new su2double[nDV];
    for (unsigned short iDV = 0; iDV < nDV; iDV++)
      DV_Val[iDV] = 1.0;

  }
  else{

    string text_line;

     /*--- First pass: determine number of design variables ---*/

    unsigned short iDV = 0;

    /*--- Skip the first line: it is the header ---*/

    getline (properties_file, text_line);

    while (getline (properties_file, text_line)) iDV++;

    /*--- Close the restart file ---*/

    properties_file.close();

    nDV = iDV;
    DV_Val = new su2double[nDV];

    /*--- Reopen the file (TODO: improve this) ---*/

    properties_file.open(filename.data(), ios::in);

    /*--- Skip the first line: it is the header ---*/

    getline (properties_file, text_line);

    iDV = 0;
    while (getline (properties_file, text_line)) {

      istringstream point_line(text_line);

      point_line >> index >> DV_Val[iDV];

      iDV++;

    }

    /*--- Close the restart file ---*/

    properties_file.close();

  }

}

void CDiscAdjFEASolver::LoadRestart(CGeometry **geometry, CSolver ***solver, CConfig *config, int val_iter, bool val_update_geo) {

  unsigned short iVar, iMesh;
  unsigned long iPoint, index, iChildren, Point_Fine, counter;
  su2double Area_Children, Area_Parent, *Solution_Fine;
  string restart_filename, filename;

  bool compressible = (config->GetKind_Regime() == COMPRESSIBLE);
  bool incompressible = (config->GetKind_Regime() == INCOMPRESSIBLE);

  /*--- Restart the solution from file information ---*/

  filename = config->GetSolution_AdjFileName();
  restart_filename = config->GetObjFunc_Extension(filename);
  restart_filename = config->GetFilename(restart_filename, "", val_iter);

  /*--- Read and store the restart metadata. ---*/

//  Read_SU2_Restart_Metadata(geometry[MESH_0], config, true, restart_filename);

  /*--- Read the restart data from either an ASCII or binary SU2 file. ---*/

  if (config->GetRead_Binary_Restart()) {
    Read_SU2_Restart_Binary(geometry[MESH_0], config, restart_filename);
  } else {
    Read_SU2_Restart_ASCII(geometry[MESH_0], config, restart_filename);
  }

  /*--- Read all lines in the restart file ---*/

  long iPoint_Local; unsigned long iPoint_Global = 0; unsigned long iPoint_Global_Local = 0;
  unsigned short rbuf_NotMatching = 0, sbuf_NotMatching = 0;

  /*--- Skip coordinates ---*/
  unsigned short skipVars = geometry[MESH_0]->GetnDim();

  /*--- Skip flow adjoint variables ---*/
  if (KindDirect_Solver== RUNTIME_TURB_SYS) {
    if (compressible) {
      skipVars += nDim + 2;
    }
    if (incompressible) {
      skipVars += nDim + 1;
    }
  }

  /*--- Load data from the restart into correct containers. ---*/

  counter = 0;
  for (iPoint_Global = 0; iPoint_Global < geometry[MESH_0]->GetGlobal_nPointDomain(); iPoint_Global++ ) {

    /*--- Retrieve local index. If this node from the restart file lives
     on the current processor, we will load and instantiate the vars. ---*/

    iPoint_Local = geometry[MESH_0]->GetGlobal_to_Local_Point(iPoint_Global);

    if (iPoint_Local > -1) {

      /*--- We need to store this point's data, so jump to the correct
       offset in the buffer of data from the restart file and load it. ---*/

      index = counter*Restart_Vars[1] + skipVars;
      for (iVar = 0; iVar < nVar; iVar++) Solution[iVar] = Restart_Data[index+iVar];
      nodes->SetSolution(iPoint_Local,Solution);
      iPoint_Global_Local++;

      /*--- Increment the overall counter for how many points have been loaded. ---*/
      counter++;
    }

  }

  /*--- Detect a wrong solution file ---*/

  if (iPoint_Global_Local < nPointDomain) { sbuf_NotMatching = 1; }
#ifndef HAVE_MPI
  rbuf_NotMatching = sbuf_NotMatching;
#else
  SU2_MPI::Allreduce(&sbuf_NotMatching, &rbuf_NotMatching, 1, MPI_UNSIGNED_SHORT, MPI_SUM, MPI_COMM_WORLD);
#endif
  if (rbuf_NotMatching != 0) {
    SU2_MPI::Error(string("The solution file ") + filename + string(" doesn't match with the mesh file!\n") +
                   string("It could be empty lines at the end of the file."), CURRENT_FUNCTION);
  }

  /*--- Communicate the loaded solution on the fine grid before we transfer
   it down to the coarse levels. ---*/

  for (iMesh = 1; iMesh <= config->GetnMGLevels(); iMesh++) {
    for (iPoint = 0; iPoint < geometry[iMesh]->GetnPoint(); iPoint++) {
      Area_Parent = geometry[iMesh]->node[iPoint]->GetVolume();
      for (iVar = 0; iVar < nVar; iVar++) Solution[iVar] = 0.0;
      for (iChildren = 0; iChildren < geometry[iMesh]->node[iPoint]->GetnChildren_CV(); iChildren++) {
        Point_Fine = geometry[iMesh]->node[iPoint]->GetChildren_CV(iChildren);
        Area_Children = geometry[iMesh-1]->node[Point_Fine]->GetVolume();
        Solution_Fine = solver[iMesh-1][ADJFLOW_SOL]->GetNodes()->GetSolution(Point_Fine);
        for (iVar = 0; iVar < nVar; iVar++) {
          Solution[iVar] += Solution_Fine[iVar]*Area_Children/Area_Parent;
        }
      }
      solver[iMesh][ADJFLOW_SOL]->GetNodes()->SetSolution(iPoint,Solution);
    }
    }

  /*--- Delete the class memory that is used to load the restart. ---*/

  if (Restart_Vars != NULL) delete [] Restart_Vars;
  if (Restart_Data != NULL) delete [] Restart_Data;
  Restart_Vars = NULL; Restart_Data = NULL;

}

    <|MERGE_RESOLUTION|>--- conflicted
+++ resolved
@@ -55,12 +55,8 @@
   Solution_Vel  = NULL;
   Solution_Accel= NULL;
 
-<<<<<<< HEAD
-//  element_container = NULL;
-=======
   nodes = nullptr;
 
->>>>>>> aca42d1c
 }
 
 CDiscAdjFEASolver::CDiscAdjFEASolver(CGeometry *geometry, CConfig *config)  : CSolver(){
@@ -81,12 +77,8 @@
 
   SolRest = NULL;
 
-<<<<<<< HEAD
-//  element_container = NULL;
-=======
   nodes = nullptr;
 
->>>>>>> aca42d1c
 }
 
 CDiscAdjFEASolver::CDiscAdjFEASolver(CGeometry *geometry, CConfig *config, CSolver *direct_solver, unsigned short Kind_Solver, unsigned short iMesh)  : CSolver(){
@@ -118,55 +110,6 @@
 
   nMarker_nL = 0;
 
-<<<<<<< HEAD
-//  nMarker_nL = 0;
-//  for (iMarker = 0; iMarker < nMarker; iMarker++) {
-//    switch (config->GetMarker_All_KindBC(iMarker)) {
-//      case LOAD_BOUNDARY:
-//        nMarker_nL += 1;
-//        break;
-//    }
-//  }
-//
-//  normalLoads = new su2double[nMarker_nL];
-//  /*--- Store the value of the normal loads ---*/
-//  for (iMarker = 0; iMarker < nMarker; iMarker++) {
-//    switch (config->GetMarker_All_KindBC(iMarker)) {
-//      case LOAD_BOUNDARY:
-//        normalLoads[iMarker] = config->GetLoad_Value(config->GetMarker_All_TagBound(iMarker));
-//        break;
-//    }
-//  }
-
-  // // CVC: Debug
-  // unsigned short iTerm, iKind;
-  // int EL_KIND = 0, FEA_TERM = 0;
-  // /*--- Here is where we assign the kind of each element ---*/
-  
-  // /*--- First level: different possible terms of the equations ---*/
-  // element_container = new CElement** [MAX_TERMS];
-  // for (iTerm = 0; iTerm < MAX_TERMS; iTerm++)
-  //   element_container[iTerm] = new CElement* [MAX_FE_KINDS];
-  
-  // for (iTerm = 0; iTerm < MAX_TERMS; iTerm++) {
-  //   for (iKind = 0; iKind < MAX_FE_KINDS; iKind++) {
-  //     element_container[iTerm][iKind] = NULL;
-  //   }
-  // }
-  
-  // if (nDim == 2) {
-    
-  //     /*--- Basic terms ---*/
-  //     element_container[FEA_TERM][EL_TRIA] = new CTRIA1(nDim, config);
-  //     element_container[FEA_TERM][EL_QUAD] = new CQUAD4(nDim, config);
-  // }
-
-  /*--- Allocate the node variables ---*/
-
-  node = new CVariable*[nPoint];
-
-=======
->>>>>>> aca42d1c
   /*--- Define some auxiliary vectors related to the residual ---*/
 
   Residual      = new su2double[nVar];         for (iVar = 0; iVar < nVar; iVar++) Residual[iVar]      = 1.0;
@@ -382,18 +325,6 @@
 
 CDiscAdjFEASolver::~CDiscAdjFEASolver(void){
 
-  // // CVC: Debug
-  // unsigned short iVar, jVar;
-  // if (element_container != NULL) {
-  //   for (iVar = 0; iVar < MAX_TERMS; iVar++) {
-  //     for (jVar = 0; jVar < MAX_FE_KINDS; jVar++) {
-  //       if (element_container[iVar][jVar] != NULL) delete element_container[iVar][jVar];
-  //     }
-  //     delete [] element_container[iVar];
-  //   }
-  //   delete [] element_container;
-  // }
-
   unsigned short iMarker;
 
   if (CSensitivity != NULL) {
@@ -563,81 +494,12 @@
         for (iVar = 0; iVar < nEField; iVar++) AD::RegisterInput(EField[iVar]);
       }
 
-<<<<<<< HEAD
-        if(fea_dv){
-          for (iVar = 0; iVar < nDV; iVar++) AD::RegisterInput(DV_Val[iVar]);
-        }
-        bool dynamic_analysis = (config->GetDynamic_Analysis() == DYNAMIC);
-
-        if (!dynamic_analysis) {
-          cout << "CVC: Debug: Static analysis: RegisterCoordinates" << endl;
-          geometry->RegisterCoordinates(config);
-        }
-        else {
-          cout << "CVC: Debug: Dynamic analysis: RegisterCoordinates" << endl;
-          geometry->RegisterCoordinates(config);
-
-          // // Coords + Disp
-          // unsigned short iDim;
-          // unsigned long iPoint, nPoint = geometry->GetnPoint();
-          // cout << "CVC: Debug: nPoint = " << nPoint << endl;
-          // cout << "CVC: Debug: nDim = " << nDim << endl;
-          // su2double DispCoord;
-          // for (iPoint = 0; iPoint < nPoint; iPoint++) {
-          //   for (iDim = 0; iDim < nDim; iDim++) {
-          //     if (iPoint == 0 && iDim == 0) cout << "CVC: Debug Coord[" << iDim << "] = " << geometry->node[iPoint]->GetCoord()[iDim] << endl;
-          //     if (iPoint == 0 && iDim == 0) cout << "CVC: Debug Disp[" << iDim << "] = " << direct_solver->node[iPoint]->GetSolution(iDim) << endl;
-          //     DispCoord = geometry->node[iPoint]->GetCoord()[iDim] + direct_solver->node[iPoint]->GetSolution(iDim);
-          //     if (iPoint == 0 && iDim == 0) cout << "CVC: Debug DispCoord = " << DispCoord << endl;
-          //     AD::RegisterInput(DispCoord);
-          //     if (iPoint == 0 && iDim == 0) cout << "CVC: Debug: node[" << iPoint << "] Input Registered" << endl;
-          //   }
-          // }
-
-          // // Register displacements
-          // unsigned short iDim;
-          // unsigned long iPoint, nPoint = geometry->GetnPoint();
-          // cout << "CVC: Debug: nPoint = " << nPoint << endl;
-          // cout << "CVC: Debug: nDim = " << nDim << endl;
-          // //su2double *solDisp;
-          // for (iPoint = 0; iPoint < nPoint; iPoint++) {
-          //   //solDisp = direct_solver->node[iPoint]->GetSolution();
-          //   for (iDim = 0; iDim < nDim; iDim++) {
-          //     if (iPoint == 0 && iDim == 0) cout << "CVC: disp[" << iPoint << "] coord[" << iDim << "] = " << direct_solver->node[iPoint]->GetSolution()[iDim] << endl;
-          //     AD::RegisterInput(direct_solver->node[iPoint]->GetSolution()[iDim]);
-          //     if (iPoint == 0 && iDim == 0) cout << "CVC: Debug: node[" << iPoint << "] Input Registered" << endl;
-          //   }
-          // }
-          
-
-          // // Register current coordinates
-          // unsigned long iElem;
-          // unsigned short iNode, iDim, nNodes = 0;
-          // int EL_KIND = 0, FEA_TERM = 0;
-          
-          // for (iElem = 0; iElem < geometry->GetnElem(); iElem++) {
-    
-          //   if (geometry->elem[iElem]->GetVTK_Type() == TRIANGLE)      {nNodes = 3; EL_KIND = EL_TRIA;}
-          //   if (geometry->elem[iElem]->GetVTK_Type() == QUADRILATERAL) {nNodes = 4; EL_KIND = EL_QUAD;}
-            
-          //   /*--- For the number of nodes, we get the coordinates from the connectivity matrix ---*/
-    
-          //   for (iNode = 0; iNode < nNodes; iNode++) {
-          //     for (iDim = 0; iDim < nDim; iDim++) {
-          //       AD::RegisterInput(element_container[FEA_TERM][EL_KIND]->GetCurr_Coord(iNode, iDim));
-          //     }
-          //   }
-          // }
-          
-          cout << "CVC: Debug: Dynamic analysis: RegisterCoordinates Completed" << endl;
-
-        }
-=======
       if(fea_dv){
         for (iVar = 0; iVar < nDV; iVar++) AD::RegisterInput(DV_Val[iVar]);
       }
->>>>>>> aca42d1c
-
+      
+      geometry->RegisterCoordinates(config);
+      
       if (config->GetTopology_Optimization())
         direct_solver->RegisterVariables(geometry,config);
 
@@ -924,91 +786,34 @@
   #endif
 
     }
-    
-    /*--- Extract the adjoint values of the grid coordinates ---*/
-    bool dynamic = (config->GetDynamic_Analysis() == DYNAMIC);
-    su2double *adj_coord = new su2double[nDim];
-    
-    if (!dynamic) {
-      for (iPoint = 0; iPoint < nPoint; ++iPoint) {
-        for (iDim = 0; iDim < nDim; iDim++){
-          adj_coord[iDim] = SU2_TYPE::GetDerivative(geometry->node[iPoint]->GetCoord()[iDim]);
-          node[iPoint]->SetSensitivity(iDim, adj_coord[iDim]);
-        }
-      }
-      delete [] adj_coord;
-    }
-    else {
-      cout << "CVC: Debug: Dynamic extract adjoint variables" << endl;
-      // Coords
-      unsigned long iPoint, nPoint = geometry->GetnPoint();
-      unsigned short iDim;
-      su2double *adj_coord = new su2double[nDim];
-      for (iPoint = 0; iPoint < nPoint; ++iPoint) {
-        for (iDim = 0; iDim < nDim; iDim++){
-          if (iPoint == 0 && iDim == 0) cout << "CVC: Debug Coord[" << iDim << "] = " << geometry->node[iPoint]->GetCoord()[iDim] << endl;
-          adj_coord[iDim] = SU2_TYPE::GetDerivative(geometry->node[iPoint]->GetCoord()[iDim]);
-          //cout << "CVC: Debug Disp[" << iPoint << "][" << iDim << "] = " << direct_solver->node[iPoint]->GetSolution(iDim) << endl;
-          if (iPoint == 0 && iDim == 0) cout << "CVC: Debug adj_coord[" << iDim << "] = " << adj_coord[iDim] << endl;
-          node[iPoint]->SetSensitivity(iDim, adj_coord[iDim]);
-          if (iPoint == 0 && iDim == 0) cout << "CVC: Debug: node[" << iPoint << "] Sensitivity set" << endl;
-        }
-      }
-      delete [] adj_coord;
-
-      // // Coords + Disp
-      // unsigned long iPoint, nPoint = geometry->GetnPoint();
-      // unsigned short iDim;
-      // su2double *adj_coord = new su2double[nDim];
-      // su2double DispCoord;
-      // for (iPoint = 0; iPoint < nPoint; ++iPoint) {
-      //   for (iDim = 0; iDim < nDim; iDim++){
-      //     if (iPoint == 0 && iDim == 0) cout << "CVC: Debug Coord[" << iDim << "] = " << geometry->node[iPoint]->GetCoord()[iDim] << endl;
-      //     if (iPoint == 0 && iDim == 0) cout << "CVC: Debug Disp[" << iDim << "] = " << direct_solver->node[iPoint]->GetSolution(iDim) << endl;
-      //     DispCoord = geometry->node[iPoint]->GetCoord()[iDim] + direct_solver->node[iPoint]->GetSolution(iDim);
-      //     if (iPoint == 0 && iDim == 0) cout << "CVC: Debug DispCoord = " << DispCoord << endl;
-      //     adj_coord[iDim] = SU2_TYPE::GetDerivative(DispCoord);
-      //     if (iPoint == 0 && iDim == 0) cout << "CVC: Debug adj_coord[" << iDim << "] = " << adj_coord[iDim] << endl;
-      //     node[iPoint]->SetSensitivity(iDim, adj_coord[iDim]);
-      //     if (iPoint == 0 && iDim == 0) cout << "CVC: Debug: node[" << iPoint << "] Sensitivity set" << endl;
-      //   }
+
+  su2double *Coord, Sensitivity;
+
+  // bool time_stepping = (config->GetTime_Marching() != STEADY);
+
+  for (iPoint = 0; iPoint < nPoint; iPoint++) {
+    Coord = geometry->node[iPoint]->GetCoord();
+
+    for (iDim = 0; iDim < nDim; iDim++) {
+
+      if(config->GetMultizone_Problem()) {
+        Sensitivity = geometry->node[iPoint]->GetAdjointSolution(iDim);
+      }
+      else {
+        Sensitivity = SU2_TYPE::GetDerivative(Coord[iDim]);
+      }
+
+      /*--- Set the index manually to zero. ---*/
+
+      AD::ResetInput(Coord[iDim]);
+
+      // if (!time_stepping) {
+        nodes->SetSensitivity(iPoint,iDim, Sensitivity);
+      // } else {
+      //   nodes->SetSensitivity(iPoint, iDim, nodes->GetSensitivity(iPoint,iDim) + Sensitivity);
       // }
-      // delete [] adj_coord;
-      
-      // // Disp
-      // unsigned long iPoint, nPoint = geometry->GetnPoint();
-      // unsigned short iDim;
-      // su2double *adj_coord = new su2double[nDim];
-      // for (iPoint = 0; iPoint < nPoint; ++iPoint) {
-      //   for (iDim = 0; iDim < nDim; iDim++){
-      //     if (iPoint == 0 && iDim == 0) cout << "CVC: Debug Disp[" << iDim << "] = " << direct_solver->node[iPoint]->GetSolution(iDim) << endl;;
-      //     adj_coord[iDim] = SU2_TYPE::GetDerivative(direct_solver->node[iPoint]->GetSolution(iDim));
-      //     if (iPoint == 0 && iDim == 0) cout << "CVC: Debug adj_coord[" << iDim << "] = " << adj_coord[iDim] << endl;
-      //     node[iPoint]->SetSensitivity(iDim, adj_coord[iDim]);
-      //     if (iPoint == 0 && iDim == 0) cout << "CVC: Debug: node[" << iPoint << "] Sensitivity set" << endl;
-      //   }
-      // }
-      // delete [] adj_coord;
-
-      // //su2double DispCoord;
-      // for (iPoint = 0; iPoint < nPoint; ++iPoint) {
-      //   for (iDim = 0; iDim < nDim; iDim++){
-      //     // if (iPoint == 0 && iDim == 0) cout << "CVC: Debug: ExtractAdjoint_Variables Nodes" << endl;
-	    //     // adj_coord[iDim] = SU2_TYPE::GetDerivative(geometry->node[iPoint]->GetCoord()[iDim]);
-        
-      //     // Displaced nodes
-      //     //DispCoord = geometry->node[iPoint]->GetCoord()[iDim]+direct_solver->node[iPoint]->GetSolution()[iDim];
-      //     adj_coord[iDim] = SU2_TYPE::GetDerivative(direct_solver->node[iPoint]->GetDispCoord()[iDim]);
-      //     AD::ResetInput(direct_solver->node[iPoint]->GetDispCoord()[iDim]);
-          
-      //     // if (iPoint == 0 && iDim == 0) cout << "CVC: Debug: adj_coord[" << iDim << "] = " << adj_coord[iDim] << endl;
-      //     cout << "CVC: Debug: iPoint = " << iPoint << ", adj_coord[" << iDim << "] = " << adj_coord[iDim] << endl;
-      //     node[iPoint]->SetSensitivity(iDim, adj_coord[iDim]);
-      //  }
-      //}
-      // delete [] adj_coord;
-    }
-      cout << "CVC: Debug: Completed ExtractAdjoint_Variables" << endl;
+    }
+  }
 
     if (config->GetTopology_Optimization())
       direct_solver->ExtractAdjoint_Variables(geometry,config);
