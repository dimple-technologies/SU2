#include "../../../include/output/filewriter/CParallelDataSorter.hpp"
#include <cassert>

CParallelDataSorter::CParallelDataSorter(CConfig *config, unsigned short nFields){
  
  rank = SU2_MPI::GetRank();
  size = SU2_MPI::GetSize();
  
  GlobalField_Counter = nFields;
  
  nParallel_Hexa = 0;
  nParallel_Line = 0;
  nParallel_Quad = 0;
  nParallel_Tetr = 0;
  nParallel_Pris = 0;
  nParallel_Pyra = 0;
  nParallel_Tria = 0;
  
  Conn_Line_Par = NULL;
  Conn_Hexa_Par = NULL;
  Conn_Pris_Par = NULL;
  Conn_Quad_Par = NULL;
  Conn_Tetr_Par = NULL;
  Conn_Tria_Par = NULL;
  Conn_Pyra_Par = NULL;
    
  nPoint_Send  = NULL;
  nPoint_Recv  = NULL;
  Index        = NULL;
  connSend     = NULL;
  dataBuffer   = NULL;
  passiveDoubleBuffer = NULL;
  doubleBuffer = NULL;
  idSend       = NULL;
  idRecv       = NULL;
  
  nSends = 0;
  nRecvs = 0;
  
  nLocalPoint_Sort  = 0;
  nGlobalPoint_Sort = 0;
  
  nPoint_Send = new int[size+1]();
  nPoint_Recv = new int[size+1](); 
  
  linearPartitioner = NULL;

}

CParallelDataSorter::~CParallelDataSorter(){
  
  if (nPoint_Send != NULL) delete [] nPoint_Send;
  if (nPoint_Recv != NULL) delete [] nPoint_Recv;
  
  /*--- Deallocate memory for connectivity data on each processor. ---*/
  
  if (nParallel_Line > 0 && Conn_Line_Par != NULL) delete [] Conn_Line_Par;
  if (nParallel_Tria > 0 && Conn_Tria_Par != NULL) delete [] Conn_Tria_Par;
  if (nParallel_Quad > 0 && Conn_Quad_Par != NULL) delete [] Conn_Quad_Par;
  if (nParallel_Tetr > 0 && Conn_Tetr_Par != NULL) delete [] Conn_Tetr_Par;
  if (nParallel_Hexa > 0 && Conn_Hexa_Par != NULL) delete [] Conn_Hexa_Par;
  if (nParallel_Pris > 0 && Conn_Pris_Par != NULL) delete [] Conn_Pris_Par;
  if (nParallel_Pyra > 0 && Conn_Pyra_Par != NULL) delete [] Conn_Pyra_Par;
  
  if (connSend != NULL) delete [] connSend;
  
  if (dataBuffer != NULL) delete [] dataBuffer;
}


unsigned long CParallelDataSorter::GetnElem(GEO_TYPE type){
  
  switch (type) {
    case LINE:
      return nParallel_Line;
      break;
    case TRIANGLE:
      return nParallel_Tria;
      break;
    case QUADRILATERAL:
      return nParallel_Quad;
      break;
    case TETRAHEDRON:
      return nParallel_Tetr;
      break;
    case HEXAHEDRON:
      return nParallel_Hexa;
      break;
    case PRISM:
      return nParallel_Pris;
      break;
    case PYRAMID:
      return nParallel_Pyra;
      break;
    default:
      break;
  }
  
  SU2_MPI::Error("GEO_TYPE not found", CURRENT_FUNCTION);
  
  return 0;
}

void CParallelDataSorter::SortOutputData() {
  
  int VARS_PER_POINT = GlobalField_Counter;
  
#ifdef HAVE_MPI
  SU2_MPI::Request *send_req, *recv_req;
  SU2_MPI::Status status;
  int ind;
#endif

  /*--- Allocate the memory that we need for receiving the conn
   values and then cue up the non-blocking receives. Note that
   we do not include our own rank in the communications. We will
   directly copy our own data later. ---*/

  
  unsigned long *idRecv = new unsigned long[nPoint_Recv[size]]();
  
#ifdef HAVE_MPI
  /*--- We need double the number of messages to send both the conn.
   and the global IDs. ---*/
  
  send_req = new SU2_MPI::Request[2*nSends];
  recv_req = new SU2_MPI::Request[2*nRecvs];
  
  unsigned long iMessage = 0;
  for (int ii=0; ii<size; ii++) {
    if ((ii != rank) && (nPoint_Recv[ii+1] > nPoint_Recv[ii])) {
      int ll     = VARS_PER_POINT*nPoint_Recv[ii];
      int kk     = nPoint_Recv[ii+1] - nPoint_Recv[ii];
      int count  = VARS_PER_POINT*kk;
      int source = ii;
      int tag    = ii + 1;
      SU2_MPI::Irecv(&(doubleBuffer[ll]), count, MPI_DOUBLE, source, tag,
                     MPI_COMM_WORLD, &(recv_req[iMessage]));
      iMessage++;
    }
  }
  
  /*--- Launch the non-blocking sends of the connectivity. ---*/
  
  iMessage = 0;
  for (int ii=0; ii<size; ii++) {
    if ((ii != rank) && (nPoint_Send[ii+1] > nPoint_Send[ii])) {
      int ll = VARS_PER_POINT*nPoint_Send[ii];
      int kk = nPoint_Send[ii+1] - nPoint_Send[ii];
      int count  = VARS_PER_POINT*kk;
      int dest = ii;
      int tag    = rank + 1;
      SU2_MPI::Isend(&(connSend[ll]), count, MPI_DOUBLE, dest, tag,
                     MPI_COMM_WORLD, &(send_req[iMessage]));
      iMessage++;
    }
  }
  
  /*--- Repeat the process to communicate the global IDs. ---*/
  
  iMessage = 0;
  for (int ii=0; ii<size; ii++) {
    if ((ii != rank) && (nPoint_Recv[ii+1] > nPoint_Recv[ii])) {
      int ll     = nPoint_Recv[ii];
      int kk     = nPoint_Recv[ii+1] - nPoint_Recv[ii];
      int count  = kk;
      int source = ii;
      int tag    = ii + 1;
      SU2_MPI::Irecv(&(idRecv[ll]), count, MPI_UNSIGNED_LONG, source, tag,
                     MPI_COMM_WORLD, &(recv_req[iMessage+nRecvs]));
      iMessage++;
    }
  }
  
  /*--- Launch the non-blocking sends of the global IDs. ---*/
  
  iMessage = 0;
  for (int ii=0; ii<size; ii++) {
    if ((ii != rank) && (nPoint_Send[ii+1] > nPoint_Send[ii])) {
      int ll = nPoint_Send[ii];
      int kk = nPoint_Send[ii+1] - nPoint_Send[ii];
      int count  = kk;
      int dest   = ii;
      int tag    = rank + 1;
      SU2_MPI::Isend(&(idSend[ll]), count, MPI_UNSIGNED_LONG, dest, tag,
                     MPI_COMM_WORLD, &(send_req[iMessage+nSends]));
      iMessage++;
    }
  }
#endif
  
  /*--- Copy my own rank's data into the recv buffer directly. ---*/
  
  int mm = VARS_PER_POINT*nPoint_Recv[rank];
  int ll = VARS_PER_POINT*nPoint_Send[rank];
  int kk = VARS_PER_POINT*nPoint_Send[rank+1];
  
  for (int nn=ll; nn<kk; nn++, mm++) doubleBuffer[mm] = connSend[nn];
  
  mm = nPoint_Recv[rank];
  ll = nPoint_Send[rank];
  kk = nPoint_Send[rank+1];
  
  for (int nn=ll; nn<kk; nn++, mm++) idRecv[mm] = idSend[nn];
  
  /*--- Wait for the non-blocking sends and recvs to complete. ---*/
  
#ifdef HAVE_MPI
  int number = 2*nSends;
  for (int ii = 0; ii < number; ii++)
    SU2_MPI::Waitany(number, send_req, &ind, &status);
  
  number = 2*nRecvs;
  for (int ii = 0; ii < number; ii++)
    SU2_MPI::Waitany(number, recv_req, &ind, &status);
  
  delete [] send_req;
  delete [] recv_req;
#endif
  
  /*--- Note, passiveDoubleBuffer and doubleBuffer point to the same address.
   * This is the reason why we have to do the following copy/reordering in two steps. ---*/
  
  /*--- Step 1: Extract the underlying double value --- */
  
  if (!std::is_same<su2double, passivedouble>::value){
    for (int jj = 0; jj < VARS_PER_POINT*nPoint_Recv[size]; jj++){
      const passivedouble tmpVal = SU2_TYPE::GetValue(doubleBuffer[jj]);
      passiveDoubleBuffer[jj] = tmpVal;  
      /*--- For some AD datatypes a call of the destructor is
       *  necessary to properly delete the AD type ---*/
      doubleBuffer[jj].~su2double();
    } 
  }
  
  /*--- Step 2: Reorder the data in the buffer --- */
  
  passivedouble *tmpBuffer = new passivedouble[nPoint_Recv[size]];
  for (int jj = 0; jj < VARS_PER_POINT; jj++){
    for (int ii = 0; ii < nPoint_Recv[size]; ii++){
      tmpBuffer[idRecv[ii]] = passiveDoubleBuffer[ii*VARS_PER_POINT+jj];
    }
    for (int ii = 0; ii < nPoint_Recv[size]; ii++){
      passiveDoubleBuffer[ii*VARS_PER_POINT+jj] = tmpBuffer[ii];
    }
  }
  
  delete [] tmpBuffer;
  
  /*--- Store the total number of local points my rank has for
   the current section after completing the communications. ---*/
  
  nParallel_Poin = nPoint_Recv[size];
  
  /*--- Reduce the total number of points we will write in the output files. ---*/

#ifndef HAVE_MPI
  nGlobal_Poin_Par = nParallel_Poin;
#else
  SU2_MPI::Allreduce(&nParallel_Poin, &nGlobal_Poin_Par, 1,
                     MPI_UNSIGNED_LONG, MPI_SUM, MPI_COMM_WORLD);
#endif
  
  /*--- Free temporary memory from communications ---*/
  
  delete [] idRecv;
}

void CParallelDataSorter::PrepareSendBuffers(std::vector<unsigned long>& globalID){
  
  unsigned long iPoint;
  unsigned short iProcessor;
  
  int VARS_PER_POINT = GlobalField_Counter;
  
  /*--- We start with the grid nodes distributed across all procs with
   no particular ordering assumed. We need to loop through our local partition
   and decide how many nodes we must send to each other rank in order to
   have all nodes sorted according to a linear partitioning of the grid
   nodes, i.e., rank 0 holds the first ~ nGlobalPoint()/nProcessors nodes.
   First, initialize a counter and flag. ---*/
  
  for (iPoint = 0; iPoint < nLocalPoint_Sort; iPoint++ ) {
    
    iProcessor = linearPartitioner->GetRankContainingIndex(globalID[iPoint]);      
    
    /*--- If we have not visited this node yet, increment our
       number of elements that must be sent to a particular proc. ---*/
    
    nPoint_Send[iProcessor+1]++;
  }
  
  /*--- Communicate the number of nodes to be sent/recv'd amongst
   all processors. After this communication, each proc knows how
   many cells it will receive from each other processor. ---*/
  
#ifdef HAVE_MPI
  SU2_MPI::Alltoall(&(nPoint_Send[1]), 1, MPI_INT,
                    &(nPoint_Recv[1]), 1, MPI_INT, MPI_COMM_WORLD);
#else
  nPoint_Recv[1] = nPoint_Send[1];
#endif
  
  /*--- Prepare to send coordinates. First check how many
   messages we will be sending and receiving. Here we also put
   the counters into cumulative storage format to make the
   communications simpler. ---*/
  
  nSends = 0; nRecvs = 0;

  for (int ii = 0; ii < size; ii++) {
    if ((ii != rank) && (nPoint_Send[ii+1] > 0)) nSends++;
    if ((ii != rank) && (nPoint_Recv[ii+1] > 0)) nRecvs++;
    
    nPoint_Send[ii+1] += nPoint_Send[ii];
    nPoint_Recv[ii+1] += nPoint_Recv[ii];
  }
  
  /*--- Allocate memory to hold the connectivity that we are
   sending. ---*/
  
  connSend = NULL;
  connSend = new su2double[VARS_PER_POINT*nPoint_Send[size]]();
  
  /*--- Allocate the data buffer to hold the sorted data. We have to make it large enough
   * to hold passivedoubles and su2doubles ---*/
  unsigned short maxSize = max(sizeof(passivedouble), sizeof(su2double));
  dataBuffer = new char[VARS_PER_POINT*nPoint_Recv[size]*maxSize];
  
  /*--- doubleBuffer and passiveDouble buffer use the same memory allocated above using the dataBuffer. ---*/
  
  doubleBuffer = reinterpret_cast<su2double*>(dataBuffer);
  passiveDoubleBuffer = reinterpret_cast<passivedouble*>(dataBuffer);
  
  /*--- Allocate arrays for sending the global ID. ---*/
  
<<<<<<< HEAD
  idRecv = new unsigned long[nPoint_Recv[size]];
  for (int ii = 0; ii < nPoint_Recv[size]; ii++)
    idRecv[ii] = 0;
  
=======
  idSend = new unsigned long[nPoint_Send[size]]();

>>>>>>> 208bd3a1
  /*--- Create an index variable to keep track of our index
   positions as we load up the send buffer. ---*/
  
  unsigned long *index = new unsigned long[size]();
  for (int ii=0; ii < size; ii++) index[ii] = VARS_PER_POINT*nPoint_Send[ii];
  
  unsigned long *idIndex = new unsigned long[size]();
  for (int ii=0; ii < size; ii++) idIndex[ii] = nPoint_Send[ii];
  
  Index = new unsigned long[nLocalPoint_Sort]();

  /*--- Loop through our elements and load the elems and their
   additional data that we will send to the other procs. ---*/
  
  for (iPoint = 0; iPoint < nLocalPoint_Sort; iPoint++) {
    
    iProcessor = linearPartitioner->GetRankContainingIndex(globalID[iPoint]);      

    /*--- Load the global ID (minus offset) for sorting the
         points once they all reach the correct processor. ---*/
    
    unsigned long nn = idIndex[iProcessor];
    idSend[nn] = globalID[iPoint] - linearPartitioner->GetFirstIndexOnRank(iProcessor);
    
    /*--- Store the index this point has in the send buffer ---*/
    
    Index[iPoint] = index[iProcessor]; 
    
    /*--- Increment the index by the message length ---*/
    
    index[iProcessor]  += VARS_PER_POINT;
    idIndex[iProcessor]++;


  }
  
  /*--- Free memory after loading up the send buffer. ---*/
  
  delete [] index;
  delete [] idIndex;
}

unsigned long CParallelDataSorter::GetElem_Connectivity(GEO_TYPE type, unsigned long iElem, unsigned long iNode) {
  
  switch (type) {
    case LINE:
      return Conn_Line_Par[iElem*N_POINTS_LINE + iNode];
      break;
    case TRIANGLE:
      return Conn_Tria_Par[iElem*N_POINTS_TRIANGLE + iNode];
      break;
    case QUADRILATERAL:
      return Conn_Quad_Par[iElem*N_POINTS_QUADRILATERAL + iNode];
      break;
    case TETRAHEDRON:
      return Conn_Tetr_Par[iElem*N_POINTS_TETRAHEDRON + iNode];
      break;
    case HEXAHEDRON:
      return Conn_Hexa_Par[iElem*N_POINTS_HEXAHEDRON + iNode];
      break;
    case PRISM:
      return Conn_Pris_Par[iElem*N_POINTS_PRISM + iNode];
      break;
    case PYRAMID:
      return Conn_Pyra_Par[iElem*N_POINTS_PYRAMID + iNode];
      break;
    default:
      break;
  }
  
  SU2_MPI::Error("GEO_TYPE not found", CURRENT_FUNCTION);
  
  return 0;
}
<|MERGE_RESOLUTION|>--- conflicted
+++ resolved
@@ -32,7 +32,6 @@
   passiveDoubleBuffer = NULL;
   doubleBuffer = NULL;
   idSend       = NULL;
-  idRecv       = NULL;
   
   nSends = 0;
   nRecvs = 0;
@@ -334,15 +333,8 @@
   
   /*--- Allocate arrays for sending the global ID. ---*/
   
-<<<<<<< HEAD
-  idRecv = new unsigned long[nPoint_Recv[size]];
-  for (int ii = 0; ii < nPoint_Recv[size]; ii++)
-    idRecv[ii] = 0;
-  
-=======
   idSend = new unsigned long[nPoint_Send[size]]();
 
->>>>>>> 208bd3a1
   /*--- Create an index variable to keep track of our index
    positions as we load up the send buffer. ---*/
   
