/*!
 * \file output_adj_flow_inc.cpp
 * \brief Main subroutines for flow discrete adjoint output
 * \author R. Sanchez
 * \version 7.0.1 "Blackbird"
 *
 * SU2 Project Website: https://su2code.github.io
 *
 * The SU2 Project is maintained by the SU2 Foundation
 * (http://su2foundation.org)
 *
 * Copyright 2012-2019, SU2 Contributors (cf. AUTHORS.md)
 *
 * SU2 is free software; you can redistribute it and/or
 * modify it under the terms of the GNU Lesser General Public
 * License as published by the Free Software Foundation; either
 * version 2.1 of the License, or (at your option) any later version.
 *
 * SU2 is distributed in the hope that it will be useful,
 * but WITHOUT ANY WARRANTY; without even the implied warranty of
 * MERCHANTABILITY or FITNESS FOR A PARTICULAR PURPOSE. See the GNU
 * Lesser General Public License for more details.
 *
 * You should have received a copy of the GNU Lesser General Public
 * License along with SU2. If not, see <http://www.gnu.org/licenses/>.
 */


#include "../../include/output/CAdjFlowIncOutput.hpp"

#include "../../../Common/include/geometry/CGeometry.hpp"
#include "../../include/solvers/CSolver.hpp"

CAdjFlowIncOutput::CAdjFlowIncOutput(CConfig *config, unsigned short nDim) : COutput(config, nDim, false) {

  turb_model = config->GetKind_Turb_Model();

  heat = config->GetEnergy_Equation();

  weakly_coupled_heat = config->GetWeakly_Coupled_Heat();

  /*--- Set the default history fields if nothing is set in the config file ---*/

  if (nRequestedHistoryFields == 0){
    requestedHistoryFields.emplace_back("ITER");
    requestedHistoryFields.emplace_back("RMS_RES");
    requestedHistoryFields.emplace_back("SENSITIVITY");
    nRequestedHistoryFields = requestedHistoryFields.size();
  }

  if (nRequestedScreenFields == 0){
    if (config->GetTime_Domain()) requestedScreenFields.emplace_back("TIME_ITER");
    if (multiZone) requestedScreenFields.emplace_back("OUTER_ITER");
    requestedScreenFields.emplace_back("INNER_ITER");
    requestedScreenFields.emplace_back("RMS_ADJ_PRESSURE");
    requestedScreenFields.emplace_back("RMS_ADJ_VELOCITY-X");
    requestedScreenFields.emplace_back("SENS_GEO");
    requestedScreenFields.emplace_back("SENS_AOA");
    nRequestedScreenFields = requestedScreenFields.size();
  }

  if (nRequestedVolumeFields == 0){
    requestedVolumeFields.emplace_back("COORDINATES");
    requestedVolumeFields.emplace_back("SOLUTION");
    requestedVolumeFields.emplace_back("SENSITIVITY");
    nRequestedVolumeFields = requestedVolumeFields.size();
  }

  stringstream ss;
  ss << "Zone " << config->GetiZone() << " (Adj. Incomp. Fluid)";
  multiZoneHeaderString = ss.str();

  /*--- Set the volume filename --- */

  volumeFilename = config->GetAdj_FileName();

  /*--- Set the surface filename --- */

  surfaceFilename = config->GetSurfAdjCoeff_FileName();

  /*--- Set the restart filename --- */

  restartFilename = config->GetRestart_AdjFileName();

  /*--- Add the obj. function extension --- */

  restartFilename = config->GetObjFunc_Extension(restartFilename);

  /*--- Set the default convergence field --- */

  if (convFields.empty() ) convFields.emplace_back("RMS_ADJ_PRESSURE");

}

CAdjFlowIncOutput::~CAdjFlowIncOutput(void) {}

void CAdjFlowIncOutput::SetHistoryOutputFields(CConfig *config){

  /// BEGIN_GROUP: RMS_RES, DESCRIPTION: The root-mean-square residuals of the SOLUTION variables.
  /// DESCRIPTION: Root-mean square residual of the adjoint Pressure.
  AddHistoryOutput("RMS_ADJ_PRESSURE",    "rms[A_P]",  ScreenOutputFormat::FIXED, "RMS_RES", "Root-mean square residual of the adjoint Pressure.", HistoryFieldType::RESIDUAL);
  /// DESCRIPTION: Root-mean square residual of the adjoint Velocity x-component.
  AddHistoryOutput("RMS_ADJ_VELOCITY-X", "rms[A_U]", ScreenOutputFormat::FIXED, "RMS_RES", "Root-mean square residual of the adjoint Velocity x-component.", HistoryFieldType::RESIDUAL);
  /// DESCRIPTION: Root-mean square residual of the adjoint Velocity y-component.
  AddHistoryOutput("RMS_ADJ_VELOCITY-Y", "rms[A_V]", ScreenOutputFormat::FIXED, "RMS_RES", "Root-mean square residual of the adjoint Velocity y-component.", HistoryFieldType::RESIDUAL);
  /// DESCRIPTION: Root-mean square residual of the adjoint Velocity z-component.
  AddHistoryOutput("RMS_ADJ_VELOCITY-Z", "rms[A_W]", ScreenOutputFormat::FIXED, "RMS_RES", "Root-mean square residual of the adjoint Velocity z-component.", HistoryFieldType::RESIDUAL);
  /// DESCRIPTION: Maximum residual of the temperature.
  AddHistoryOutput("RMS_ADJ_TEMPERATURE", "rms[A_T]", ScreenOutputFormat::FIXED, "RMS_RES", " Root-mean square residual of the adjoint temperature.", HistoryFieldType::RESIDUAL);
  if (!config->GetFrozen_Visc_Disc() || !config->GetFrozen_Visc_Cont()){
    switch(turb_model){
    case SA: case SA_NEG: case SA_E: case SA_COMP: case SA_E_COMP:
      /// DESCRIPTION: Root-mean square residual of the adjoint nu tilde.
      AddHistoryOutput("RMS_ADJ_NU_TILDE", "rms[A_nu]", ScreenOutputFormat::FIXED, "RMS_RES", "Root-mean square residual of the adjoint nu tilde.", HistoryFieldType::RESIDUAL);
      break;
    case SST:
      /// DESCRIPTION: Root-mean square residual of the adjoint kinetic energy.
      AddHistoryOutput("RMS_ADJ_TKE", "rms[A_k]", ScreenOutputFormat::FIXED, "RMS_RES", "Root-mean square residual of the adjoint kinetic energy.", HistoryFieldType::RESIDUAL);
      /// DESCRIPTION: Root-mean square residual of the adjoint dissipation.
      AddHistoryOutput("RMS_ADJ_DISSIPATION",    "rms[A_w]", ScreenOutputFormat::FIXED, "RMS_RES", "Root-mean square residual of the adjoint dissipation.", HistoryFieldType::RESIDUAL);
      break;
    default: break;
    }
  }
  /// END_GROUP

  /// BEGIN_GROUP: MAX_RES, DESCRIPTION: The maximum residuals of the SOLUTION variables.
  /// DESCRIPTION: Maximum residual of the adjoint Pressure.
  AddHistoryOutput("MAX_ADJ_PRESSURE",    "max[A_Rho]",  ScreenOutputFormat::FIXED, "MAX_RES", "Maximum residual of the adjoint Pressure.", HistoryFieldType::RESIDUAL);
  /// DESCRIPTION: Maximum residual of the adjoint Velocity x-component
  AddHistoryOutput("MAX_ADJ_VELOCITY-X", "max[A_RhoU]", ScreenOutputFormat::FIXED, "MAX_RES", "Maximum residual of the adjoint Velocity x-component", HistoryFieldType::RESIDUAL);
  /// DESCRIPTION: Maximum residual of the adjoint Velocity y-component
  AddHistoryOutput("MAX_ADJ_VELOCITY-Y", "max[A_RhoV]", ScreenOutputFormat::FIXED, "MAX_RES", "Maximum residual of the adjoint Velocity y-component", HistoryFieldType::RESIDUAL);
  /// DESCRIPTION: Maximum residual of the adjoint Velocity z-component
  AddHistoryOutput("MAX_ADJ_VELOCITY-Z", "max[A_RhoW]", ScreenOutputFormat::FIXED, "MAX_RES", "Maximum residual of the adjoint Velocity z-component", HistoryFieldType::RESIDUAL);
  /// DESCRIPTION: Maximum residual of the temperature.
  AddHistoryOutput("MAX_ADJ_TEMPERATURE", "max[A_T]", ScreenOutputFormat::FIXED, "MAX_RES", "Maximum residual of the temperature.", HistoryFieldType::RESIDUAL);
  if (!config->GetFrozen_Visc_Disc() || !config->GetFrozen_Visc_Cont()){
    switch(turb_model){
    case SA: case SA_NEG: case SA_E: case SA_COMP: case SA_E_COMP:
      /// DESCRIPTION: Maximum residual of the adjoint nu tilde.
      AddHistoryOutput("MAX_ADJ_NU_TILDE", "max[A_nu]", ScreenOutputFormat::FIXED, "MAX_RES", "Maximum residual of the adjoint nu tilde.", HistoryFieldType::RESIDUAL);
      break;
    case SST:
      /// DESCRIPTION: Maximum residual of the adjoint kinetic energy.
      AddHistoryOutput("MAX_ADJ_TKE", "max[A_k]", ScreenOutputFormat::FIXED, "MAX_RES", "Maximum residual of the adjoint kinetic energy.", HistoryFieldType::RESIDUAL);
      /// DESCRIPTION: Maximum residual of the adjoint dissipation.
      AddHistoryOutput("MAX_ADJ_DISSIPATION",    "max[A_w]", ScreenOutputFormat::FIXED, "MAX_RES", "Maximum residual of the adjoint dissipation.", HistoryFieldType::RESIDUAL);
      break;
    default: break;
    }
  }
  /// END_GROUP

  /// BEGIN_GROUP: BGS_RES, DESCRIPTION: The block Gauss Seidel residuals of the SOLUTION variables.
  /// DESCRIPTION: BGS residual of the adjoint Pressure.
  AddHistoryOutput("BGS_ADJ_PRESSURE",    "bgs[A_Rho]",  ScreenOutputFormat::FIXED, "BGS_RES", "BGS residual of the adjoint Pressure.", HistoryFieldType::RESIDUAL);
  /// DESCRIPTION: BGS residual of the adjoint Velocity x-component
  AddHistoryOutput("BGS_ADJ_VELOCITY-X", "bgs[A_RhoU]", ScreenOutputFormat::FIXED, "BGS_RES", "BGS residual of the adjoint Velocity x-component", HistoryFieldType::RESIDUAL);
  /// DESCRIPTION: BGS residual of the adjoint Velocity y-component
  AddHistoryOutput("BGS_ADJ_VELOCITY-Y", "bgs[A_RhoV]", ScreenOutputFormat::FIXED, "BGS_RES", "BGS residual of the adjoint Velocity y-component", HistoryFieldType::RESIDUAL);
  /// DESCRIPTION: BGS residual of the adjoint Velocity z-component
  AddHistoryOutput("BGS_ADJ_VELOCITY-Z", "bgs[A_RhoW]", ScreenOutputFormat::FIXED, "BGS_RES", "BGS residual of the adjoint Velocity z-component", HistoryFieldType::RESIDUAL);
  /// DESCRIPTION: BGS residual of the temperature.
  AddHistoryOutput("BGS_ADJ_TEMPERATURE", "bgs[A_T]", ScreenOutputFormat::FIXED, "BGS_RES", "BGS residual of the adjoint temperature.", HistoryFieldType::RESIDUAL);
  if (!config->GetFrozen_Visc_Disc() || !config->GetFrozen_Visc_Cont()){
    switch(turb_model){
    case SA: case SA_NEG: case SA_E: case SA_COMP: case SA_E_COMP:
      /// DESCRIPTION: BGS residual of the adjoint nu tilde.
      AddHistoryOutput("BGS_ADJ_NU_TILDE", "bgs[A_nu]", ScreenOutputFormat::FIXED, "BGS_RES", "BGS residual of the adjoint nu tilde.", HistoryFieldType::RESIDUAL);
      break;
    case SST:
      /// DESCRIPTION: BGS residual of the adjoint kinetic energy.
      AddHistoryOutput("BGS_ADJ_TKE", "bgs[A_k]", ScreenOutputFormat::FIXED, "BGS_RES", "BGS residual of the adjoint kinetic energy.", HistoryFieldType::RESIDUAL);
      /// DESCRIPTION: BGS residual of the adjoint dissipation.
      AddHistoryOutput("BGS_ADJ_DISSIPATION",    "bgs[A_w]", ScreenOutputFormat::FIXED, "BGS_RES", "BGS residual of the adjoint dissipation.", HistoryFieldType::RESIDUAL);
      break;
    default: break;
    }
  }
  /// END_GROUP

  /// BEGIN_GROUP: SENSITIVITY, DESCRIPTION: Sensitivities of different geometrical or boundary values.
  /// DESCRIPTION: Sum of the geometrical sensitivities on all markers set in MARKER_MONITORING.
  AddHistoryOutput("SENS_GEO",   "Sens_Geo",   ScreenOutputFormat::SCIENTIFIC, "SENSITIVITY", "Sum of the geometrical sensitivities on all markers set in MARKER_MONITORING.", HistoryFieldType::COEFFICIENT);
  /// DESCRIPTION: Sensitivity of the objective function with respect to the far-field pressure.
  AddHistoryOutput("SENS_PRESS", "Sens_Press", ScreenOutputFormat::SCIENTIFIC, "SENSITIVITY", "Sensitivity of the objective function with respect to the far-field pressure.", HistoryFieldType::COEFFICIENT);
  /// DESCRIPTION: Sensitivity of the objective function with respect to the far-field temperature.
  AddHistoryOutput("SENS_TEMP",  "Sens_Temp",  ScreenOutputFormat::SCIENTIFIC, "SENSITIVITY", " Sensitivity of the objective function with respect to the far-field temperature.", HistoryFieldType::COEFFICIENT);
  /// DESCRIPTION: Sensitivity of the objective function with respect to the inlet velocity.
  AddHistoryOutput("SENS_VEL_IN", "Sens_Vin", ScreenOutputFormat::SCIENTIFIC, "SENSITIVITY", " Sensitivity of the objective function with respect to the inlet velocity.", HistoryFieldType::COEFFICIENT);
  /// DESCRIPTION: Sensitivity of the objective function with respect to the outlet pressure.
  AddHistoryOutput("SENS_PRESS_OUT",  "Sens_Pout",  ScreenOutputFormat::SCIENTIFIC, "SENSITIVITY", "Sensitivity of the objective function with respect to the outlet pressure.", HistoryFieldType::COEFFICIENT);
  /// END_GROUP

}

void CAdjFlowIncOutput::LoadHistoryData(CConfig *config, CGeometry *geometry, CSolver **solver) {

  CSolver* adjflow_solver = solver[ADJFLOW_SOL];
  CSolver* adjturb_solver = solver[ADJTURB_SOL];
  CSolver* adjheat_solver = solver[ADJHEAT_SOL];

  SetHistoryOutputValue("RMS_ADJ_PRESSURE", log10(adjflow_solver->GetRes_RMS(0)));
  SetHistoryOutputValue("RMS_ADJ_VELOCITY-X", log10(adjflow_solver->GetRes_RMS(1)));
  SetHistoryOutputValue("RMS_ADJ_VELOCITY-Y", log10(adjflow_solver->GetRes_RMS(2)));
  if (nDim == 3) {
    SetHistoryOutputValue("RMS_ADJ_VELOCITY-Z", log10(adjflow_solver->GetRes_RMS(3)));
  }
  if (weakly_coupled_heat){
    SetHistoryOutputValue("RMS_ADJ_TEMPERATURE",         log10(adjheat_solver->GetRes_RMS(0)));
  }
  if (heat){
    if (nDim == 3) SetHistoryOutputValue("RMS_ADJ_TEMPERATURE",         log10(adjflow_solver->GetRes_RMS(4)));
    else           SetHistoryOutputValue("RMS_ADJ_TEMPERATURE",         log10(adjflow_solver->GetRes_RMS(3)));
  }
  if (!config->GetFrozen_Visc_Disc() || !config->GetFrozen_Visc_Cont()){
    switch(turb_model){
    case SA: case SA_NEG: case SA_E: case SA_COMP: case SA_E_COMP:
      SetHistoryOutputValue("RMS_ADJ_NU_TILDE", log10(adjturb_solver->GetRes_RMS(0)));
      break;
    case SST:
      SetHistoryOutputValue("RMS_ADJ_TKE", log10(adjturb_solver->GetRes_RMS(0)));
      SetHistoryOutputValue("RMS_ADJ_DISSIPATION",    log10(adjturb_solver->GetRes_RMS(1)));
      break;
    default: break;
    }
  }
  SetHistoryOutputValue("MAX_ADJ_PRESSURE", log10(adjflow_solver->GetRes_Max(0)));
  SetHistoryOutputValue("MAX_ADJ_VELOCITY-X", log10(adjflow_solver->GetRes_Max(1)));
  SetHistoryOutputValue("MAX_ADJ_VELOCITY-Y", log10(adjflow_solver->GetRes_Max(2)));
  if (nDim == 3) {
    SetHistoryOutputValue("MAX_ADJ_VELOCITY-Z", log10(adjflow_solver->GetRes_Max(3)));
  }
  if (weakly_coupled_heat){
    SetHistoryOutputValue("MAX_ADJ_TEMPERATURE",         log10(adjheat_solver->GetRes_Max(0)));
  }
  if (heat){
    if (nDim == 3) SetHistoryOutputValue("MAX_ADJ_TEMPERATURE",         log10(adjflow_solver->GetRes_Max(4)));
    else           SetHistoryOutputValue("MAX_ADJ_TEMPERATURE",         log10(adjflow_solver->GetRes_Max(3)));
  }
  if (!config->GetFrozen_Visc_Disc() || !config->GetFrozen_Visc_Cont()){
    switch(turb_model){
    case SA: case SA_NEG: case SA_E: case SA_COMP: case SA_E_COMP:
      SetHistoryOutputValue("MAX_ADJ_NU_TILDE", log10(adjturb_solver->GetRes_Max(0)));
      break;
    case SST:
      SetHistoryOutputValue("MAX_ADJ_TKE", log10(adjturb_solver->GetRes_Max(0)));
      SetHistoryOutputValue("MAX_ADJ_DISSIPATION",    log10(adjturb_solver->GetRes_Max(1)));
      break;
    default: break;
    }
  }

  if (multiZone){
    SetHistoryOutputValue("BGS_ADJ_PRESSURE", log10(adjflow_solver->GetRes_BGS(0)));
    SetHistoryOutputValue("BGS_ADJ_VELOCITY-X", log10(adjflow_solver->GetRes_BGS(1)));
    SetHistoryOutputValue("BGS_ADJ_VELOCITY-Y", log10(adjflow_solver->GetRes_BGS(2)));
    if (nDim == 3) {
      SetHistoryOutputValue("BGS_ADJ_VELOCITY-Z", log10(adjflow_solver->GetRes_BGS(3)));
    }
    if (weakly_coupled_heat){
      SetHistoryOutputValue("BGS_ADJ_TEMPERATURE",         log10(adjheat_solver->GetRes_BGS(0)));
    }
    if (heat){
      if (nDim == 3) SetHistoryOutputValue("BGS_ADJ_TEMPERATURE",         log10(adjflow_solver->GetRes_BGS(4)));
      else           SetHistoryOutputValue("BGS_ADJ_TEMPERATURE",         log10(adjflow_solver->GetRes_BGS(3)));
    }
    if (!config->GetFrozen_Visc_Disc() || !config->GetFrozen_Visc_Cont()){
      switch(turb_model){
      case SA: case SA_NEG: case SA_E: case SA_COMP: case SA_E_COMP:
        SetHistoryOutputValue("BGS_ADJ_NU_TILDE", log10(adjturb_solver->GetRes_BGS(0)));
        break;
      case SST:
        SetHistoryOutputValue("BGS_ADJ_TKE", log10(adjturb_solver->GetRes_BGS(0)));
        SetHistoryOutputValue("BGS_ADJ_DISSIPATION",    log10(adjturb_solver->GetRes_BGS(1)));
        break;
      default: break;
      }
    }
  }

  SetHistoryOutputValue("SENS_GEO", adjflow_solver->GetTotal_Sens_Geo());
  SetHistoryOutputValue("SENS_PRESS", adjflow_solver->GetTotal_Sens_Press());
  SetHistoryOutputValue("SENS_TEMP", adjflow_solver->GetTotal_Sens_Temp());
  SetHistoryOutputValue("SENS_VEL_IN", adjflow_solver->GetTotal_Sens_ModVel());
  SetHistoryOutputValue("SENS_PRESS_OUT", adjflow_solver->GetTotal_Sens_BPress());

}

void CAdjFlowIncOutput::SetVolumeOutputFields(CConfig *config){


  // Grid coordinates
  AddVolumeOutput("COORD-X", "x", "COORDINATES", "x-component of the coordinate vector");
  AddVolumeOutput("COORD-Y", "y", "COORDINATES", "y-component of the coordinate vector");
  if (nDim == 3)
    AddVolumeOutput("COORD-Z", "z", "COORDINATES", "z-component of the coordinate vector");

  /// BEGIN_GROUP: SOLUTION, DESCRIPTION: The SOLUTION variables of the adjoint solver.
  /// DESCRIPTION: Adjoint Pressure.
  AddVolumeOutput("ADJ_PRESSURE",    "Adjoint_Pressure",    "SOLUTION", "Adjoint pressure");
  /// DESCRIPTION: Adjoint Velocity x-component.
  AddVolumeOutput("ADJ_VELOCITY-X", "Adjoint_Velocity_x", "SOLUTION", "x-component of the adjoint velocity vector");
  /// DESCRIPTION: Adjoint Velocity y-component.
  AddVolumeOutput("ADJ_VELOCITY-Y", "Adjoint_Velocity_y", "SOLUTION", "y-component of the adjoint velocity vector");
  if (nDim == 3)
    /// DESCRIPTION: Adjoint Velocity z-component.
    AddVolumeOutput("ADJ_VELOCITY-Z", "Adjoint_Velocity_z", "SOLUTION", "z-component of the adjoint velocity vector");

  AddVolumeOutput("ADJ_TEMPERATURE", "Adjoint_Temperature", "SOLUTION",  "Adjoint temperature");


  if (!config->GetFrozen_Visc_Disc()){
    switch(turb_model){
    case SA: case SA_NEG: case SA_E: case SA_COMP: case SA_E_COMP:
      /// DESCRIPTION: Adjoint nu tilde.
      AddVolumeOutput("ADJ_NU_TILDE", "Adjoint_Nu_Tilde", "SOLUTION", "Adjoint Spalart-Allmaras variable");
      break;
    case SST:
      /// DESCRIPTION: Adjoint kinetic energy.
      AddVolumeOutput("ADJ_TKE", "Adjoint_TKE", "SOLUTION", "Adjoint turbulent kinetic energy");
      /// DESCRIPTION: Adjoint dissipation.
      AddVolumeOutput("ADJ_DISSIPATION", "Adjoint_Omega", "SOLUTION", "Adjoint rate of dissipation");
      break;
    default: break;
    }
  }
  /// END_GROUP

  // Grid velocity
  if (config->GetGrid_Movement()){
    AddVolumeOutput("GRID_VELOCITY-X", "Grid_Velocity_x", "GRID_VELOCITY", "x-component of the grid velocity vector");
    AddVolumeOutput("GRID_VELOCITY-Y", "Grid_Velocity_y", "GRID_VELOCITY", "y-component of the grid velocity vector");
    if (nDim == 3 )
      AddVolumeOutput("GRID_VELOCITY-Z", "Grid_Velocity_z", "GRID_VELOCITY", "z-component of the grid velocity vector");
  }

  /// BEGIN_GROUP: RESIDUAL, DESCRIPTION: Residuals of the SOLUTION variables.
  /// DESCRIPTION: Residual of the adjoint Pressure.
  AddVolumeOutput("RES_ADJ_PRESSURE",    "Residual_Adjoint_Pressure",    "RESIDUAL", "Residual of the adjoint pressure");
  /// DESCRIPTION: Residual of the adjoint Velocity x-component.
  AddVolumeOutput("RES_ADJ_VELOCITY-X", "Residual_Adjoint_Velocity_x", "RESIDUAL", "Residual of the adjoint x-velocity");
  /// DESCRIPTION: Residual of the adjoint Velocity y-component.
  AddVolumeOutput("RES_ADJ_VELOCITY-Y", "Residual_Adjoint_Velocity_y", "RESIDUAL", "Residual of the adjoint y-velocity");
  if (nDim == 3)
    /// DESCRIPTION: Residual of the adjoint Velocity z-component.
    AddVolumeOutput("RES_ADJ_VELOCITY-Z", "Residual_Adjoint_Velocity_z", "RESIDUAL", "Residual of the adjoint z-velocity");
  /// DESCRIPTION: Residual of the adjoint energy.
  AddVolumeOutput("RES_ADJ_TEMPERATURE", "Residual_Adjoint_Heat", "RESIDUAL", "Residual of the adjoint temperature");
  if (!config->GetFrozen_Visc_Disc()){
    switch(turb_model){
    case SA: case SA_NEG: case SA_E: case SA_COMP: case SA_E_COMP:
      /// DESCRIPTION: Residual of the nu tilde.
      AddVolumeOutput("RES_ADJ_NU_TILDE", "Residual_Adjoint_Nu_Tilde", "RESIDUAL", "Residual of the adjoint Spalart-Allmaras variable");
      break;
    case SST:
      /// DESCRIPTION: Residual of the adjoint kinetic energy.
      AddVolumeOutput("RES_ADJ_TKE", "Residual_Adjoint_TKE", "RESIDUAL", "Residual of the adjoint turb. kinetic energy");
      /// DESCRIPTION: Residual of the adjoint dissipation.
      AddVolumeOutput("RES_ADJ_DISSIPATION", "Residual_Adjoint_Omega", "RESIDUAL", "Residual of adjoint rate of dissipation");
      break;
    default: break;
    }
  }
  /// END_GROUP

  /// BEGIN_GROUP: SENSITIVITY, DESCRIPTION: Geometrical sensitivities of the current objective function.
  /// DESCRIPTION: Sensitivity x-component.
  AddVolumeOutput("SENSITIVITY-X", "Sensitivity_x", "SENSITIVITY", "x-component of the sensitivity vector");
  /// DESCRIPTION: Sensitivity y-component.
  AddVolumeOutput("SENSITIVITY-Y", "Sensitivity_y", "SENSITIVITY", "y-component of the sensitivity vector");
  if (nDim == 3)
    /// DESCRIPTION: Sensitivity z-component.
    AddVolumeOutput("SENSITIVITY-Z", "Sensitivity_z", "SENSITIVITY", "z-component of the sensitivity vector");
  /// DESCRIPTION: Sensitivity in normal direction.
  AddVolumeOutput("SENSITIVITY", "Surface_Sensitivity", "SENSITIVITY", "sensitivity in normal direction");
  /// END_GROUP

}

void CAdjFlowIncOutput::LoadVolumeData(CConfig *config, CGeometry *geometry, CSolver **solver, unsigned long iPoint){

  CVariable* Node_AdjFlow = solver[ADJFLOW_SOL]->GetNodes();
  CVariable* Node_AdjHeat = NULL;
  CVariable* Node_AdjTurb = NULL;
  CPoint*    Node_Geo     = geometry->node[iPoint];

  if (config->GetKind_Turb_Model() != NONE && !config->GetFrozen_Visc_Disc()){
    Node_AdjTurb = solver[ADJTURB_SOL]->GetNodes();
  }
  if (weakly_coupled_heat){
    Node_AdjHeat = solver[ADJHEAT_SOL]->GetNodes();
  }

  SetVolumeOutputValue("COORD-X", iPoint,  Node_Geo->GetCoord(0));
  SetVolumeOutputValue("COORD-Y", iPoint,  Node_Geo->GetCoord(1));
  if (nDim == 3)
    SetVolumeOutputValue("COORD-Z", iPoint, Node_Geo->GetCoord(2));

  SetVolumeOutputValue("ADJ_PRESSURE",   iPoint, Node_AdjFlow->GetSolution(iPoint, 0));
  SetVolumeOutputValue("ADJ_VELOCITY-X", iPoint, Node_AdjFlow->GetSolution(iPoint, 1));
  SetVolumeOutputValue("ADJ_VELOCITY-Y", iPoint, Node_AdjFlow->GetSolution(iPoint, 2));
  if (nDim == 3){
    SetVolumeOutputValue("ADJ_VELOCITY-Z", iPoint, Node_AdjFlow->GetSolution(iPoint, 3));
  }

  if (weakly_coupled_heat){
    SetVolumeOutputValue("ADJ_TEMPERATURE", iPoint, Node_AdjHeat->GetSolution(iPoint, 0));
  }
  else {
    if (nDim == 3) SetVolumeOutputValue("ADJ_TEMPERATURE", iPoint, Node_AdjFlow->GetSolution(iPoint, 4));
    else           SetVolumeOutputValue("ADJ_TEMPERATURE", iPoint, Node_AdjFlow->GetSolution(iPoint, 3));
  }
  // Turbulent
  if (!config->GetFrozen_Visc_Disc()){
    switch(turb_model){
    case SST:
      SetVolumeOutputValue("ADJ_TKE",         iPoint, Node_AdjTurb->GetSolution(iPoint, 0));
      SetVolumeOutputValue("ADJ_DISSIPATION", iPoint, Node_AdjTurb->GetSolution(iPoint, 1));
      break;
    case SA: case SA_COMP: case SA_E:
    case SA_E_COMP: case SA_NEG:
      SetVolumeOutputValue("ADJ_NU_TILDE", iPoint, Node_AdjTurb->GetSolution(iPoint, 0));
      break;
    case NONE:
      break;
    }
  }

  // Residuals
  SetVolumeOutputValue("RES_ADJ_PRESSURE",   iPoint, Node_AdjFlow->GetSolution(iPoint, 0) - Node_AdjFlow->GetSolution_Old(iPoint, 0));
  SetVolumeOutputValue("RES_ADJ_VELOCITY-X", iPoint, Node_AdjFlow->GetSolution(iPoint, 1) - Node_AdjFlow->GetSolution_Old(iPoint, 1));
  SetVolumeOutputValue("RES_ADJ_VELOCITY-Y", iPoint, Node_AdjFlow->GetSolution(iPoint, 2) - Node_AdjFlow->GetSolution_Old(iPoint, 2));
  if (nDim == 3){
    SetVolumeOutputValue("RES_ADJ_VELOCITY-Z", iPoint, Node_AdjFlow->GetSolution(iPoint, 3) - Node_AdjFlow->GetSolution_Old(iPoint, 3));
    SetVolumeOutputValue("RES_ADJ_TEMPERATURE",     iPoint, Node_AdjFlow->GetSolution(iPoint, 4) - Node_AdjFlow->GetSolution_Old(iPoint, 4));
  } else {
    SetVolumeOutputValue("RES_ADJ_TEMPERATURE",     iPoint, Node_AdjFlow->GetSolution(iPoint, 3) - Node_AdjFlow->GetSolution_Old(iPoint, 3));
  }
  if (!config->GetFrozen_Visc_Disc()){
    switch(config->GetKind_Turb_Model()){
    case SST:
      SetVolumeOutputValue("RES_ADJ_TKE",         iPoint, Node_AdjTurb->GetSolution(iPoint, 0) - Node_AdjTurb->GetSolution_Old(iPoint, 0));
      SetVolumeOutputValue("RES_ADJ_DISSIPATION", iPoint, Node_AdjTurb->GetSolution(iPoint, 1) - Node_AdjTurb->GetSolution_Old(iPoint, 1));
      break;
    case SA: case SA_COMP: case SA_E:
    case SA_E_COMP: case SA_NEG:
      SetVolumeOutputValue("RES_ADJ_NU_TILDE", iPoint, Node_AdjTurb->GetSolution(iPoint, 0) - Node_AdjTurb->GetSolution_Old(iPoint, 0));
      break;
    case NONE:
      break;
    }
  }

  SetVolumeOutputValue("SENSITIVITY-X", iPoint, Node_AdjFlow->GetSensitivity(iPoint, 0));
  SetVolumeOutputValue("SENSITIVITY-Y", iPoint, Node_AdjFlow->GetSensitivity(iPoint, 1));
  if (nDim == 3)
    SetVolumeOutputValue("SENSITIVITY-Z", iPoint, Node_AdjFlow->GetSensitivity(iPoint, 2));

}

void CAdjFlowIncOutput::LoadSurfaceData(CConfig *config, CGeometry *geometry, CSolver **solver, unsigned long iPoint, unsigned short iMarker, unsigned long iVertex){

  SetVolumeOutputValue("SENSITIVITY", iPoint, solver[ADJFLOW_SOL]->GetCSensitivity(iMarker, iVertex));

}


bool CAdjFlowIncOutput::SetInit_Residuals(CConfig *config){
<<<<<<< HEAD
  
  return (config->GetTime_Marching() != STEADY && (curInnerIter == 0))|| 
        (config->GetTime_Marching() == STEADY && (curInnerIter < 2)); 
  
=======

  return (config->GetTime_Marching() != STEADY && (curInnerIter == 0))||
        (config->GetTime_Marching() == STEADY && (curTimeIter < 2));

>>>>>>> cc6fe0ea
}

bool CAdjFlowIncOutput::SetUpdate_Averages(CConfig *config){
  return false;

//  return (config->GetUnsteady_Simulation() != STEADY && !dualtime);

}
<|MERGE_RESOLUTION|>--- conflicted
+++ resolved
@@ -468,17 +468,10 @@
 
 
 bool CAdjFlowIncOutput::SetInit_Residuals(CConfig *config){
-<<<<<<< HEAD
-  
-  return (config->GetTime_Marching() != STEADY && (curInnerIter == 0))|| 
-        (config->GetTime_Marching() == STEADY && (curInnerIter < 2)); 
-  
-=======
 
   return (config->GetTime_Marching() != STEADY && (curInnerIter == 0))||
         (config->GetTime_Marching() == STEADY && (curTimeIter < 2));
 
->>>>>>> cc6fe0ea
 }
 
 bool CAdjFlowIncOutput::SetUpdate_Averages(CConfig *config){
