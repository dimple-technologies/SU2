--- conflicted
+++ resolved
@@ -1607,120 +1607,166 @@
 
 void CSolver::Restart_OldGeometry(CGeometry *geometry, CConfig *config) {
 
-    /*--- This function is intended for dual time simulations ---*/
-
-<<<<<<< HEAD
-    unsigned long iPoint, index;
-=======
+
+  /*--- This function is intended for dual time simulations ---*/
+
   unsigned long index;
->>>>>>> 91910a79
-
-    int Unst_RestartIter;
-    ifstream restart_file_n;
-    unsigned short iZone = config->GetiZone();
-    unsigned short nZone = geometry->GetnZone();
-    string filename = config->GetSolution_FlowFileName();
-    string filename_n;
-
-    /*--- Auxiliary vector for storing the coordinates ---*/
-    su2double *Coord;
-    Coord = new su2double[nDim];
-
-    /*--- Variables for reading the restart files ---*/
-    string text_line;
-    long iPoint_Local;
-    unsigned long iPoint_Global_Local = 0, iPoint_Global = 0;
-    unsigned short rbuf_NotMatching, sbuf_NotMatching;
-
-    int rank = MASTER_NODE;
+
+  int Unst_RestartIter;
+  ifstream restart_file_n;
+  unsigned short iZone = config->GetiZone();
+  unsigned short nZone = geometry->GetnZone();
+  string filename = config->GetSolution_FlowFileName();
+  string filename_n;
+
+  /*--- Auxiliary vector for storing the coordinates ---*/
+  su2double *Coord;
+  Coord = new su2double[nDim];
+
+  /*--- Variables for reading the restart files ---*/
+  string text_line;
+  long iPoint_Local;
+  unsigned long iPoint_Global_Local = 0, iPoint_Global = 0;
+  unsigned short rbuf_NotMatching, sbuf_NotMatching;
+
+  int rank = MASTER_NODE;
 #ifdef HAVE_MPI
-    MPI_Comm_rank(MPI_COMM_WORLD, &rank);
+  MPI_Comm_rank(MPI_COMM_WORLD, &rank);
 #endif
 
-    /*--- Multizone problems require the number of the zone to be appended. ---*/
-
-    if (nZone > 1)
-        filename = config->GetMultizone_FileName(filename, iZone);
-
-    /*--- First, we load the restart file for time n ---*/
-
-    /*-------------------------------------------------------------------------------------------*/
+  /*--- Multizone problems require the number of the zone to be appended. ---*/
+
+  if (nZone > 1)
+    filename = config->GetMultizone_FileName(filename, iZone);
+
+  /*--- First, we load the restart file for time n ---*/
+
+  /*-------------------------------------------------------------------------------------------*/
+
+  /*--- Modify file name for an unsteady restart ---*/
+  Unst_RestartIter = SU2_TYPE::Int(config->GetUnst_RestartIter())-1;
+  filename_n = config->GetUnsteady_FileName(filename, Unst_RestartIter);
+
+  /*--- Open the restart file, throw an error if this fails. ---*/
+
+  restart_file_n.open(filename_n.data(), ios::in);
+  if (restart_file_n.fail()) {
+    if (rank == MASTER_NODE)
+      cout << "There is no flow restart file!! " << filename_n.data() << "."<< endl;
+    exit(EXIT_FAILURE);
+  }
+
+  /*--- First, set all indices to a negative value by default, and Global n indices to 0 ---*/
+  iPoint_Global_Local = 0, iPoint_Global = 0;
+
+  /*--- Read all lines in the restart file ---*/
+  /*--- The first line is the header ---*/
+
+  getline (restart_file_n, text_line);
+
+  for (iPoint_Global = 0; iPoint_Global < geometry->GetGlobal_nPointDomain(); iPoint_Global++ ) {
+    
+    getline (restart_file_n, text_line);
+    
+    istringstream point_line(text_line);
+
+    /*--- Retrieve local index. If this node from the restart file lives
+     on the current processor, we will load and instantiate the vars. ---*/
+
+    iPoint_Local = geometry->GetGlobal_to_Local_Point(iPoint_Global);
+
+    if (iPoint_Local > -1) {
+
+      if (nDim == 2) point_line >> index >> Coord[0] >> Coord[1];
+      if (nDim == 3) point_line >> index >> Coord[0] >> Coord[1] >> Coord[2];
+
+      geometry->node[iPoint_Local]->SetCoord_n(Coord);
+
+      iPoint_Global_Local++;
+    }
+  }
+
+  /*--- Detect a wrong solution file ---*/
+
+  rbuf_NotMatching = 0, sbuf_NotMatching = 0;
+
+  if (iPoint_Global_Local < geometry->GetnPointDomain()) { sbuf_NotMatching = 1; }
+
+#ifndef HAVE_MPI
+  rbuf_NotMatching = sbuf_NotMatching;
+#else
+  SU2_MPI::Allreduce(&sbuf_NotMatching, &rbuf_NotMatching, 1, MPI_UNSIGNED_SHORT, MPI_SUM, MPI_COMM_WORLD);
+#endif
+  if (rbuf_NotMatching != 0) {
+    if (rank == MASTER_NODE) {
+      cout << endl << "The solution file " << filename_n.data() << " doesn't match with the mesh file!" << endl;
+      cout << "It could be empty lines at the end of the file." << endl << endl;
+    }
+#ifndef HAVE_MPI
+    exit(EXIT_FAILURE);
+#else
+    MPI_Barrier(MPI_COMM_WORLD);
+    MPI_Abort(MPI_COMM_WORLD,1);
+    MPI_Finalize();
+#endif
+  }
+
+  /*--- Close the restart file ---*/
+
+  restart_file_n.close();
+
+  /*-------------------------------------------------------------------------------------------*/
+  /*-------------------------------------------------------------------------------------------*/
+
+  /*--- Now, we load the restart file for time n-1, if the simulation is 2nd Order ---*/
+
+  if (config->GetUnsteady_Simulation() == DT_STEPPING_2ND) {
+
+    ifstream restart_file_n1;
+    string filename_n1;
 
     /*--- Modify file name for an unsteady restart ---*/
-    Unst_RestartIter = SU2_TYPE::Int(config->GetUnst_RestartIter())-1;
-    filename_n = config->GetUnsteady_FileName(filename, Unst_RestartIter);
+    Unst_RestartIter = SU2_TYPE::Int(config->GetUnst_RestartIter())-2;
+    filename_n1 = config->GetUnsteady_FileName(filename, Unst_RestartIter);
 
     /*--- Open the restart file, throw an error if this fails. ---*/
 
-    restart_file_n.open(filename_n.data(), ios::in);
+    restart_file_n.open(filename_n1.data(), ios::in);
     if (restart_file_n.fail()) {
-        if (rank == MASTER_NODE)
-            cout << "There is no flow restart file!! " << filename_n.data() << "."<< endl;
-        exit(EXIT_FAILURE);
-    }
-
-<<<<<<< HEAD
-    /*--- In case this is a parallel simulation, we need to perform the
-     Global2Local index transformation first. ---*/
-
-    long *Global2Local_n = new long[geometry->GetGlobal_nPointDomain()];
+      if (rank == MASTER_NODE)
+        cout << "There is no flow restart file!! " << filename_n1.data() << "."<< endl;
+      exit(EXIT_FAILURE);
+    }
 
     /*--- First, set all indices to a negative value by default, and Global n indices to 0 ---*/
     iPoint_Global_Local = 0, iPoint_Global = 0;
 
-    for (iPoint = 0; iPoint < geometry->GetGlobal_nPointDomain(); iPoint++)
-        Global2Local_n[iPoint] = -1;
-
-    /*--- Now fill array with the transform values only for local points ---*/
-
-    for (iPoint = 0; iPoint < geometry->GetnPointDomain(); iPoint++)
-        Global2Local_n[geometry->node[iPoint]->GetGlobalIndex()] = iPoint;
-=======
-  /*--- First, set all indices to a negative value by default, and Global n indices to 0 ---*/
-  iPoint_Global_Local = 0, iPoint_Global = 0;
-
-  /*--- Read all lines in the restart file ---*/
-  /*--- The first line is the header ---*/
->>>>>>> 91910a79
-
     /*--- Read all lines in the restart file ---*/
     /*--- The first line is the header ---*/
 
     getline (restart_file_n, text_line);
 
-<<<<<<< HEAD
-    while (getline (restart_file_n, text_line)) {
-        istringstream point_line(text_line);
-
-        /*--- Retrieve local index. If this node from the restart file lives
-       on a different processor, the value of iPoint_Local will be -1.
-       Otherwise, the local index for this node on the current processor
-       will be returned and used to instantiate the vars. ---*/
-
-        iPoint_Local = Global2Local_n[iPoint_Global];
-
-        /*--- Load the solution for this node. Note that the first entry
-       on the restart file line is the global index, followed by the
-       node coordinates, and then the conservative variables. ---*/
-=======
-    /*--- Retrieve local index. If this node from the restart file lives
-     on the current processor, we will load and instantiate the vars. ---*/
-
-    iPoint_Local = geometry->GetGlobal_to_Local_Point(iPoint_Global);
-
-    if (iPoint_Local > -1) {
->>>>>>> 91910a79
-
-        if (iPoint_Local >= 0) {
-
-            if (nDim == 2) point_line >> index >> Coord[0] >> Coord[1];
-            if (nDim == 3) point_line >> index >> Coord[0] >> Coord[1] >> Coord[2];
-
-            geometry->node[iPoint_Local]->SetCoord_n(Coord);
-
-            iPoint_Global_Local++;
-        }
-        iPoint_Global++;
+    for (iPoint_Global = 0; iPoint_Global < geometry->GetGlobal_nPointDomain(); iPoint_Global++ ) {
+      
+      getline (restart_file_n, text_line);
+      
+      istringstream point_line(text_line);
+
+      /*--- Retrieve local index. If this node from the restart file lives
+       on the current processor, we will load and instantiate the vars. ---*/
+
+      iPoint_Local = geometry->GetGlobal_to_Local_Point(iPoint_Global);
+
+      if (iPoint_Local > -1) {
+
+        if (nDim == 2) point_line >> index >> Coord[0] >> Coord[1];
+        if (nDim == 3) point_line >> index >> Coord[0] >> Coord[1] >> Coord[2];
+
+        geometry->node[iPoint_Local]->SetCoord_n1(Coord);
+
+        iPoint_Global_Local++;
+      }
+
     }
 
     /*--- Detect a wrong solution file ---*/
@@ -1734,155 +1780,29 @@
 #else
     SU2_MPI::Allreduce(&sbuf_NotMatching, &rbuf_NotMatching, 1, MPI_UNSIGNED_SHORT, MPI_SUM, MPI_COMM_WORLD);
 #endif
-
     if (rbuf_NotMatching != 0) {
-        if (rank == MASTER_NODE) {
-            cout << endl << "The solution file " << filename_n.data() << " doesn't match with the mesh file!" << endl;
-            cout << "It could be empty lines at the end of the file." << endl << endl;
-        }
+      if (rank == MASTER_NODE) {
+        cout << endl << "The solution file " << filename_n1.data() << " doesn't match with the mesh file!" << endl;
+        cout << "It could be empty lines at the end of the file." << endl << endl;
+      }
 #ifndef HAVE_MPI
-        exit(EXIT_FAILURE);
+      exit(EXIT_FAILURE);
 #else
-        MPI_Barrier(MPI_COMM_WORLD);
-        MPI_Abort(MPI_COMM_WORLD,1);
-        MPI_Finalize();
+      MPI_Barrier(MPI_COMM_WORLD);
+      MPI_Abort(MPI_COMM_WORLD,1);
+      MPI_Finalize();
 #endif
     }
 
     /*--- Close the restart file ---*/
 
-    restart_file_n.close();
-
-    /*--- Free memory needed for the transformation ---*/
-
-    delete [] Global2Local_n;
-
-    /*-------------------------------------------------------------------------------------------*/
-    /*-------------------------------------------------------------------------------------------*/
-
-    /*--- Now, we load the restart file for time n-1, if the simulation is 2nd Order ---*/
-
-    if (config->GetUnsteady_Simulation() == DT_STEPPING_2ND){
-
-        ifstream restart_file_n1;
-        string filename_n1;
-
-        /*--- Modify file name for an unsteady restart ---*/
-        Unst_RestartIter = SU2_TYPE::Int(config->GetUnst_RestartIter())-2;
-        filename_n1 = config->GetUnsteady_FileName(filename, Unst_RestartIter);
-
-<<<<<<< HEAD
-        /*--- Open the restart file, throw an error if this fails. ---*/
-
-        restart_file_n.open(filename_n1.data(), ios::in);
-        if (restart_file_n.fail()) {
-            if (rank == MASTER_NODE)
-                cout << "There is no flow restart file!! " << filename_n1.data() << "."<< endl;
-            exit(EXIT_FAILURE);
-        }
-
-        /*--- In case this is a parallel simulation, we need to perform the
-         Global2Local index transformation first. ---*/
-
-        long *Global2Local_n1 = new long[geometry->GetGlobal_nPointDomain()];
-
-        /*--- First, set all indices to a negative value by default, and Global n indices to 0 ---*/
-        iPoint_Global_Local = 0, iPoint_Global = 0;
-
-        for (iPoint = 0; iPoint < geometry->GetGlobal_nPointDomain(); iPoint++)
-            Global2Local_n1[iPoint] = -1;
-
-        /*--- Now fill array with the transform values only for local points ---*/
-
-        for (iPoint = 0; iPoint < geometry->GetnPointDomain(); iPoint++)
-            Global2Local_n1[geometry->node[iPoint]->GetGlobalIndex()] = iPoint;
-=======
-    /*--- First, set all indices to a negative value by default, and Global n indices to 0 ---*/
-    iPoint_Global_Local = 0, iPoint_Global = 0;
-
-    /*--- Read all lines in the restart file ---*/
-    /*--- The first line is the header ---*/
->>>>>>> 91910a79
-
-        /*--- Read all lines in the restart file ---*/
-        /*--- The first line is the header ---*/
-
-        getline (restart_file_n, text_line);
-
-<<<<<<< HEAD
-        while (getline (restart_file_n, text_line)) {
-            istringstream point_line(text_line);
-=======
-      /*--- Retrieve local index. If this node from the restart file lives
-       on the current processor, we will load and instantiate the vars. ---*/
-
-      iPoint_Local = geometry->GetGlobal_to_Local_Point(iPoint_Global);
-
-      if (iPoint_Local > -1) {
->>>>>>> 91910a79
-
-            /*--- Retrieve local index. If this node from the restart file lives
-           on a different processor, the value of iPoint_Local will be -1.
-           Otherwise, the local index for this node on the current processor
-           will be returned and used to instantiate the vars. ---*/
-
-            iPoint_Local = Global2Local_n1[iPoint_Global];
-
-            /*--- Load the solution for this node. Note that the first entry
-           on the restart file line is the global index, followed by the
-           node coordinates, and then the conservative variables. ---*/
-
-            if (iPoint_Local >= 0) {
-
-                if (nDim == 2) point_line >> index >> Coord[0] >> Coord[1];
-                if (nDim == 3) point_line >> index >> Coord[0] >> Coord[1] >> Coord[2];
-
-                geometry->node[iPoint_Local]->SetCoord_n1(Coord);
-
-                iPoint_Global_Local++;
-            }
-            iPoint_Global++;
-        }
-
-        /*--- Detect a wrong solution file ---*/
-
-        rbuf_NotMatching = 0, sbuf_NotMatching = 0;
-
-        if (iPoint_Global_Local < geometry->GetnPointDomain()) { sbuf_NotMatching = 1; }
-
-#ifndef HAVE_MPI
-        rbuf_NotMatching = sbuf_NotMatching;
-#else
-        SU2_MPI::Allreduce(&sbuf_NotMatching, &rbuf_NotMatching, 1, MPI_UNSIGNED_SHORT, MPI_SUM, MPI_COMM_WORLD);
-#endif
-
-        if (rbuf_NotMatching != 0) {
-            if (rank == MASTER_NODE) {
-                cout << endl << "The solution file " << filename_n1.data() << " doesn't match with the mesh file!" << endl;
-                cout << "It could be empty lines at the end of the file." << endl << endl;
-            }
-#ifndef HAVE_MPI
-            exit(EXIT_FAILURE);
-#else
-            MPI_Barrier(MPI_COMM_WORLD);
-            MPI_Abort(MPI_COMM_WORLD,1);
-            MPI_Finalize();
-#endif
-        }
-
-        /*--- Close the restart file ---*/
-
-        restart_file_n1.close();
-
-        /*--- Free memory needed for the transformation ---*/
-
-        delete [] Global2Local_n1;
-
-    }
-
-    /*--- It's necessary to communicate this information ---*/
-
-    geometry->Set_MPI_OldCoord(config);
+    restart_file_n1.close();
+
+  }
+
+  /*--- It's necessary to communicate this information ---*/
+
+  geometry->Set_MPI_OldCoord(config);
   
   delete [] Coord;
 
