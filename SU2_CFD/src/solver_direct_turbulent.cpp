/*!
 * \file solution_direct_turbulent.cpp
 * \brief Main subrotuines for solving direct problems (Euler, Navier-Stokes, etc.).
 * \author Aerospace Design Laboratory (Stanford University) <http://su2.stanford.edu>.
 * \version 2.0.7
 *
 * Stanford University Unstructured (SU2).
 * Copyright (C) 2012-2013 Aerospace Design Laboratory (ADL).
 *
 * SU2 is free software; you can redistribute it and/or
 * modify it under the terms of the GNU Lesser General Public
 * License as published by the Free Software Foundation; either
 * version 2.1 of the License, or (at your option) any later version.
 *
 * SU2 is distributed in the hope that it will be useful,
 * but WITHOUT ANY WARRANTY; without even the implied warranty of
 * MERCHANTABILITY or FITNESS FOR A PARTICULAR PURPOSE. See the GNU
 * Lesser General Public License for more details.
 *
 * You should have received a copy of the GNU Lesser General Public
 * License along with SU2. If not, see <http://www.gnu.org/licenses/>.
 */

#include "../include/solver_structure.hpp"

CTurbSolver::CTurbSolver(void) : CSolver() {
    
    /*--- Array initialization ---*/
	FlowSolution_i = NULL;
	FlowSolution_j = NULL;
	lowerlimit = NULL;
	upperlimit = NULL;
    
}

CTurbSolver::CTurbSolver(CConfig *config) : CSolver() {
    
	Gamma = config->GetGamma();
	Gamma_Minus_One = Gamma - 1.0;
    
    /*--- Array initialization ---*/
	FlowSolution_i = NULL;
	FlowSolution_j = NULL;
	lowerlimit = NULL;
	upperlimit = NULL;
    
}

CTurbSolver::~CTurbSolver(void) {
    
	if (FlowSolution_i != NULL) delete [] FlowSolution_i;
	if (FlowSolution_j != NULL) delete [] FlowSolution_j;
	if (lowerlimit != NULL) delete [] lowerlimit;
	if (upperlimit != NULL) delete [] upperlimit;
    
}

void CTurbSolver::Set_MPI_Solution(CGeometry *geometry, CConfig *config) {
	unsigned short iVar, iMarker, MarkerS, MarkerR;
	unsigned long iVertex, iPoint, nVertexS, nVertexR, nBufferS_Vector, nBufferR_Vector, nBufferS_Scalar, nBufferR_Scalar;
	double *Buffer_Receive_U = NULL, *Buffer_Send_U = NULL, *Buffer_Receive_muT = NULL, *Buffer_Send_muT = NULL;
	int send_to, receive_from;
    
#ifndef NO_MPI
    MPI::Status status;
    MPI::Request send_request, recv_request;
#endif
    
	for (iMarker = 0; iMarker < config->GetnMarker_All(); iMarker++) {
        
		if ((config->GetMarker_All_Boundary(iMarker) == SEND_RECEIVE) &&
            (config->GetMarker_All_SendRecv(iMarker) > 0)) {
			
			MarkerS = iMarker;  MarkerR = iMarker+1;
            
            send_to = config->GetMarker_All_SendRecv(MarkerS)-1;
			receive_from = abs(config->GetMarker_All_SendRecv(MarkerR))-1;
			
			nVertexS = geometry->nVertex[MarkerS];  nVertexR = geometry->nVertex[MarkerR];
			nBufferS_Vector = nVertexS*nVar;        nBufferR_Vector = nVertexR*nVar;
            nBufferS_Scalar = nVertexS;             nBufferR_Scalar = nVertexR;
            
            /*--- Allocate Receive and send buffers  ---*/
            Buffer_Receive_U = new double [nBufferR_Vector];
            Buffer_Send_U = new double[nBufferS_Vector];
            
            Buffer_Receive_muT = new double [nBufferR_Scalar];
            Buffer_Send_muT = new double[nBufferS_Scalar];
            
            /*--- Copy the solution that should be sended ---*/
            for (iVertex = 0; iVertex < nVertexS; iVertex++) {
                iPoint = geometry->vertex[MarkerS][iVertex]->GetNode();
                Buffer_Send_muT[iVertex] = node[iPoint]->GetmuT();
                for (iVar = 0; iVar < nVar; iVar++)
                    Buffer_Send_U[iVar*nVertexS+iVertex] = node[iPoint]->GetSolution(iVar);
            }
            
#ifndef NO_MPI
            
            //      /*--- Send/Receive using non-blocking communications ---*/
            //      send_request = MPI::COMM_WORLD.Isend(Buffer_Send_U, nBufferS_Vector, MPI::DOUBLE, 0, send_to);
            //      recv_request = MPI::COMM_WORLD.Irecv(Buffer_Receive_U, nBufferR_Vector, MPI::DOUBLE, 0, receive_from);
            //      send_request.Wait(status);
            //      recv_request.Wait(status);
            //      send_request = MPI::COMM_WORLD.Isend(Buffer_Send_muT, nBufferS_Scalar, MPI::DOUBLE, 1, send_to);
            //      recv_request = MPI::COMM_WORLD.Irecv(Buffer_Receive_muT, nBufferR_Scalar, MPI::DOUBLE, 1, receive_from);
            //      send_request.Wait(status);
            //      recv_request.Wait(status);
            
            /*--- Send/Receive information using Sendrecv ---*/
            MPI::COMM_WORLD.Sendrecv(Buffer_Send_U, nBufferS_Vector, MPI::DOUBLE, send_to, 0,
                                     Buffer_Receive_U, nBufferR_Vector, MPI::DOUBLE, receive_from, 0);
            MPI::COMM_WORLD.Sendrecv(Buffer_Send_muT, nBufferS_Scalar, MPI::DOUBLE, send_to, 1,
                                     Buffer_Receive_muT, nBufferR_Scalar, MPI::DOUBLE, receive_from, 1);
            
#else
            
            /*--- Receive information without MPI ---*/
            for (iVertex = 0; iVertex < nVertexR; iVertex++) {
                iPoint = geometry->vertex[MarkerR][iVertex]->GetNode();
                Buffer_Receive_muT[iVertex] = node[iPoint]->GetmuT();
                for (iVar = 0; iVar < nVar; iVar++)
                    Buffer_Receive_U[iVar*nVertexR+iVertex] = Buffer_Send_U[iVar*nVertexR+iVertex];
            }
            
#endif
            
            /*--- Deallocate send buffer ---*/
            delete [] Buffer_Send_U;
            delete [] Buffer_Send_muT;
            
            /*--- Do the coordinate transformation ---*/
            for (iVertex = 0; iVertex < nVertexR; iVertex++) {
                
                /*--- Find point and its type of transformation ---*/
                iPoint = geometry->vertex[MarkerR][iVertex]->GetNode();
                
                /*--- Copy conservative variables. ---*/
                node[iPoint]->SetmuT(Buffer_Receive_muT[iVertex]);
                for (iVar = 0; iVar < nVar; iVar++)
                    node[iPoint]->SetSolution(iVar, Buffer_Receive_U[iVar*nVertexR+iVertex]);
                
            }
            
            /*--- Deallocate receive buffer ---*/
            delete [] Buffer_Receive_muT;
            delete [] Buffer_Receive_U;
            
        }
        
	}
    
}

void CTurbSolver::Set_MPI_Solution_Old(CGeometry *geometry, CConfig *config) {
	unsigned short iVar, iMarker, MarkerS, MarkerR;
	unsigned long iVertex, iPoint, nVertexS, nVertexR, nBufferS_Vector, nBufferR_Vector;
	double *Buffer_Receive_U = NULL, *Buffer_Send_U = NULL;
	int send_to, receive_from;
    
#ifndef NO_MPI
    MPI::Status status;
    MPI::Request send_request, recv_request;
#endif
    
	for (iMarker = 0; iMarker < config->GetnMarker_All(); iMarker++) {
        
		if ((config->GetMarker_All_Boundary(iMarker) == SEND_RECEIVE) &&
            (config->GetMarker_All_SendRecv(iMarker) > 0)) {
			
			MarkerS = iMarker;  MarkerR = iMarker+1;
            
            send_to = config->GetMarker_All_SendRecv(MarkerS)-1;
			receive_from = abs(config->GetMarker_All_SendRecv(MarkerR))-1;
			
			nVertexS = geometry->nVertex[MarkerS];  nVertexR = geometry->nVertex[MarkerR];
			nBufferS_Vector = nVertexS*nVar;        nBufferR_Vector = nVertexR*nVar;
            
            /*--- Allocate Receive and send buffers  ---*/
            Buffer_Receive_U = new double [nBufferR_Vector];
            Buffer_Send_U = new double[nBufferS_Vector];
            
            /*--- Copy the solution old that should be sended ---*/
            for (iVertex = 0; iVertex < nVertexS; iVertex++) {
                iPoint = geometry->vertex[MarkerS][iVertex]->GetNode();
                for (iVar = 0; iVar < nVar; iVar++)
                    Buffer_Send_U[iVar*nVertexS+iVertex] = node[iPoint]->GetSolution_Old(iVar);
            }
            
#ifndef NO_MPI
            
            //      /*--- Send/Receive using non-blocking communications ---*/
            //      send_request = MPI::COMM_WORLD.Isend(Buffer_Send_U, nBufferS_Vector, MPI::DOUBLE, 0, send_to);
            //      recv_request = MPI::COMM_WORLD.Irecv(Buffer_Receive_U, nBufferR_Vector, MPI::DOUBLE, 0, receive_from);
            //      send_request.Wait(status);
            //      recv_request.Wait(status);
            
            /*--- Send/Receive information using Sendrecv ---*/
            MPI::COMM_WORLD.Sendrecv(Buffer_Send_U, nBufferS_Vector, MPI::DOUBLE, send_to, 0,
                                     Buffer_Receive_U, nBufferR_Vector, MPI::DOUBLE, receive_from, 0);
            
#else
            
            /*--- Receive information without MPI ---*/
            for (iVertex = 0; iVertex < nVertexR; iVertex++) {
                iPoint = geometry->vertex[MarkerR][iVertex]->GetNode();
                for (iVar = 0; iVar < nVar; iVar++)
                    Buffer_Receive_U[iVar*nVertexR+iVertex] = Buffer_Send_U[iVar*nVertexR+iVertex];
            }
            
#endif
            
            /*--- Deallocate send buffer ---*/
            delete [] Buffer_Send_U;
            
            /*--- Do the coordinate transformation ---*/
            for (iVertex = 0; iVertex < nVertexR; iVertex++) {
                
                /*--- Find point and its type of transformation ---*/
                iPoint = geometry->vertex[MarkerR][iVertex]->GetNode();
                
                /*--- Copy transformed conserved variables back into buffer. ---*/
                for (iVar = 0; iVar < nVar; iVar++)
                    node[iPoint]->SetSolution_Old(iVar, Buffer_Receive_U[iVar*nVertexR+iVertex]);
                
            }
            
            /*--- Deallocate receive buffer ---*/
            delete [] Buffer_Receive_U;
            
        }
        
	}
}

void CTurbSolver::Set_MPI_Solution_Limiter(CGeometry *geometry, CConfig *config) {
	unsigned short iVar, iMarker, iPeriodic_Index, MarkerS, MarkerR;
	unsigned long iVertex, iPoint, nVertexS, nVertexR, nBufferS_Vector, nBufferR_Vector;
	double rotMatrix[3][3], *angles, theta, cosTheta, sinTheta, phi, cosPhi, sinPhi, psi, cosPsi, sinPsi,
    *Buffer_Receive_Limit = NULL, *Buffer_Send_Limit = NULL;
	int send_to, receive_from;
    
#ifndef NO_MPI
    MPI::Status status;
    MPI::Request send_request, recv_request;
#endif
    
	for (iMarker = 0; iMarker < config->GetnMarker_All(); iMarker++) {
        
		if ((config->GetMarker_All_Boundary(iMarker) == SEND_RECEIVE) &&
            (config->GetMarker_All_SendRecv(iMarker) > 0)) {
			
			MarkerS = iMarker;  MarkerR = iMarker+1;
            
            send_to = config->GetMarker_All_SendRecv(MarkerS)-1;
			receive_from = abs(config->GetMarker_All_SendRecv(MarkerR))-1;
			
			nVertexS = geometry->nVertex[MarkerS];  nVertexR = geometry->nVertex[MarkerR];
			nBufferS_Vector = nVertexS*nVar;        nBufferR_Vector = nVertexR*nVar;
            
            /*--- Allocate Receive and send buffers  ---*/
            Buffer_Receive_Limit = new double [nBufferR_Vector];
            Buffer_Send_Limit = new double[nBufferS_Vector];
            
            /*--- Copy the solution old that should be sended ---*/
            for (iVertex = 0; iVertex < nVertexS; iVertex++) {
                iPoint = geometry->vertex[MarkerS][iVertex]->GetNode();
                for (iVar = 0; iVar < nVar; iVar++)
                    Buffer_Send_Limit[iVar*nVertexS+iVertex] = node[iPoint]->GetLimiter(iVar);
            }
            
#ifndef NO_MPI
            
            //      /*--- Send/Receive using non-blocking communications ---*/
            //      send_request = MPI::COMM_WORLD.Isend(Buffer_Send_Limit, nBufferS_Vector, MPI::DOUBLE, 0, send_to);
            //      recv_request = MPI::COMM_WORLD.Irecv(Buffer_Receive_Limit, nBufferR_Vector, MPI::DOUBLE, 0, receive_from);
            //      send_request.Wait(status);
            //      recv_request.Wait(status);
            
            /*--- Send/Receive information using Sendrecv ---*/
            MPI::COMM_WORLD.Sendrecv(Buffer_Send_Limit, nBufferS_Vector, MPI::DOUBLE, send_to, 0,
                                     Buffer_Receive_Limit, nBufferR_Vector, MPI::DOUBLE, receive_from, 0);
            
#else
            
            /*--- Receive information without MPI ---*/
            for (iVertex = 0; iVertex < nVertexR; iVertex++) {
                iPoint = geometry->vertex[MarkerR][iVertex]->GetNode();
                for (iVar = 0; iVar < nVar; iVar++)
                    Buffer_Receive_Limit[iVar*nVertexR+iVertex] = Buffer_Send_Limit[iVar*nVertexR+iVertex];
            }
            
#endif
            
            /*--- Deallocate send buffer ---*/
            delete [] Buffer_Send_Limit;
            
            /*--- Do the coordinate transformation ---*/
            for (iVertex = 0; iVertex < nVertexR; iVertex++) {
                
                /*--- Find point and its type of transformation ---*/
                iPoint = geometry->vertex[MarkerR][iVertex]->GetNode();
                iPeriodic_Index = geometry->vertex[MarkerR][iVertex]->GetRotation_Type();
                
                /*--- Retrieve the supplied periodic information. ---*/
                angles = config->GetPeriodicRotation(iPeriodic_Index);
                
                /*--- Store angles separately for clarity. ---*/
                theta    = angles[0];   phi    = angles[1];     psi    = angles[2];
                cosTheta = cos(theta);  cosPhi = cos(phi);      cosPsi = cos(psi);
                sinTheta = sin(theta);  sinPhi = sin(phi);      sinPsi = sin(psi);
                
                /*--- Compute the rotation matrix. Note that the implicit
                 ordering is rotation about the x-axis, y-axis,
                 then z-axis. Note that this is the transpose of the matrix
                 used during the preprocessing stage. ---*/
                rotMatrix[0][0] = cosPhi*cosPsi;    rotMatrix[1][0] = sinTheta*sinPhi*cosPsi - cosTheta*sinPsi;     rotMatrix[2][0] = cosTheta*sinPhi*cosPsi + sinTheta*sinPsi;
                rotMatrix[0][1] = cosPhi*sinPsi;    rotMatrix[1][1] = sinTheta*sinPhi*sinPsi + cosTheta*cosPsi;     rotMatrix[2][1] = cosTheta*sinPhi*sinPsi - sinTheta*cosPsi;
                rotMatrix[0][2] = -sinPhi;          rotMatrix[1][2] = sinTheta*cosPhi;                              rotMatrix[2][2] = cosTheta*cosPhi;
                
                /*--- Copy conserved variables before performing transformation. ---*/
                for (iVar = 0; iVar < nVar; iVar++)
                    Solution[iVar] = Buffer_Receive_Limit[iVar*nVertexR+iVertex];
                
                /*--- Rotate the momentum components. ---*/
                if (nDim == 2) {
                    Solution[1] = rotMatrix[0][0]*Buffer_Receive_Limit[1*nVertexR+iVertex] +
                    rotMatrix[0][1]*Buffer_Receive_Limit[2*nVertexR+iVertex];
                    Solution[2] = rotMatrix[1][0]*Buffer_Receive_Limit[1*nVertexR+iVertex] +
                    rotMatrix[1][1]*Buffer_Receive_Limit[2*nVertexR+iVertex];
                }
                else {
                    Solution[1] = rotMatrix[0][0]*Buffer_Receive_Limit[1*nVertexR+iVertex] +
                    rotMatrix[0][1]*Buffer_Receive_Limit[2*nVertexR+iVertex] +
                    rotMatrix[0][2]*Buffer_Receive_Limit[3*nVertexR+iVertex];
                    Solution[2] = rotMatrix[1][0]*Buffer_Receive_Limit[1*nVertexR+iVertex] +
                    rotMatrix[1][1]*Buffer_Receive_Limit[2*nVertexR+iVertex] +
                    rotMatrix[1][2]*Buffer_Receive_Limit[3*nVertexR+iVertex];
                    Solution[3] = rotMatrix[2][0]*Buffer_Receive_Limit[1*nVertexR+iVertex] +
                    rotMatrix[2][1]*Buffer_Receive_Limit[2*nVertexR+iVertex] +
                    rotMatrix[2][2]*Buffer_Receive_Limit[3*nVertexR+iVertex];
                }
                
                /*--- Copy transformed conserved variables back into buffer. ---*/
                for (iVar = 0; iVar < nVar; iVar++)
                    node[iPoint]->SetLimiter(iVar, Solution[iVar]);
                
            }
            
            /*--- Deallocate receive buffer ---*/
            delete [] Buffer_Receive_Limit;
            
        }
        
	}
}

void CTurbSolver::Set_MPI_Solution_Gradient(CGeometry *geometry, CConfig *config) {
	unsigned short iVar, iDim, iMarker, iPeriodic_Index, MarkerS, MarkerR;
	unsigned long iVertex, iPoint, nVertexS, nVertexR, nBufferS_Vector, nBufferR_Vector;
	double rotMatrix[3][3], *angles, theta, cosTheta, sinTheta, phi, cosPhi, sinPhi, psi, cosPsi, sinPsi,
    *Buffer_Receive_Gradient = NULL, *Buffer_Send_Gradient = NULL;
	int send_to, receive_from;
    
#ifndef NO_MPI
    MPI::Status status;
    MPI::Request send_request, recv_request;
#endif
    
    double **Gradient = new double* [nVar];
    for (iVar = 0; iVar < nVar; iVar++)
        Gradient[iVar] = new double[nDim];
    
	for (iMarker = 0; iMarker < config->GetnMarker_All(); iMarker++) {
        
		if ((config->GetMarker_All_Boundary(iMarker) == SEND_RECEIVE) &&
            (config->GetMarker_All_SendRecv(iMarker) > 0)) {
			
			MarkerS = iMarker;  MarkerR = iMarker+1;
            
            send_to = config->GetMarker_All_SendRecv(MarkerS)-1;
			receive_from = abs(config->GetMarker_All_SendRecv(MarkerR))-1;
			
			nVertexS = geometry->nVertex[MarkerS];  nVertexR = geometry->nVertex[MarkerR];
			nBufferS_Vector = nVertexS*nVar*nDim;        nBufferR_Vector = nVertexR*nVar*nDim;
            
            /*--- Allocate Receive and send buffers  ---*/
            Buffer_Receive_Gradient = new double [nBufferR_Vector];
            Buffer_Send_Gradient = new double[nBufferS_Vector];
            
            /*--- Copy the solution old that should be sended ---*/
            for (iVertex = 0; iVertex < nVertexS; iVertex++) {
                iPoint = geometry->vertex[MarkerS][iVertex]->GetNode();
                for (iVar = 0; iVar < nVar; iVar++)
                    for (iDim = 0; iDim < nDim; iDim++)
                        Buffer_Send_Gradient[iDim*nVar*nVertexS+iVar*nVertexS+iVertex] = node[iPoint]->GetGradient(iVar, iDim);
            }
            
#ifndef NO_MPI
            
            //      /*--- Send/Receive using non-blocking communications ---*/
            //      send_request = MPI::COMM_WORLD.Isend(Buffer_Send_Gradient, nBufferS_Vector, MPI::DOUBLE, 0, send_to);
            //      recv_request = MPI::COMM_WORLD.Irecv(Buffer_Receive_Gradient, nBufferR_Vector, MPI::DOUBLE, 0, receive_from);
            //      send_request.Wait(status);
            //      recv_request.Wait(status);
            
            /*--- Send/Receive information using Sendrecv ---*/
            MPI::COMM_WORLD.Sendrecv(Buffer_Send_Gradient, nBufferS_Vector, MPI::DOUBLE, send_to, 0,
                                     Buffer_Receive_Gradient, nBufferR_Vector, MPI::DOUBLE, receive_from, 0);
            
#else
            
            /*--- Receive information without MPI ---*/
            for (iVertex = 0; iVertex < nVertexR; iVertex++) {
                iPoint = geometry->vertex[MarkerR][iVertex]->GetNode();
                for (iVar = 0; iVar < nVar; iVar++)
                    for (iDim = 0; iDim < nDim; iDim++)
                        Buffer_Receive_Gradient[iDim*nVar*nVertexR+iVar*nVertexR+iVertex] = Buffer_Send_Gradient[iDim*nVar*nVertexR+iVar*nVertexR+iVertex];
            }
            
#endif
            
            /*--- Deallocate send buffer ---*/
            delete [] Buffer_Send_Gradient;
            
            /*--- Do the coordinate transformation ---*/
            for (iVertex = 0; iVertex < nVertexR; iVertex++) {
                
                /*--- Find point and its type of transformation ---*/
                iPoint = geometry->vertex[MarkerR][iVertex]->GetNode();
                iPeriodic_Index = geometry->vertex[MarkerR][iVertex]->GetRotation_Type();
                
                /*--- Retrieve the supplied periodic information. ---*/
                angles = config->GetPeriodicRotation(iPeriodic_Index);
                
                /*--- Store angles separately for clarity. ---*/
                theta    = angles[0];   phi    = angles[1];     psi    = angles[2];
                cosTheta = cos(theta);  cosPhi = cos(phi);      cosPsi = cos(psi);
                sinTheta = sin(theta);  sinPhi = sin(phi);      sinPsi = sin(psi);
                
                /*--- Compute the rotation matrix. Note that the implicit
                 ordering is rotation about the x-axis, y-axis,
                 then z-axis. Note that this is the transpose of the matrix
                 used during the preprocessing stage. ---*/
                rotMatrix[0][0] = cosPhi*cosPsi;    rotMatrix[1][0] = sinTheta*sinPhi*cosPsi - cosTheta*sinPsi;     rotMatrix[2][0] = cosTheta*sinPhi*cosPsi + sinTheta*sinPsi;
                rotMatrix[0][1] = cosPhi*sinPsi;    rotMatrix[1][1] = sinTheta*sinPhi*sinPsi + cosTheta*cosPsi;     rotMatrix[2][1] = cosTheta*sinPhi*sinPsi - sinTheta*cosPsi;
                rotMatrix[0][2] = -sinPhi;          rotMatrix[1][2] = sinTheta*cosPhi;                              rotMatrix[2][2] = cosTheta*cosPhi;
                
                /*--- Copy conserved variables before performing transformation. ---*/
                for (iVar = 0; iVar < nVar; iVar++)
                    for (iDim = 0; iDim < nDim; iDim++)
                        Gradient[iVar][iDim] = Buffer_Receive_Gradient[iDim*nVar*nVertexR+iVar*nVertexR+iVertex];
                
                /*--- Need to rotate the gradients for all conserved variables. ---*/
                for (iVar = 0; iVar < nVar; iVar++) {
                    if (nDim == 2) {
                        Gradient[iVar][0] = rotMatrix[0][0]*Buffer_Receive_Gradient[0*nVar*nVertexR+iVar*nVertexR+iVertex] + rotMatrix[0][1]*Buffer_Receive_Gradient[1*nVar*nVertexR+iVar*nVertexR+iVertex];
                        Gradient[iVar][1] = rotMatrix[1][0]*Buffer_Receive_Gradient[0*nVar*nVertexR+iVar*nVertexR+iVertex] + rotMatrix[1][1]*Buffer_Receive_Gradient[1*nVar*nVertexR+iVar*nVertexR+iVertex];
                    }
                    else {
                        Gradient[iVar][0] = rotMatrix[0][0]*Buffer_Receive_Gradient[0*nVar*nVertexR+iVar*nVertexR+iVertex] + rotMatrix[0][1]*Buffer_Receive_Gradient[1*nVar*nVertexR+iVar*nVertexR+iVertex] + rotMatrix[0][2]*Buffer_Receive_Gradient[2*nVar*nVertexR+iVar*nVertexR+iVertex];
                        Gradient[iVar][1] = rotMatrix[1][0]*Buffer_Receive_Gradient[0*nVar*nVertexR+iVar*nVertexR+iVertex] + rotMatrix[1][1]*Buffer_Receive_Gradient[1*nVar*nVertexR+iVar*nVertexR+iVertex] + rotMatrix[1][2]*Buffer_Receive_Gradient[2*nVar*nVertexR+iVar*nVertexR+iVertex];
                        Gradient[iVar][2] = rotMatrix[2][0]*Buffer_Receive_Gradient[0*nVar*nVertexR+iVar*nVertexR+iVertex] + rotMatrix[2][1]*Buffer_Receive_Gradient[1*nVar*nVertexR+iVar*nVertexR+iVertex] + rotMatrix[2][2]*Buffer_Receive_Gradient[2*nVar*nVertexR+iVar*nVertexR+iVertex];
                    }
                }
                
                /*--- Store the received information ---*/
                for (iVar = 0; iVar < nVar; iVar++)
                    for (iDim = 0; iDim < nDim; iDim++)
                        node[iPoint]->SetGradient(iVar, iDim, Gradient[iVar][iDim]);
                
            }
            
            /*--- Deallocate receive buffer ---*/
            delete [] Buffer_Receive_Gradient;
            
        }
        
	}
    
    for (iVar = 0; iVar < nVar; iVar++)
        delete [] Gradient[iVar];
    delete [] Gradient;
    
}

void CTurbSolver::BC_Sym_Plane(CGeometry *geometry, CSolver **solver_container, CNumerics *conv_numerics, CNumerics *visc_numerics, CConfig *config, unsigned short val_marker) {
	/*--- Convective fluxes across symmetry plane are equal to zero. ---*/
}

void CTurbSolver::BC_Euler_Wall(CGeometry *geometry, CSolver **solver_container,
                                CNumerics *numerics, CConfig *config, unsigned short val_marker) {
	/*--- Convective fluxes across euler wall are equal to zero. ---*/
}

void CTurbSolver::ImplicitEuler_Iteration(CGeometry *geometry, CSolver **solver_container, CConfig *config) {
	unsigned short iVar;
	unsigned long iPoint, total_index;
	double Delta, Vol, density_old, density;
    
    bool adjoint = config->GetAdjoint();
    
	/*--- Set maximum residual to zero ---*/
	for (iVar = 0; iVar < nVar; iVar++) {
		SetRes_RMS(iVar, 0.0);
        SetRes_Max(iVar, 0.0, 0);
    }
    
	/*--- Build implicit system ---*/
	for (iPoint = 0; iPoint < nPointDomain; iPoint++) {
        
        /*--- Read the volume ---*/
		Vol = geometry->node[iPoint]->GetVolume();
        
		/*--- Modify matrix diagonal to assure diagonal dominance ---*/
		Delta = Vol / (config->GetTurb_CFLRedCoeff()*solver_container[FLOW_SOL]->node[iPoint]->GetDelta_Time());
		Jacobian.AddVal2Diag(iPoint,Delta);
        
        /*--- Right hand side of the system (-Residual) and initial guess (x = 0) ---*/
		for (iVar = 0; iVar < nVar; iVar++) {
			total_index = iPoint*nVar+iVar;
			LinSysRes[total_index] = - LinSysRes[total_index];
			LinSysSol[total_index] = 0.0;
			AddRes_RMS(iVar, LinSysRes[total_index]*LinSysRes[total_index]);
            AddRes_Max(iVar, fabs(LinSysRes[total_index]), geometry->node[iPoint]->GetGlobalIndex());
		}
	}
    
    /*--- Initialize residual and solution at the ghost points ---*/
    for (iPoint = nPointDomain; iPoint < nPoint; iPoint++) {
        for (iVar = 0; iVar < nVar; iVar++) {
            total_index = iPoint*nVar + iVar;
            LinSysRes[total_index] = 0.0;
            LinSysSol[total_index] = 0.0;
        }
    }
    
	/*--- Solve the linear system (Krylov subspace methods) ---*/
    CMatrixVectorProduct* mat_vec = new CSysMatrixVectorProduct(Jacobian, geometry, config);
    
    CPreconditioner* precond = NULL;
    if (config->GetKind_Linear_Solver_Prec() == JACOBI) {
        Jacobian.BuildJacobiPreconditioner();
        precond = new CJacobiPreconditioner(Jacobian, geometry, config);
    }
    else if (config->GetKind_Linear_Solver_Prec() == LU_SGS) {
        precond = new CLU_SGSPreconditioner(Jacobian, geometry, config);
    }
    else if (config->GetKind_Linear_Solver_Prec() == LINELET) {
        Jacobian.BuildJacobiPreconditioner();
        Jacobian.BuildLineletPreconditioner(geometry, config);
        precond = new CLineletPreconditioner(Jacobian, geometry, config);
    }
    
    CSysSolve system;
    if (config->GetKind_Linear_Solver() == BCGSTAB)
        system.BCGSTAB(LinSysRes, LinSysSol, *mat_vec, *precond, config->GetLinear_Solver_Error(),
                       config->GetLinear_Solver_Iter(), false);
    else if (config->GetKind_Linear_Solver() == FGMRES)
        system.FGMRES(LinSysRes, LinSysSol, *mat_vec, *precond, config->GetLinear_Solver_Error(),
                      config->GetLinear_Solver_Iter(), false);
    
    delete mat_vec;
    delete precond;
    
	/*--- Update solution (system written in terms of increments) ---*/
	switch (config->GetKind_Turb_Model()){
        case SA:
            if (!adjoint) {
                for (iPoint = 0; iPoint < nPointDomain; iPoint++)
                    for (iVar = 0; iVar < nVar; iVar++)
                        node[iPoint]->AddSolution(iVar, config->GetLinear_Solver_Relax()*LinSysSol[iPoint*nVar+iVar]);
            }
            break;
        case SST:
            if (!adjoint) {
                for (iPoint = 0; iPoint < nPointDomain; iPoint++){
                    density_old = solver_container[FLOW_SOL]->node[iPoint]->GetSolution_Old(0);
                    density     = solver_container[FLOW_SOL]->node[iPoint]->GetSolution(0);
                    
                    for (iVar = 0; iVar < nVar; iVar++)
                        node[iPoint]->AddConservativeSolution(iVar, config->GetLinear_Solver_Relax()*LinSysSol[iPoint*nVar+iVar],
                                                              density, density_old, lowerlimit[iVar], upperlimit[iVar]);
                }
            }
            break;
	}
    
    /*--- MPI solution ---*/
    Set_MPI_Solution(geometry, config);
    
    /*--- Compute the root mean square residual ---*/
    SetResidual_RMS(geometry, config);
    
}

void CTurbSolver::CalcGradient_GG(double *val_U_i, double **val_U_js, unsigned short nNeigh, unsigned short numVar,
                                  double **Normals, double **grad_U_i, CConfig *config, CGeometry *geometry, unsigned long iPoint) {
    
	double Volume;
	Volume = geometry->node[iPoint]->GetVolume();
    
	//************************************************//
	// Please do not delete //SU2_CPP2C comment lines //
	//************************************************//
    
	//SU2_CPP2C START CTurbSolver::CalcGradient_GG
	//SU2_CPP2C CALL_LIST START
	//SU2_CPP2C INVARS *val_U_i **val_U_js
	//SU2_CPP2C OUTVARS **grad_U_i
	//SU2_CPP2C VARS DOUBLE **Normals Volume
	//SU2_CPP2C VARS INT nNeigh numVar
	//SU2_CPP2C CALL_LIST END
    
	//SU2_CPP2C DEFINE nDim nVar
    
	//SU2_CPP2C DECL_LIST START
	//SU2_CPP2C DECL_LIST END
    
	unsigned short iVar, iNeigh, jVar, kDim;
    
	/*--- Set Gradient to Zero ---*/
	for(iVar = 0; iVar < numVar; iVar++)
		for(kDim = 0; kDim < nDim; kDim++)
			grad_U_i[iVar][kDim] = 0.0;
    
	for(iNeigh = 0; iNeigh < nNeigh; iNeigh++) {
        
		for(jVar = 0; jVar < numVar; jVar++)
			for(kDim = 0; kDim < nDim; kDim++)
				grad_U_i[jVar][kDim] += 0.5*(val_U_i[jVar] + val_U_js[iNeigh][jVar])
				*Normals[iNeigh][kDim]/Volume;
	}
    
	//SU2_CPP2C END CTurbSolver::CalcGradient_GG
}

void CTurbSolver::CalcGradient_LS(double *val_U_i, double **val_U_js, unsigned long nNeigh,
                                  double *coords_i, double **coords_js, double **grad_U_i, CConfig *config) {
    
    
	unsigned short iDim, jDim, iNeigh, iVar;
	double r11, r12, r13, r22, r23, r33, r23_a, r23_b;
	double weight, detR2, z11, z12, z13, z22, z23, z33;
	double **Smatrix, **cvector;
    
	Smatrix = new double*[nDim];
	for (iVar=0; iVar<nDim; iVar++)
		Smatrix[iVar] = new double[nDim];
    
	cvector = new double*[nVar];
	for (iVar=0; iVar<nVar; iVar++)
		cvector[iVar] = new double[nDim];
    
	//************************************************//
	// Please do not delete //SU2_CPP2C comment lines //
	//************************************************//
    
	//SU2_CPP2C START CTurbSolver::CalcGradient_LS
	//SU2_CPP2C CALL_LIST START
	//SU2_CPP2C INVARS *val_U_i **val_U_js
	//SU2_CPP2C OUTVARS **grad_U_i
	//SU2_CPP2C VARS DOUBLE *coords_i **coords_js
	//SU2_CPP2C VARS INT nNeigh
	//SU2_CPP2C CALL_LIST END
    
	//SU2_CPP2C DEFINE nDim nVar
    
	//SU2_CPP2C DECL_LIST START
	//SU2_CPP2C VARS INT SCALAR iDim jDim iNeigh iVar
	//SU2_CPP2C VARS DOUBLE SCALAR r11 r12 r13 r22 r23 r33 r23_a r23_b
	//SU2_CPP2C VARS DOUBLE SCALAR weight detR2 z11 z12 z13 z22 z23 z33
	//SU2_CPP2C VARS DOUBLE MATRIX SIZE=nDim SIZE=nDim Smatrix
	//SU2_CPP2C VARS DOUBLE MATRIX SIZE=nVar SIZE=nDim cvector
	//SU2_CPP2C DECL_LIST END
    
	/*--- Inizialization of variables ---*/
	for (iVar = 0; iVar < nVar; iVar++)
		for (iDim = 0; iDim < nDim; iDim++)
			cvector[iVar][iDim] = 0.0;
	r11 = 0.0; r12 = 0.0; r13 = 0.0; r22 = 0.0; r23 = 0.0; r23_a = 0.0; r23_b = 0.0; r33 = 0.0;
    
	for (iNeigh = 0; iNeigh < nNeigh; iNeigh++) {
        
		weight = 0.0;
		for (iDim = 0; iDim < nDim; iDim++)
			weight += (coords_js[iDim][iNeigh]-coords_i[iDim])*(coords_js[iDim][iNeigh]-coords_i[iDim]);
        
		/*--- Sumations for entries of upper triangular matrix R ---*/
		r11 += (coords_js[0][iNeigh]-coords_i[0])*(coords_js[0][iNeigh]-coords_i[0])/(weight);
		r12 += (coords_js[0][iNeigh]-coords_i[0])*(coords_js[1][iNeigh]-coords_i[1])/(weight);
		r22 += (coords_js[1][iNeigh]-coords_i[1])*(coords_js[1][iNeigh]-coords_i[1])/(weight);
		if (nDim == 3) {
			r13 += (coords_js[0][iNeigh]-coords_i[0])*(coords_js[2][iNeigh]-coords_i[2])/(weight);
			r23_a += (coords_js[1][iNeigh]-coords_i[1])*(coords_js[2][iNeigh]-coords_i[2])/(weight);
			r23_b += (coords_js[0][iNeigh]-coords_i[0])*(coords_js[2][iNeigh]-coords_i[2])/(weight);
			r33 += (coords_js[2][iNeigh]-coords_i[2])*(coords_js[2][iNeigh]-coords_i[2])/(weight);
		}
        
		/*--- Entries of c:= transpose(A)*b ---*/
		for (iVar = 0; iVar < nVar; iVar++)
			for (iDim = 0; iDim < nDim; iDim++)
				cvector[iVar][iDim] += (coords_js[iDim][iNeigh]-coords_i[iDim])*(val_U_js[iVar][iNeigh]-val_U_i[iVar])/(weight);
	}
    
	/*--- Entries of upper triangular matrix R ---*/
	r11 = sqrt(r11);
	r12 = r12/(r11);
	r22 = sqrt(r22-r12*r12);
	if (nDim == 3) {
		r13 = r13/(r11);
		r23 = r23_a/(r22) - r23_b*r12/(r11*r22);
		r33 = sqrt(r33-r23*r23-r13*r13);
	}
	/*--- S matrix := inv(R)*traspose(inv(R)) ---*/
	if (nDim == 2) {
		detR2 = (r11*r22)*(r11*r22);
		Smatrix[0][0] = (r12*r12+r22*r22)/(detR2);
		Smatrix[0][1] = -r11*r12/(detR2);
		Smatrix[1][0] = Smatrix[0][1];
		Smatrix[1][1] = r11*r11/(detR2);
	}
	else {
		detR2 = (r11*r22*r33)*(r11*r22*r33);
		z11 = r22*r33;
		z12 = -r12*r33;
		z13 = r12*r23-r13*r22;
		z22 = r11*r33;
		z23 = -r11*r23;
		z33 = r11*r22;
		Smatrix[0][0] = (z11*z11+z12*z12+z13*z13)/(detR2);
		Smatrix[0][1] = (z12*z22+z13*z23)/(detR2);
		Smatrix[0][2] = (z13*z33)/(detR2);
		Smatrix[1][0] = Smatrix[0][1];
		Smatrix[1][1] = (z22*z22+z23*z23)/(detR2);
		Smatrix[1][2] = (z23*z33)/(detR2);
		Smatrix[2][0] = Smatrix[0][2];
		Smatrix[2][1] = Smatrix[1][2];
		Smatrix[2][2] = (z33*z33)/(detR2);
	}
	/*--- Computation of the gradient: S*c ---*/
	for (iVar = 0; iVar < nVar; iVar++) {
		for (iDim = 0; iDim < nDim; iDim++) {
			grad_U_i[iVar][iDim] = 0.0;
			for (jDim = 0; jDim < nDim; jDim++)
				grad_U_i[iVar][iDim] += Smatrix[iDim][jDim]*cvector[iVar][jDim];
		}
	}
    
	//SU2_CPP2C END CTurbSolver::CalcGradient_LS
    
	for (iVar=0; iVar<nDim; iVar++)
		delete [] Smatrix[iVar];
	delete [] Smatrix;
    
	for (iVar=0; iVar<nDim; iVar++)
		delete [] cvector[iVar];
	delete [] cvector;
    
}

CTurbSASolver::CTurbSASolver(void) : CTurbSolver() { }

CTurbSASolver::CTurbSASolver(CGeometry *geometry, CConfig *config, unsigned short iMesh) : CTurbSolver() {
	unsigned short iVar, iDim;
	unsigned long iPoint, index;
	double Density_Inf, Viscosity_Inf, Factor_nu_Inf, dull_val;
    
	bool restart = (config->GetRestart() || config->GetRestart_Flow());
    bool compressible = (config->GetKind_Regime() == COMPRESSIBLE);
    bool incompressible = (config->GetKind_Regime() == INCOMPRESSIBLE);
    bool freesurface = (config->GetKind_Regime() == FREESURFACE);
    bool dual_time = ((config->GetUnsteady_Simulation() == DT_STEPPING_1ST) ||
                      (config->GetUnsteady_Simulation() == DT_STEPPING_2ND));
    
	int rank = MASTER_NODE;
#ifndef NO_MPI
	rank = MPI::COMM_WORLD.Get_rank();
#endif
    
	Gamma = config->GetGamma();
	Gamma_Minus_One = Gamma - 1.0;
    
	/*--- Dimension of the problem --> dependent of the turbulent model ---*/
	nVar = 1;
	nPoint = geometry->GetnPoint();
	nPointDomain = geometry->GetnPointDomain();
    
    /*--- Define geometry constants in the solver structure ---*/
	nDim = geometry->GetnDim();
	node = new CVariable*[nPoint];
    
	/*--- Single grid simulation ---*/
	if (iMesh == MESH_0) {
        
		/*--- Define some auxiliar vector related with the residual ---*/
		Residual = new double[nVar]; Residual_RMS = new double[nVar];
		Residual_i = new double[nVar]; Residual_j = new double[nVar];
        Residual_Max = new double[nVar]; Point_Max = new unsigned long[nVar];
        
        
		/*--- Define some auxiliar vector related with the solution ---*/
		Solution = new double[nVar];
		Solution_i = new double[nVar]; Solution_j = new double[nVar];
        
		/*--- Define some auxiliar vector related with the geometry ---*/
		Vector_i = new double[nDim]; Vector_j = new double[nDim];
        
		/*--- Define some auxiliar vector related with the flow solution ---*/
		FlowSolution_i = new double [nDim+2]; FlowSolution_j = new double [nDim+2];
        
		/*--- Jacobians and vector structures for implicit computations ---*/
        Jacobian_i = new double* [nVar];
        Jacobian_j = new double* [nVar];
        for (iVar = 0; iVar < nVar; iVar++) {
            Jacobian_i[iVar] = new double [nVar];
            Jacobian_j[iVar] = new double [nVar];
        }
        
        /*--- Initialization of the structure of the whole Jacobian ---*/
        if (rank == MASTER_NODE) cout << "Initialize jacobian structure (SA model)." << endl;
        Jacobian.Initialize(nPoint, nPointDomain, nVar, nVar, geometry);
        
        LinSysSol.Initialize(nPoint, nPointDomain, nVar, 0.0);
        LinSysRes.Initialize(nPoint, nPointDomain, nVar, 0.0);
        
        if (config->GetExtraOutput()) {
            if (nDim==2){
                nOutputVariables = 12;
            }else if (nDim == 3){
                nOutputVariables = 18;
            }
            OutputVariables.Initialize(nPoint, nPointDomain, nOutputVariables, 0.0);
        }
        
		/*--- Computation of gradients by least squares ---*/
		if (config->GetKind_Gradient_Method() == WEIGHTED_LEAST_SQUARES) {
			/*--- S matrix := inv(R)*traspose(inv(R)) ---*/
			Smatrix = new double* [nDim];
			for (iDim = 0; iDim < nDim; iDim++)
				Smatrix[iDim] = new double [nDim];
			/*--- c vector := transpose(WA)*(Wb) ---*/
			cvector = new double* [nVar];
			for (iVar = 0; iVar < nVar; iVar++)
				cvector[iVar] = new double [nDim];
		}
        
	}
    
	/*--- Read farfield conditions from config ---*/
	Density_Inf   = config->GetDensity_FreeStreamND();
	Viscosity_Inf = config->GetViscosity_FreeStreamND();
    
	/*--- Factor_nu_Inf in [3.0, 5.0] ---*/
	Factor_nu_Inf = config->GetNuFactor_FreeStream();
	nu_tilde_Inf  = Factor_nu_Inf*Viscosity_Inf/Density_Inf;
    
	/*--- Eddy viscosity at infinity ---*/
	double Ji, Ji_3, fv1, cv1_3 = 7.1*7.1*7.1;
	double muT_Inf;
	Ji = nu_tilde_Inf/Viscosity_Inf*Density_Inf;
	Ji_3 = Ji*Ji*Ji;
	fv1 = Ji_3/(Ji_3+cv1_3);
	muT_Inf = Density_Inf*fv1*nu_tilde_Inf;
    
	/*--- Restart the solution from file information ---*/
	if (!restart || geometry->GetFinestMGLevel() == false) {
        for (iPoint = 0; iPoint < nPoint; iPoint++)
            node[iPoint] = new CTurbSAVariable(nu_tilde_Inf, muT_Inf, nDim, nVar, config);
	}
	else {
        
		/*--- Restart the solution from file information ---*/
		ifstream restart_file;
		string filename = config->GetSolution_FlowFileName();
        double Density, Laminar_Viscosity, nu, nu_hat, muT, U[5];
        double Temperature, Temperature_Dim, Pressure;
        double Temperature_Ref = config->GetTemperature_Ref();
        double Viscosity_Ref   = config->GetViscosity_Ref();
        double Gas_Constant    = config->GetGas_ConstantND();
        
        /*--- Modify file name for an unsteady restart ---*/
        if (dual_time) {
            int Unst_RestartIter;
            if (config->GetUnsteady_Simulation() == DT_STEPPING_1ST)
                Unst_RestartIter = int(config->GetUnst_RestartIter())-1;
            else
                Unst_RestartIter = int(config->GetUnst_RestartIter())-2;
            filename = config->GetUnsteady_FileName(filename, Unst_RestartIter);
        }
        
        /*--- Open the restart file, throw an error if this fails. ---*/
		restart_file.open(filename.data(), ios::in);
		if (restart_file.fail()) {
			cout << "There is no turbulent restart file!!" << endl;
			cout << "Press any key to exit..." << endl;
			cin.get();
			exit(1);
		}
        
		/*--- In case this is a parallel simulation, we need to perform the
         Global2Local index transformation first. ---*/
		long *Global2Local;
		Global2Local = new long[geometry->GetGlobal_nPointDomain()];
		/*--- First, set all indices to a negative value by default ---*/
		for(iPoint = 0; iPoint < geometry->GetGlobal_nPointDomain(); iPoint++) {
			Global2Local[iPoint] = -1;
		}
		/*--- Now fill array with the transform values only for local points ---*/
		for(iPoint = 0; iPoint < nPointDomain; iPoint++) {
			Global2Local[geometry->node[iPoint]->GetGlobalIndex()] = iPoint;
		}
        
		/*--- Read all lines in the restart file ---*/
		long iPoint_Local; unsigned long iPoint_Global = 0; string text_line;
        
        /*--- The first line is the header ---*/
        getline (restart_file, text_line);
        
		while (getline (restart_file,text_line)) {
			istringstream point_line(text_line);
            
			/*--- Retrieve local index. If this node from the restart file lives
             on a different processor, the value of iPoint_Local will be -1.
             Otherwise, the local index for this node on the current processor
             will be returned and used to instantiate the vars. ---*/
			iPoint_Local = Global2Local[iPoint_Global];
			if (iPoint_Local >= 0) {
                
				if (compressible) {
					if (nDim == 2) point_line >> index >> dull_val >> dull_val >> U[0] >> U[1] >> U[2] >> U[3] >> Solution[0];
					if (nDim == 3) point_line >> index >> dull_val >> dull_val >> dull_val >> U[0] >> U[1] >> U[2] >> U[3] >> U[4] >> Solution[0];
                    
                    Density = U[0];
                    if (nDim == 2)
                        Pressure = Gamma_Minus_One*(U[3] - (U[1]*U[1] + U[2]*U[2])/(2.0*U[0]));
                    else
                        Pressure = Gamma_Minus_One*(U[4] - (U[1]*U[1] + U[2]*U[2] + U[3]*U[3])/(2.0*U[0]));
                    
                    Temperature = Pressure/(Gas_Constant*Density);
                    
                    /*--- Calculate viscosity from a non-dim. Sutherland's Law ---*/
                    Temperature_Dim = Temperature*Temperature_Ref;
                    Laminar_Viscosity = 1.853E-5*(pow(Temperature_Dim/300.0,3.0/2.0) * (300.0+110.3)/(Temperature_Dim+110.3));
                    Laminar_Viscosity = Laminar_Viscosity/Viscosity_Ref;
                    
                    nu     = Laminar_Viscosity/Density;
                    nu_hat = Solution[0];
                    Ji     = nu_hat/nu;
                    Ji_3   = Ji*Ji*Ji;
                    fv1    = Ji_3/(Ji_3+cv1_3);
                    muT    = Density*fv1*nu_hat;
                    
				}
				if (incompressible) {
					if (nDim == 2) point_line >> index >> dull_val >> dull_val >> dull_val >> dull_val >> dull_val >> Solution[0];
					if (nDim == 3) point_line >> index >> dull_val >> dull_val >> dull_val >> dull_val >> dull_val >> dull_val >> dull_val >> Solution[0];
                    muT = muT_Inf;
				}
                
                if (freesurface) {
					if (nDim == 2) point_line >> index >> dull_val >> dull_val >> dull_val >> dull_val >> dull_val >> dull_val >> Solution[0];
					if (nDim == 3) point_line >> index >> dull_val >> dull_val >> dull_val >> dull_val >> dull_val >> dull_val >> dull_val >> dull_val >> Solution[0];
                    muT = muT_Inf;
				}
                
				/*--- Instantiate the solution at this node, note that the eddy viscosity should be recomputed ---*/
				node[iPoint_Local] = new CTurbSAVariable(Solution[0], muT, nDim, nVar, config);
			}
			iPoint_Global++;
		}
        
		/*--- Instantiate the variable class with an arbitrary solution
         at any halo/periodic nodes. The initial solution can be arbitrary,
         because a send/recv is performed immediately in the solver. ---*/
		for(iPoint = nPointDomain; iPoint < nPoint; iPoint++) {
			node[iPoint] = new CTurbSAVariable(Solution[0], muT_Inf, nDim, nVar, config);
		}
        
		/*--- Close the restart file ---*/
		restart_file.close();
        
		/*--- Free memory needed for the transformation ---*/
		delete [] Global2Local;
	}
    
    /*--- MPI solution ---*/
    Set_MPI_Solution(geometry, config);
    
}

CTurbSASolver::~CTurbSASolver(void) {
    
}

void CTurbSASolver::Preprocessing(CGeometry *geometry, CSolver **solver_container, CConfig *config, unsigned short iMesh, unsigned short iRKStep, unsigned short RunTime_EqSystem) {
	unsigned long iPoint;
    
	for (iPoint = 0; iPoint < nPoint; iPoint ++) {
        
        /*--- Initialize the residual vector ---*/
		LinSysRes.SetBlock_Zero(iPoint);
        
        /*--- Basic nu tilde check ---*/
        if (node[iPoint]->GetSolution(0) < 0.0)
            node[iPoint]->SetSolution(0, node[iPoint]->GetSolution_Old(0));
        
    }
    
    /*--- Initialize the jacobian matrices ---*/
	Jacobian.SetValZero();
    
    /*--- Upwind second order reconstruction ---*/
	if (config->GetKind_Gradient_Method() == GREEN_GAUSS) SetSolution_Gradient_GG(geometry, config);
	if (config->GetKind_Gradient_Method() == WEIGHTED_LEAST_SQUARES) SetSolution_Gradient_LS(geometry, config);
	if (config->GetKind_SlopeLimit() != NONE) SetSolution_Limiter(geometry, config);
    
}

void CTurbSASolver::Postprocessing(CGeometry *geometry, CSolver **solver_container, CConfig *config, unsigned short iMesh) {
	double rho, mu, nu, *nu_hat, muT, Ji, Ji_3, fv1;
	double cv1_3 = 7.1*7.1*7.1;
	unsigned long iPoint;
    
    bool compressible = (config->GetKind_Regime() == COMPRESSIBLE);
    bool incompressible = (config->GetKind_Regime() == INCOMPRESSIBLE);
    bool freesurface = (config->GetKind_Regime() == FREESURFACE);
    
	/*--- Compute eddy viscosity ---*/
	for (iPoint = 0; iPoint < nPoint; iPoint ++) {
        
		if (compressible) {
			rho = solver_container[FLOW_SOL]->node[iPoint]->GetDensity();
			mu  = solver_container[FLOW_SOL]->node[iPoint]->GetLaminarViscosity();
		}
		if (incompressible || freesurface) {
			rho = solver_container[FLOW_SOL]->node[iPoint]->GetDensityInc();
			mu  = solver_container[FLOW_SOL]->node[iPoint]->GetLaminarViscosityInc();
		}
        
		nu  = mu/rho;
		nu_hat = node[iPoint]->GetSolution();
        
		Ji   = nu_hat[0]/nu;
		Ji_3 = Ji*Ji*Ji;
		fv1  = Ji_3/(Ji_3+cv1_3);
        
		muT = rho*fv1*nu_hat[0];
		node[iPoint]->SetmuT(muT);
        
	}
    
}

void CTurbSASolver::Upwind_Residual(CGeometry *geometry, CSolver **solver_container, CNumerics *numerics, CConfig *config, unsigned short iMesh) {
	double *Turb_i, *Turb_j, *Limiter_i = NULL, *Limiter_j = NULL, *U_i, *U_j, **Gradient_i, **Gradient_j, Project_Grad_i, Project_Grad_j;
	unsigned long iEdge, iPoint, jPoint;
	unsigned short iDim, iVar;
    
	bool high_order_diss = (config->GetKind_Upwind_Turb() == SCALAR_UPWIND_2ND);
	bool grid_movement = config->GetGrid_Movement();
    bool incompressible = (config->GetKind_Regime() == INCOMPRESSIBLE);
    bool freesurface = (config->GetKind_Regime() == FREESURFACE);
	bool limiter = (config->GetKind_SlopeLimit() != NONE);
    
	if (high_order_diss) {
		if (config->GetKind_Gradient_Method() == GREEN_GAUSS) solver_container[FLOW_SOL]->SetSolution_Gradient_GG(geometry, config);
		if (config->GetKind_Gradient_Method() == WEIGHTED_LEAST_SQUARES) solver_container[FLOW_SOL]->SetSolution_Gradient_LS(geometry, config);
	}
    
	for (iEdge = 0; iEdge < geometry->GetnEdge(); iEdge++) {
        
		/*--- Points in edge and normal vectors ---*/
		iPoint = geometry->edge[iEdge]->GetNode(0); jPoint = geometry->edge[iEdge]->GetNode(1);
		numerics->SetNormal(geometry->edge[iEdge]->GetNormal());
        
		/*--- Conservative variables w/o reconstruction ---*/
		U_i = solver_container[FLOW_SOL]->node[iPoint]->GetSolution();
		U_j = solver_container[FLOW_SOL]->node[jPoint]->GetSolution();
		numerics->SetConservative(U_i, U_j);
        
		/*--- Turbulent variables w/o reconstruction ---*/
		Turb_i = node[iPoint]->GetSolution(); Turb_j = node[jPoint]->GetSolution();
		numerics->SetTurbVar(Turb_i,Turb_j);
        
		/*--- Incompressible density w/o reconstruction ---*/
		if (incompressible || freesurface)
			numerics->SetDensityInc(solver_container[FLOW_SOL]->node[iPoint]->GetDensityInc(), solver_container[FLOW_SOL]->node[jPoint]->GetDensityInc());
        
		/*--- Grid Movement ---*/
		if (grid_movement)
			numerics->SetGridVel(geometry->node[iPoint]->GetGridVel(), geometry->node[jPoint]->GetGridVel());
        
		if (high_order_diss) {
            
			/*--- Conservative solution using gradient reconstruction ---*/
			for (iDim = 0; iDim < nDim; iDim++) {
				Vector_i[iDim] = 0.5*(geometry->node[jPoint]->GetCoord(iDim) - geometry->node[iPoint]->GetCoord(iDim));
				Vector_j[iDim] = 0.5*(geometry->node[iPoint]->GetCoord(iDim) - geometry->node[jPoint]->GetCoord(iDim));
			}
			Gradient_i = solver_container[FLOW_SOL]->node[iPoint]->GetGradient();
			Gradient_j = solver_container[FLOW_SOL]->node[jPoint]->GetGradient();
            
			for (iVar = 0; iVar < solver_container[FLOW_SOL]->GetnVar(); iVar++) {
				Project_Grad_i = 0; Project_Grad_j = 0;
				for (iDim = 0; iDim < nDim; iDim++) {
					Project_Grad_i += Vector_i[iDim]*Gradient_i[iVar][iDim];
					Project_Grad_j += Vector_j[iDim]*Gradient_j[iVar][iDim];
				}
				FlowSolution_i[iVar] = U_i[iVar] + Project_Grad_i;
				FlowSolution_j[iVar] = U_j[iVar] + Project_Grad_j;
			}
			numerics->SetConservative(FlowSolution_i, FlowSolution_j);
            
			/*--- Turbulent variables using gradient reconstruction ---*/
			Gradient_i = node[iPoint]->GetGradient(); Gradient_j = node[jPoint]->GetGradient();
			if (limiter) { Limiter_i = node[iPoint]->GetLimiter(); Limiter_j = node[jPoint]->GetLimiter(); }
            
			for (iVar = 0; iVar < nVar; iVar++) {
				Project_Grad_i = 0; Project_Grad_j = 0;
				for (iDim = 0; iDim < nDim; iDim++) {
					Project_Grad_i += Vector_i[iDim]*Gradient_i[iVar][iDim];
					Project_Grad_j += Vector_j[iDim]*Gradient_j[iVar][iDim];
				}
				if (limiter) {
					Solution_i[iVar] = Turb_i[iVar] + Project_Grad_i*Limiter_i[iVar];
					Solution_j[iVar] = Turb_j[iVar] + Project_Grad_j*Limiter_j[iVar];
				}
				else {
					Solution_i[iVar] = Turb_i[iVar] + Project_Grad_i;
					Solution_j[iVar] = Turb_j[iVar] + Project_Grad_j;
				}
			}
			numerics->SetTurbVar(Solution_i, Solution_j);
		}
        
		/*--- Add and subtract Residual ---*/
		numerics->ComputeResidual(Residual, Jacobian_i, Jacobian_j, config);
		LinSysRes.AddBlock(iPoint, Residual);
		LinSysRes.SubtractBlock(jPoint, Residual);
        
		/*--- Implicit part ---*/
		Jacobian.AddBlock(iPoint, iPoint, Jacobian_i);
		Jacobian.AddBlock(iPoint, jPoint, Jacobian_j);
		Jacobian.SubtractBlock(jPoint, iPoint, Jacobian_i);
		Jacobian.SubtractBlock(jPoint, jPoint, Jacobian_j);
	}
    
}

void CTurbSASolver::Viscous_Residual(CGeometry *geometry, CSolver **solver_container, CNumerics *numerics,
                                     CConfig *config, unsigned short iMesh, unsigned short iRKStep) {
	unsigned long iEdge, iPoint, jPoint;
    
    bool compressible = (config->GetKind_Regime() == COMPRESSIBLE);
    bool incompressible = (config->GetKind_Regime() == INCOMPRESSIBLE);
    bool freesurface = (config->GetKind_Regime() == FREESURFACE);
    
    for (iEdge = 0; iEdge < geometry->GetnEdge(); iEdge++) {
        
        /*--- Points in edge ---*/
        iPoint = geometry->edge[iEdge]->GetNode(0);
        jPoint = geometry->edge[iEdge]->GetNode(1);
        
        /*--- Points coordinates, and normal vector ---*/
        numerics->SetCoord(geometry->node[iPoint]->GetCoord(),
                           geometry->node[jPoint]->GetCoord());
        numerics->SetNormal(geometry->edge[iEdge]->GetNormal());
        
        /*--- Conservative variables w/o reconstruction ---*/
        numerics->SetConservative(solver_container[FLOW_SOL]->node[iPoint]->GetSolution(),
                                  solver_container[FLOW_SOL]->node[jPoint]->GetSolution());
        
        /*--- Laminar Viscosity, and density (incompresible solver)  ---*/
        if (compressible) {
            numerics->SetLaminarViscosity(solver_container[FLOW_SOL]->node[iPoint]->GetLaminarViscosity(),
                                          solver_container[FLOW_SOL]->node[jPoint]->GetLaminarViscosity());
        }
        if (incompressible || freesurface) {
            numerics->SetLaminarViscosity(solver_container[FLOW_SOL]->node[iPoint]->GetLaminarViscosityInc(),
                                          solver_container[FLOW_SOL]->node[jPoint]->GetLaminarViscosityInc());
            numerics->SetDensityInc(solver_container[FLOW_SOL]->node[iPoint]->GetDensityInc(),
                                    solver_container[FLOW_SOL]->node[jPoint]->GetDensityInc());
        }
        
        /*--- Eddy Viscosity ---*/
        numerics->SetEddyViscosity(solver_container[FLOW_SOL]->node[iPoint]->GetEddyViscosity(),
                                   solver_container[FLOW_SOL]->node[jPoint]->GetEddyViscosity());
        
        /*--- Turbulent variables w/o reconstruction, and its gradients ---*/
        numerics->SetTurbVar(node[iPoint]->GetSolution(), node[jPoint]->GetSolution());
        numerics->SetTurbVarGradient(node[iPoint]->GetGradient(), node[jPoint]->GetGradient());
        
        /*--- Compute residual, and Jacobians ---*/
        numerics->ComputeResidual(Residual, Jacobian_i, Jacobian_j, config);
        
        /*--- Add and subtract residual, and update Jacobians ---*/
        LinSysRes.SubtractBlock(iPoint, Residual);
        LinSysRes.AddBlock(jPoint, Residual);
        
        Jacobian.SubtractBlock(iPoint, iPoint, Jacobian_i);
        Jacobian.SubtractBlock(iPoint, jPoint, Jacobian_j);
        Jacobian.AddBlock(jPoint, iPoint, Jacobian_i);
        Jacobian.AddBlock(jPoint, jPoint, Jacobian_j);
        
    }
    
}

void CTurbSASolver::Source_Residual(CGeometry *geometry, CSolver **solver_container, CNumerics *numerics, CNumerics *second_numerics,
                                    CConfig *config, unsigned short iMesh) {
	unsigned long iPoint;
    double LevelSet;
    unsigned short iVar;
    unsigned short iDim;
    unsigned short jDim;
    
    bool compressible = (config->GetKind_Regime() == COMPRESSIBLE);
    bool incompressible = (config->GetKind_Regime() == INCOMPRESSIBLE);
    bool freesurface = (config->GetKind_Regime() == FREESURFACE);
	bool time_spectral = (config->GetUnsteady_Simulation() == TIME_SPECTRAL);
	bool transition = (config->GetKind_Trans_Model() == LM);
    double epsilon          = config->GetFreeSurface_Thickness();
    
	for (iPoint = 0; iPoint < nPointDomain; iPoint++) {
        
		/*--- Conservative variables w/o reconstruction ---*/
		numerics->SetConservative(solver_container[FLOW_SOL]->node[iPoint]->GetSolution(), NULL);
        
		/*--- Gradient of the primitive and conservative variables ---*/
		numerics->SetPrimVarGradient(solver_container[FLOW_SOL]->node[iPoint]->GetGradient_Primitive(), NULL);
        
		/*--- Laminar viscosity and density (incompressible solver) ---*/
		if (compressible) {
			numerics->SetLaminarViscosity(solver_container[FLOW_SOL]->node[iPoint]->GetLaminarViscosity(), 0.0);
		}
		if (incompressible || freesurface) {
			numerics->SetLaminarViscosity(solver_container[FLOW_SOL]->node[iPoint]->GetLaminarViscosityInc(), 0.0);
			numerics->SetDensityInc(solver_container[FLOW_SOL]->node[iPoint]->GetDensityInc(), 0.0);
		}
        
		if (transition) {
			numerics->SetIntermittency(solver_container[TRANS_SOL]->node[iPoint]->GetIntermittency() );
		}
        
		/*--- Turbulent variables w/o reconstruction, and its gradient ---*/
		numerics->SetTurbVar(node[iPoint]->GetSolution(), NULL);
		numerics->SetTurbVarGradient(node[iPoint]->GetGradient(), NULL);
        
		/*--- Set volume ---*/
		numerics->SetVolume(geometry->node[iPoint]->GetVolume());
        
		/*--- Set distance to the surface ---*/
		numerics->SetDistance(geometry->node[iPoint]->GetWall_Distance(), 0.0);
        
		/*--- Compute the source term ---*/
		numerics->ComputeResidual(Residual, Jacobian_i, NULL, config);
        
        unsigned long idx = 0;
        if (config->GetExtraOutput()) {
            OutputVariables[iPoint* (unsigned long) nOutputVariables + idx] = numerics->GetProduction()/numerics->Volume;
            idx++;
            OutputVariables[iPoint* (unsigned long) nOutputVariables + idx] = numerics->GetDestruction()/numerics->Volume;
            idx++;
            OutputVariables[iPoint* (unsigned long) nOutputVariables + idx] = numerics->GetCrossProduction()/numerics->Volume;
            idx++;
            OutputVariables[iPoint* (unsigned long) nOutputVariables + idx] = numerics->Laminar_Viscosity_i/numerics->Density_i;
            idx++;
            OutputVariables[iPoint* (unsigned long) nOutputVariables + idx] = numerics->TurbVar_i[0];
            idx++;
            OutputVariables[iPoint* (unsigned long) nOutputVariables + idx] = numerics->dist_i;
            idx++;
            for (iDim = 0; iDim<nDim;iDim++){
                OutputVariables[iPoint* (unsigned long) nOutputVariables + idx] = numerics->TurbVar_Grad_i[0][iDim];
                idx++;
            }
            for (iDim = 0; iDim<nDim; iDim++){
                for (jDim = 0; jDim<nDim; jDim++){
                    OutputVariables[iPoint* (unsigned long) nOutputVariables + idx] = numerics->PrimVar_Grad_i[iDim + 1][jDim];
                    idx++;
                }
            }
        }
        
        
        /*--- Don't add source term in the interface or air ---*/
        if (freesurface) {
            LevelSet = solver_container[FLOW_SOL]->node[iPoint]->GetSolution(nDim+1);
            if (LevelSet > -epsilon) for (iVar = 0; iVar < nVar; iVar++) Residual[iVar] = 0.0;
        }
        
		/*--- Subtract residual and the jacobian ---*/
		LinSysRes.SubtractBlock(iPoint, Residual);
        
		Jacobian.SubtractBlock(iPoint, iPoint, Jacobian_i);
        
	}
    
	if (time_spectral) {
        
		double Volume, Source;
		unsigned short nVar_Turb = solver_container[TURB_SOL]->GetnVar();
        
		/*--- Loop over points ---*/
		for (iPoint = 0; iPoint < nPointDomain; iPoint++) {
            
			/*--- Get control volume ---*/
			Volume = geometry->node[iPoint]->GetVolume();
            
			/*--- Access stored time spectral source term ---*/
			for (unsigned short iVar = 0; iVar < nVar_Turb; iVar++) {
				Source = node[iPoint]->GetTimeSpectral_Source(iVar);
				Residual[iVar] = Source*Volume;
			}
            
			/*--- Add Residual ---*/
			LinSysRes.AddBlock(iPoint, Residual);
            
		}
	}
    
}


void CTurbSASolver::Source_Template(CGeometry *geometry, CSolver **solver_container, CNumerics *numerics,
                                    CConfig *config, unsigned short iMesh) {
    
}

void CTurbSASolver::BC_HeatFlux_Wall(CGeometry *geometry, CSolver **solver_container, CNumerics *conv_numerics, CNumerics *visc_numerics, CConfig *config, unsigned short val_marker) {
	unsigned long iPoint, iVertex;
	unsigned short iVar;
    
	for (iVertex = 0; iVertex < geometry->nVertex[val_marker]; iVertex++) {
		iPoint = geometry->vertex[val_marker][iVertex]->GetNode();
        
		/*--- Check if the node belongs to the domain (i.e, not a halo node) ---*/
		if (geometry->node[iPoint]->GetDomain()) {
            
			/*--- Get the velocity vector ---*/
			for (iVar = 0; iVar < nVar; iVar++)
				Solution[iVar] = 0.0;
            
			node[iPoint]->SetSolution_Old(Solution);
			LinSysRes.SetBlock_Zero(iPoint);
            
			/*--- includes 1 in the diagonal ---*/
			Jacobian.DeleteValsRowi(iPoint);
		}
	}
    
}

void CTurbSASolver::BC_Isothermal_Wall(CGeometry *geometry, CSolver **solver_container, CNumerics *conv_numerics, CNumerics *visc_numerics, CConfig *config,
                                       unsigned short val_marker) {
	unsigned long iPoint, iVertex;
	unsigned short iVar;
    
	for (iVertex = 0; iVertex < geometry->nVertex[val_marker]; iVertex++) {
		iPoint = geometry->vertex[val_marker][iVertex]->GetNode();
        
		/*--- Check if the node belongs to the domain (i.e, not a halo node) ---*/
		if (geometry->node[iPoint]->GetDomain()) {
            
			/*--- Get the velocity vector ---*/
			for (iVar = 0; iVar < nVar; iVar++)
				Solution[iVar] = 0.0;
            
			node[iPoint]->SetSolution_Old(Solution);
			LinSysRes.SetBlock_Zero(iPoint);
            
			/*--- includes 1 in the diagonal ---*/
			Jacobian.DeleteValsRowi(iPoint);
		}
	}
    
}

void CTurbSASolver::BC_Far_Field(CGeometry *geometry, CSolver **solver_container, CNumerics *conv_numerics, CNumerics *visc_numerics, CConfig *config, unsigned short val_marker) {
	unsigned long iPoint, iVertex, Point_Normal;
	unsigned short iVar, iDim;
	double *Normal;
    
	bool grid_movement	= config->GetGrid_Movement();
    bool compressible = (config->GetKind_Regime() == COMPRESSIBLE);
    bool incompressible = (config->GetKind_Regime() == INCOMPRESSIBLE);
    bool freesurface = (config->GetKind_Regime() == FREESURFACE);
	bool gravity        = config->GetGravityForce();
    
	Normal = new double[nDim];
    
	for (iVertex = 0; iVertex < geometry->nVertex[val_marker]; iVertex++) {
        
		iPoint = geometry->vertex[val_marker][iVertex]->GetNode();
        
		/*--- Check if the node belongs to the domain (i.e, not a halo node) ---*/
		if (geometry->node[iPoint]->GetDomain()) {
            
            /*--- Index of the closest interior node ---*/
			Point_Normal = geometry->vertex[val_marker][iVertex]->GetNormal_Neighbor();
            
			/*--- Retrieve solution at the farfield boundary node ---*/
			for (iVar = 0; iVar < solver_container[FLOW_SOL]->GetnVar(); iVar++)
				FlowSolution_i[iVar] = solver_container[FLOW_SOL]->node[iPoint]->GetSolution(iVar);
            
			/*--- Construct solution state at infinity (farfield) ---*/
			if (compressible) {
				FlowSolution_j[0] = solver_container[FLOW_SOL]->GetDensity_Inf();
				FlowSolution_j[nDim+1] = solver_container[FLOW_SOL]->GetDensity_Energy_Inf();
				for (iDim = 0; iDim < nDim; iDim++)
					FlowSolution_j[iDim+1] = solver_container[FLOW_SOL]->GetDensity_Velocity_Inf(iDim);
			}
			if (incompressible || freesurface) {
				double yFreeSurface = config->GetFreeSurface_Zero();
				double PressFreeSurface = solver_container[FLOW_SOL]->GetPressure_Inf();
				double Density = solver_container[FLOW_SOL]->node[iPoint]->GetDensityInc();
				double Froude = config->GetFroude();
				double yCoord = geometry->node[iPoint]->GetCoord(1);
				double Pressure;
				if (gravity) Pressure = PressFreeSurface + Density*(yFreeSurface-yCoord)/(Froude*Froude);
				else Pressure = PressFreeSurface;
                
				FlowSolution_j[0] = Pressure;
				FlowSolution_j[1] = solver_container[FLOW_SOL]->GetVelocity_Inf(0)*Density;
				FlowSolution_j[2] = solver_container[FLOW_SOL]->GetVelocity_Inf(1)*Density;
				if (nDim == 3) FlowSolution_j[3] = solver_container[FLOW_SOL]->GetVelocity_Inf(2)*Density;
			}
            
			/*--- Grid Movement ---*/
			if (grid_movement)
				conv_numerics->SetGridVel(geometry->node[iPoint]->GetGridVel(), geometry->node[iPoint]->GetGridVel());
            
			/*--- Incompressible --*/
			if (incompressible || freesurface)
				conv_numerics->SetDensityInc(solver_container[FLOW_SOL]->node[iPoint]->GetDensityInc(),
                                             solver_container[FLOW_SOL]->node[iPoint]->GetDensityInc());
            
			conv_numerics->SetConservative(FlowSolution_i, FlowSolution_j);
            
			/*--- Set turbulent variable at the wall, and at infinity ---*/
			for (iVar = 0; iVar < nVar; iVar++)
				Solution_i[iVar] = node[iPoint]->GetSolution(iVar);
			Solution_j[0] = nu_tilde_Inf;
			conv_numerics->SetTurbVar(Solution_i, Solution_j);
            
			/*--- Set Normal (it is necessary to change the sign) ---*/
			geometry->vertex[val_marker][iVertex]->GetNormal(Normal);
			for (iDim = 0; iDim < nDim; iDim++)
				Normal[iDim] = -Normal[iDim];
			conv_numerics->SetNormal(Normal);
            
			/*--- Compute residuals and jacobians ---*/
			conv_numerics->ComputeResidual(Residual, Jacobian_i, Jacobian_j, config);
            
			/*--- Add residuals and jacobians ---*/
			LinSysRes.AddBlock(iPoint, Residual);
			Jacobian.AddBlock(iPoint, iPoint, Jacobian_i);
            
		}
	}
    
	delete [] Normal;
    
}

void CTurbSASolver::BC_Inlet(CGeometry *geometry, CSolver **solver_container, CNumerics *conv_numerics, CNumerics *visc_numerics, CConfig *config, unsigned short val_marker) {
	unsigned short iVar, iDim, Kind_Inlet = config->GetKind_Inlet();
	unsigned long iVertex, iPoint, Point_Normal;
	double P_Total, T_Total, Velocity[3];
	double Velocity2, H_Total, Temperature, Riemann;
	double Pressure, Density, Energy, *Flow_Dir, Mach2;
	double SoundSpeed2, SoundSpeed_Total2, Vel_Mag;
	double alpha, aa, bb, cc, dd;
	double Two_Gamma_M1 = 2.0/Gamma_Minus_One;
	double Gas_Constant = config->GetGas_ConstantND();
	double *Normal = new double[nDim];
    
	bool grid_movement  = config->GetGrid_Movement();
    bool compressible = (config->GetKind_Regime() == COMPRESSIBLE);
    bool incompressible = (config->GetKind_Regime() == INCOMPRESSIBLE);
    bool freesurface = (config->GetKind_Regime() == FREESURFACE);
	string Marker_Tag = config->GetMarker_All_Tag(val_marker);
    
	/*--- Loop over all the vertices on this boundary marker ---*/
	for (iVertex = 0; iVertex < geometry->nVertex[val_marker]; iVertex++) {
        
		iPoint = geometry->vertex[val_marker][iVertex]->GetNode();
        
		/*--- Check if the node belongs to the domain (i.e., not a halo node) ---*/
		if (geometry->node[iPoint]->GetDomain()) {
            
            /*--- Index of the closest interior node ---*/
			Point_Normal = geometry->vertex[val_marker][iVertex]->GetNormal_Neighbor();
            
			/*--- Normal vector for this vertex (negate for outward convention) ---*/
			geometry->vertex[val_marker][iVertex]->GetNormal(Normal);
			for (iDim = 0; iDim < nDim; iDim++) Normal[iDim] = -Normal[iDim];
            
			double Area = 0.0; double UnitNormal[3];
			for (iDim = 0; iDim < nDim; iDim++)
				Area += Normal[iDim]*Normal[iDim];
			Area = sqrt (Area);
            
			for (iDim = 0; iDim < nDim; iDim++)
				UnitNormal[iDim] = Normal[iDim]/Area;
            
			/*--- Current conservative variables at this boundary node (U_domain) ---*/
			for (iVar = 0; iVar < solver_container[FLOW_SOL]->GetnVar(); iVar++)
				FlowSolution_i[iVar] = solver_container[FLOW_SOL]->node[iPoint]->GetSolution(iVar);
            
			/*--- Build the fictitious intlet state based on characteristics ---*/
			if (compressible) {
                
				/*--- Subsonic inflow: there is one outgoing characteristic (u-c),
                 therefore we can specify all but one state variable at the inlet.
                 The outgoing Riemann invariant provides the final piece of info.
                 Adapted from an original implementation in the Stanford University
                 multi-block (SUmb) solver in the routine bcSubsonicInflow.f90
                 written by Edwin van der Weide, last modified 04-20-2009. ---*/
                
				switch (Kind_Inlet) {
                        
                        /*--- Total properties have been specified at the inlet. ---*/
                    case TOTAL_CONDITIONS:
                        
                        /*--- Retrieve the specified total conditions for this inlet. ---*/
                        P_Total  = config->GetInlet_Ptotal(Marker_Tag);
                        T_Total  = config->GetInlet_Ttotal(Marker_Tag);
                        Flow_Dir = config->GetInlet_FlowDir(Marker_Tag);
                        
                        /*--- Non-dim. the inputs if necessary. ---*/
                        P_Total /= config->GetPressure_Ref();
                        T_Total /= config->GetTemperature_Ref();
                        
                        /*--- Store primitives and set some variables for clarity. ---*/
                        Density = FlowSolution_i[0];
                        Velocity2 = 0.0;
                        for (iDim = 0; iDim < nDim; iDim++) {
                            Velocity[iDim] = FlowSolution_i[iDim+1]/Density;
                            Velocity2 += Velocity[iDim]*Velocity[iDim];
                        }
                        Energy      = FlowSolution_i[nVar-1]/Density;
                        Pressure    = Gamma_Minus_One*Density*(Energy-0.5*Velocity2);
                        H_Total     = (Gamma*Gas_Constant/Gamma_Minus_One)*T_Total;
                        SoundSpeed2 = Gamma*Pressure/Density;
                        
                        /*--- Compute the acoustic Riemann invariant that is extrapolated
                         from the domain interior. ---*/
                        Riemann   = 2.0*sqrt(SoundSpeed2)/Gamma_Minus_One;
                        for (iDim = 0; iDim < nDim; iDim++)
                            Riemann += Velocity[iDim]*UnitNormal[iDim];
                        
                        /*--- Total speed of sound ---*/
                        SoundSpeed_Total2 = Gamma_Minus_One*(H_Total - (Energy
                                                                        + Pressure/Density)+0.5*Velocity2) + SoundSpeed2;
                        
                        /*--- Dot product of normal and flow direction. This should
                         be negative due to outward facing boundary normal convention. ---*/
                        alpha = 0.0;
                        for (iDim = 0; iDim < nDim; iDim++)
                            alpha += UnitNormal[iDim]*Flow_Dir[iDim];
                        
                        /*--- Coefficients in the quadratic equation for the velocity ---*/
                        aa =  1.0 + 0.5*Gamma_Minus_One*alpha*alpha;
                        bb = -1.0*Gamma_Minus_One*alpha*Riemann;
                        cc =  0.5*Gamma_Minus_One*Riemann*Riemann
                        -2.0*SoundSpeed_Total2/Gamma_Minus_One;
                        
                        /*--- Solve quadratic equation for velocity magnitude. Value must
                         be positive, so the choice of root is clear. ---*/
                        dd = bb*bb - 4.0*aa*cc;
                        dd = sqrt(max(0.0,dd));
                        Vel_Mag   = (-bb + dd)/(2.0*aa);
                        Vel_Mag   = max(0.0,Vel_Mag);
                        Velocity2 = Vel_Mag*Vel_Mag;
                        
                        /*--- Compute speed of sound from total speed of sound eqn. ---*/
                        SoundSpeed2 = SoundSpeed_Total2 - 0.5*Gamma_Minus_One*Velocity2;
                        
                        /*--- Mach squared (cut between 0-1), use to adapt velocity ---*/
                        Mach2 = Velocity2/SoundSpeed2;
                        Mach2 = min(1.0,Mach2);
                        Velocity2   = Mach2*SoundSpeed2;
                        Vel_Mag     = sqrt(Velocity2);
                        SoundSpeed2 = SoundSpeed_Total2 - 0.5*Gamma_Minus_One*Velocity2;
                        
                        /*--- Compute new velocity vector at the inlet ---*/
                        for (iDim = 0; iDim < nDim; iDim++)
                            Velocity[iDim] = Vel_Mag*Flow_Dir[iDim];
                        
                        /*--- Static temperature from the speed of sound relation ---*/
                        Temperature = SoundSpeed2/(Gamma*Gas_Constant);
                        
                        /*--- Static pressure using isentropic relation at a point ---*/
                        Pressure = P_Total*pow((Temperature/T_Total),Gamma/Gamma_Minus_One);
                        
                        /*--- Density at the inlet from the gas law ---*/
                        Density = Pressure/(Gas_Constant*Temperature);
                        
                        /*--- Using pressure, density, & velocity, compute the energy ---*/
                        Energy = Pressure/(Density*Gamma_Minus_One)+0.5*Velocity2;
                        
                        /*--- Conservative variables, using the derived quantities ---*/
                        FlowSolution_j[0] = Density;
                        FlowSolution_j[1] = Velocity[0]*Density;
                        FlowSolution_j[2] = Velocity[1]*Density;
                        FlowSolution_j[3] = Energy*Density;
                        if (nDim == 3) {
                            FlowSolution_j[3] = Velocity[2]*Density;
                            FlowSolution_j[4] = Energy*Density;
                        }
                        
                        break;
                        
                        /*--- Mass flow has been specified at the inlet. ---*/
                    case MASS_FLOW:
                        
                        /*--- Retrieve the specified mass flow for the inlet. ---*/
                        Density  = config->GetInlet_Ttotal(Marker_Tag);
                        Vel_Mag  = config->GetInlet_Ptotal(Marker_Tag);
                        Flow_Dir = config->GetInlet_FlowDir(Marker_Tag);
                        
                        /*--- Non-dim. the inputs if necessary. ---*/
                        Density /= config->GetDensity_Ref();
                        Vel_Mag /= config->GetVelocity_Ref();
                        
                        /*--- Get primitives from current inlet state. ---*/
                        for (iDim = 0; iDim < nDim; iDim++)
                            Velocity[iDim] = node[iPoint]->GetVelocity(iDim, COMPRESSIBLE);
                        Pressure    = node[iPoint]->GetPressure(COMPRESSIBLE);
                        SoundSpeed2 = Gamma*Pressure/FlowSolution_i[0];
                        
                        /*--- Compute the acoustic Riemann invariant that is extrapolated
                         from the domain interior. ---*/
                        Riemann = Two_Gamma_M1*sqrt(SoundSpeed2);
                        for (iDim = 0; iDim < nDim; iDim++)
                            Riemann += Velocity[iDim]*UnitNormal[iDim];
                        
                        /*--- Speed of sound squared for fictitious inlet state ---*/
                        SoundSpeed2 = Riemann;
                        for (iDim = 0; iDim < nDim; iDim++)
                            SoundSpeed2 -= Vel_Mag*Flow_Dir[iDim]*UnitNormal[iDim];
                        
                        SoundSpeed2 = max(0.0,0.5*Gamma_Minus_One*SoundSpeed2);
                        SoundSpeed2 = SoundSpeed2*SoundSpeed2;
                        
                        /*--- Pressure for the fictitious inlet state ---*/
                        Pressure = SoundSpeed2*Density/Gamma;
                        
                        /*--- Energy for the fictitious inlet state ---*/
                        Energy = Pressure/(Density*Gamma_Minus_One)+0.5*Vel_Mag*Vel_Mag;
                        
                        /*--- Conservative variables, using the derived quantities ---*/
                        FlowSolution_j[0] = Density;
                        FlowSolution_j[1] = Vel_Mag*Flow_Dir[0]*Density;
                        FlowSolution_j[2] = Vel_Mag*Flow_Dir[1]*Density;
                        FlowSolution_j[3] = Energy*Density;
                        if (nDim == 3) {
                            FlowSolution_j[3] = Vel_Mag*Flow_Dir[2]*Density;
                            FlowSolution_j[4] = Energy*Density;
                        }
                        
                        break;
				}
			}
            if (incompressible || freesurface) {
                
				/*--- Pressure computation using the internal value ---*/
				FlowSolution_j[0] = solver_container[FLOW_SOL]->node[iPoint]->GetSolution(0);
                
				/*--- The velocity is computed from the interior, and normal
                 derivative for the density ---*/
				for (iDim = 0; iDim < nDim; iDim++)
					FlowSolution_j[iDim+1] = solver_container[FLOW_SOL]->GetVelocity_Inf(iDim)*solver_container[FLOW_SOL]->node[iPoint]->GetDensityInc();
                
				/*--- The y/z velocity is interpolated due to the
                 free surface effect on the pressure ---*/
				if (freesurface) FlowSolution_j[nDim] = solver_container[FLOW_SOL]->node[iPoint]->GetSolution(nDim);
                
			}
            
			/*--- Set the conservative variable states. Note that we really only
             need the density and momentum components so that we can compute
             the velocity for the convective part of the upwind residual. ---*/
			conv_numerics->SetConservative(FlowSolution_i, FlowSolution_j);
            
			/*--- Set the turbulent variable states (prescribed for an inflow) ---*/
            Solution_i[0] = node[iPoint]->GetSolution(0);
            Solution_j[0] = nu_tilde_Inf;
            
			conv_numerics->SetTurbVar(Solution_i, Solution_j);
            
			/*--- Set various other quantities in the conv_numerics class ---*/
			conv_numerics->SetNormal(Normal);
            
			if (incompressible || freesurface)
				conv_numerics->SetDensityInc(solver_container[FLOW_SOL]->node[iPoint]->GetDensityInc(),
                                             solver_container[FLOW_SOL]->node[iPoint]->GetDensityInc());
			if (grid_movement)
				conv_numerics->SetGridVel(geometry->node[iPoint]->GetGridVel(),
                                          geometry->node[iPoint]->GetGridVel());
            
			/*--- Compute the residual using an upwind scheme ---*/
            conv_numerics->ComputeResidual(Residual, Jacobian_i, Jacobian_j, config);
            LinSysRes.AddBlock(iPoint, Residual);
            
            /*--- Jacobian contribution for implicit integration ---*/
            Jacobian.AddBlock(iPoint, iPoint, Jacobian_i);
            
            /*--- Viscous contribution ---*/
			visc_numerics->SetCoord(geometry->node[iPoint]->GetCoord(), geometry->node[Point_Normal]->GetCoord());
			visc_numerics->SetNormal(Normal);
            
			/*--- Conservative variables w/o reconstruction ---*/
			visc_numerics->SetConservative(FlowSolution_i, FlowSolution_j);
            
			/*--- Laminar Viscosity, and density (incompresible solver)  ---*/
			if (compressible) {
				visc_numerics->SetLaminarViscosity(solver_container[FLOW_SOL]->node[iPoint]->GetLaminarViscosity(),
                                                   solver_container[FLOW_SOL]->node[iPoint]->GetLaminarViscosity());
			}
			if (incompressible || freesurface) {
				visc_numerics->SetLaminarViscosity(solver_container[FLOW_SOL]->node[iPoint]->GetLaminarViscosityInc(),
                                                   solver_container[FLOW_SOL]->node[iPoint]->GetLaminarViscosityInc());
				visc_numerics->SetDensityInc(solver_container[FLOW_SOL]->node[iPoint]->GetDensityInc(),
                                             solver_container[FLOW_SOL]->node[iPoint]->GetDensityInc());
			}
            
			/*--- Eddy Viscosity ---*/
			visc_numerics->SetEddyViscosity(solver_container[FLOW_SOL]->node[iPoint]->GetEddyViscosity(),
                                            solver_container[FLOW_SOL]->node[iPoint]->GetEddyViscosity());
            
			/*--- Turbulent variables w/o reconstruction, and its gradients ---*/
			visc_numerics->SetTurbVar(Solution_i, Solution_j);
			visc_numerics->SetTurbVarGradient(node[iPoint]->GetGradient(), node[iPoint]->GetGradient());
            
			/*--- Compute residual, and Jacobians ---*/
			visc_numerics->ComputeResidual(Residual, Jacobian_i, Jacobian_j, config);
            
			/*--- Subtract residual, and update Jacobians ---*/
			LinSysRes.SubtractBlock(iPoint, Residual);
			Jacobian.SubtractBlock(iPoint, iPoint, Jacobian_i);
            
		}
	}
    
	/*--- Free locally allocated memory ---*/
	delete[] Normal;
    
}

void CTurbSASolver::BC_Outlet(CGeometry *geometry, CSolver **solver_container, CNumerics *conv_numerics, CNumerics *visc_numerics,
                              CConfig *config, unsigned short val_marker) {
	unsigned long iPoint, iVertex, Point_Normal;
	unsigned short iVar, iDim;
    
    bool compressible = (config->GetKind_Regime() == COMPRESSIBLE);
    bool incompressible = (config->GetKind_Regime() == INCOMPRESSIBLE);
    bool freesurface = (config->GetKind_Regime() == FREESURFACE);
	bool grid_movement  = config->GetGrid_Movement();
    
	double *Normal = new double[nDim];
    
	/*--- Loop over all the vertices on this boundary marker ---*/
	for (iVertex = 0; iVertex < geometry->nVertex[val_marker]; iVertex++) {
		iPoint = geometry->vertex[val_marker][iVertex]->GetNode();
        
		/*--- Check if the node belongs to the domain (i.e., not a halo node) ---*/
		if (geometry->node[iPoint]->GetDomain()) {
            
            /*--- Index of the closest interior node ---*/
			Point_Normal = geometry->vertex[val_marker][iVertex]->GetNormal_Neighbor();
            
			/*--- Set the conservative variables, density & Velocity same as in
			 the interior, don't need to modify pressure for the convection. ---*/
			conv_numerics->SetConservative(solver_container[FLOW_SOL]->node[iPoint]->GetSolution(),
                                           solver_container[FLOW_SOL]->node[iPoint]->GetSolution());
            
			/*--- Set the turbulent variables. Here we use a Neumann BC such
			 that the turbulent variable is copied from the interior of the
			 domain to the outlet before computing the residual.
			 Solution_i --> TurbVar_internal,
			 Solution_j --> TurbVar_outlet ---*/
			for (iVar = 0; iVar < nVar; iVar++) {
				Solution_i[iVar] = node[iPoint]->GetSolution(iVar);
				Solution_j[iVar] = node[iPoint]->GetSolution(iVar);
			}
			conv_numerics->SetTurbVar(Solution_i, Solution_j);
            
			/*--- Set Normal (negate for outward convention) ---*/
			geometry->vertex[val_marker][iVertex]->GetNormal(Normal);
			for (iDim = 0; iDim < nDim; iDim++)
				Normal[iDim] = -Normal[iDim];
			conv_numerics->SetNormal(Normal);
            
			/*--- Set various quantities in the solver class ---*/
			if (incompressible || freesurface)
				conv_numerics->SetDensityInc(solver_container[FLOW_SOL]->node[iPoint]->GetDensityInc(),
                                             solver_container[FLOW_SOL]->node[iPoint]->GetDensityInc());
            
			if (grid_movement)
				conv_numerics->SetGridVel(geometry->node[iPoint]->GetGridVel(),
                                          geometry->node[iPoint]->GetGridVel());
            
			/*--- Compute the residual using an upwind scheme ---*/
			conv_numerics->ComputeResidual(Residual, Jacobian_i, Jacobian_j, config);
			LinSysRes.AddBlock(iPoint, Residual);
            
			/*--- Jacobian contribution for implicit integration ---*/
            Jacobian.AddBlock(iPoint, iPoint, Jacobian_i);
            
            /*--- Viscous contribution ---*/
			visc_numerics->SetCoord(geometry->node[iPoint]->GetCoord(), geometry->node[Point_Normal]->GetCoord());
			visc_numerics->SetNormal(Normal);
            
			/*--- Conservative variables w/o reconstruction ---*/
			visc_numerics->SetConservative(solver_container[FLOW_SOL]->node[iPoint]->GetSolution(),
                                           solver_container[FLOW_SOL]->node[iPoint]->GetSolution());
            
			/*--- Laminar Viscosity, and density (incompresible solver)  ---*/
			if (compressible) {
				visc_numerics->SetLaminarViscosity(solver_container[FLOW_SOL]->node[iPoint]->GetLaminarViscosity(),
                                                   solver_container[FLOW_SOL]->node[iPoint]->GetLaminarViscosity());
			}
			if (incompressible || freesurface) {
				visc_numerics->SetLaminarViscosity(solver_container[FLOW_SOL]->node[iPoint]->GetLaminarViscosityInc(),
                                                   solver_container[FLOW_SOL]->node[iPoint]->GetLaminarViscosityInc());
				visc_numerics->SetDensityInc(solver_container[FLOW_SOL]->node[iPoint]->GetDensityInc(),
                                             solver_container[FLOW_SOL]->node[iPoint]->GetDensityInc());
			}
            
			/*--- Eddy Viscosity ---*/
			visc_numerics->SetEddyViscosity(solver_container[FLOW_SOL]->node[iPoint]->GetEddyViscosity(),
                                            solver_container[FLOW_SOL]->node[iPoint]->GetEddyViscosity());
            
			/*--- Turbulent variables w/o reconstruction, and its gradients ---*/
			visc_numerics->SetTurbVar(Solution_i, Solution_j);
			visc_numerics->SetTurbVarGradient(node[iPoint]->GetGradient(), node[iPoint]->GetGradient());
            
			/*--- Compute residual, and Jacobians ---*/
			visc_numerics->ComputeResidual(Residual, Jacobian_i, Jacobian_j, config);
            
			/*--- Subtract residual, and update Jacobians ---*/
			LinSysRes.SubtractBlock(iPoint, Residual);
			Jacobian.SubtractBlock(iPoint, iPoint, Jacobian_i);
            
		}
	}
    
	/*--- Free locally allocated memory ---*/
	delete[] Normal;
    
}

void CTurbSASolver::BC_Nacelle_Inflow(CGeometry *geometry, CSolver **solver_container, CNumerics *conv_numerics, CNumerics *visc_numerics, CConfig *config, unsigned short val_marker) {
	unsigned long iPoint, iVertex, Point_Normal;
	unsigned short iDim;
    
    bool compressible = (config->GetKind_Regime() == COMPRESSIBLE);
    bool incompressible = (config->GetKind_Regime() == INCOMPRESSIBLE);
    bool freesurface = (config->GetKind_Regime() == FREESURFACE);
    
	double *Normal = new double[nDim];
    
	/*--- Loop over all the vertices on this boundary marker ---*/
	for (iVertex = 0; iVertex < geometry->nVertex[val_marker]; iVertex++) {
        
		iPoint = geometry->vertex[val_marker][iVertex]->GetNode();
        
		/*--- Check if the node belongs to the domain (i.e., not a halo node) ---*/
		if (geometry->node[iPoint]->GetDomain()) {
            
            /*--- Index of the closest interior node ---*/
			Point_Normal = geometry->vertex[val_marker][iVertex]->GetNormal_Neighbor();
            
			/*--- Set the conservative variables, density & Velocity same as in
			 the interior, don't need to modify pressure for the convection. ---*/
			conv_numerics->SetConservative(solver_container[FLOW_SOL]->node[iPoint]->GetSolution(),
                                           solver_container[FLOW_SOL]->node[iPoint]->GetSolution());
            
			/*--- Set the turbulent variables. Here we use a Neumann BC such
			 that the turbulent variable is copied from the interior of the
			 domain to the outlet before computing the residual. ---*/
			conv_numerics->SetTurbVar(node[iPoint]->GetSolution(), node[iPoint]->GetSolution());
            
			/*--- Set Normal (negate for outward convention) ---*/
			geometry->vertex[val_marker][iVertex]->GetNormal(Normal);
			for (iDim = 0; iDim < nDim; iDim++)
				Normal[iDim] = -Normal[iDim];
			conv_numerics->SetNormal(Normal);
            
			/*--- Compute the residual using an upwind scheme ---*/
			conv_numerics->ComputeResidual(Residual, Jacobian_i, Jacobian_j, config);
			LinSysRes.AddBlock(iPoint, Residual);
            
			/*--- Jacobian contribution for implicit integration ---*/
            Jacobian.AddBlock(iPoint, iPoint, Jacobian_i);
            
            /*--- Viscous contribution ---*/
			visc_numerics->SetCoord(geometry->node[iPoint]->GetCoord(), geometry->node[Point_Normal]->GetCoord());
			visc_numerics->SetNormal(Normal);
            
			/*--- Conservative variables w/o reconstruction ---*/
			visc_numerics->SetConservative(solver_container[FLOW_SOL]->node[iPoint]->GetSolution(),
                                           solver_container[FLOW_SOL]->node[iPoint]->GetSolution());
            
			/*--- Laminar Viscosity, and density (incompresible solver)  ---*/
			if (compressible) {
				visc_numerics->SetLaminarViscosity(solver_container[FLOW_SOL]->node[iPoint]->GetLaminarViscosity(),
                                                   solver_container[FLOW_SOL]->node[iPoint]->GetLaminarViscosity());
			}
			if (incompressible || freesurface) {
				visc_numerics->SetLaminarViscosity(solver_container[FLOW_SOL]->node[iPoint]->GetLaminarViscosityInc(),
                                                   solver_container[FLOW_SOL]->node[iPoint]->GetLaminarViscosityInc());
				visc_numerics->SetDensityInc(solver_container[FLOW_SOL]->node[iPoint]->GetDensityInc(),
                                             solver_container[FLOW_SOL]->node[iPoint]->GetDensityInc());
			}
            
			/*--- Eddy Viscosity ---*/
			visc_numerics->SetEddyViscosity(solver_container[FLOW_SOL]->node[iPoint]->GetEddyViscosity(),
                                            solver_container[FLOW_SOL]->node[iPoint]->GetEddyViscosity());
            
			/*--- Turbulent variables w/o reconstruction, and its gradients ---*/
			visc_numerics->SetTurbVar(node[iPoint]->GetSolution(), node[iPoint]->GetSolution());
			visc_numerics->SetTurbVarGradient(node[iPoint]->GetGradient(), node[iPoint]->GetGradient());
            
			/*--- Compute residual, and Jacobians ---*/
			visc_numerics->ComputeResidual(Residual, Jacobian_i, Jacobian_j, config);
            
			/*--- Subtract residual, and update Jacobians ---*/
			LinSysRes.SubtractBlock(iPoint, Residual);
			Jacobian.SubtractBlock(iPoint, iPoint, Jacobian_i);
            
		}
	}
    
	/*--- Free locally allocated memory ---*/
	delete[] Normal;
    
}

void CTurbSASolver::BC_Nacelle_Exhaust(CGeometry *geometry, CSolver **solver_container, CNumerics *conv_numerics, CNumerics *visc_numerics, CConfig *config, unsigned short val_marker) {
	unsigned short iVar, iDim;
	unsigned long iVertex, iPoint, Point_Normal;
	double P_Total, T_Total, Velocity[3];
	double Velocity2, H_Total, Temperature, Riemann;
	double Pressure, Density, Energy, Mach2;
	double SoundSpeed2, SoundSpeed_Total2, Vel_Mag;
	double alpha, aa, bb, cc, dd;
	double Gas_Constant = config->GetGas_ConstantND();
	double *Normal = new double[nDim];
	double *Flow_Dir = new double[nDim];
    
	string Marker_Tag = config->GetMarker_All_Tag(val_marker);
    bool compressible = (config->GetKind_Regime() == COMPRESSIBLE);
    bool incompressible = (config->GetKind_Regime() == INCOMPRESSIBLE);
    bool freesurface = (config->GetKind_Regime() == FREESURFACE);
    
	/*--- Loop over all the vertices on this boundary marker ---*/
	for (iVertex = 0; iVertex < geometry->nVertex[val_marker]; iVertex++) {
        
		iPoint = geometry->vertex[val_marker][iVertex]->GetNode();
        
		/*--- Check if the node belongs to the domain (i.e., not a halo node) ---*/
		if (geometry->node[iPoint]->GetDomain()) {
            
            /*--- Index of the closest interior node ---*/
			Point_Normal = geometry->vertex[val_marker][iVertex]->GetNormal_Neighbor();
            
			/*--- Normal vector for this vertex (negate for outward convention) ---*/
			geometry->vertex[val_marker][iVertex]->GetNormal(Normal);
			for (iDim = 0; iDim < nDim; iDim++) Normal[iDim] = -Normal[iDim];
            
			double Area = 0.0; double UnitNormal[3];
			for (iDim = 0; iDim < nDim; iDim++)
				Area += Normal[iDim]*Normal[iDim];
			Area = sqrt (Area);
            
			for (iDim = 0; iDim < nDim; iDim++)
				UnitNormal[iDim] = Normal[iDim]/Area;
            
			/*--- Current conservative variables at this boundary node (U_domain) ---*/
			for (iVar = 0; iVar < solver_container[FLOW_SOL]->GetnVar(); iVar++)
				FlowSolution_i[iVar] = solver_container[FLOW_SOL]->node[iPoint]->GetSolution(iVar);
            
			/*--- Retrieve the specified total conditions for this inlet. ---*/
			P_Total  = config->GetNozzle_Ptotal(Marker_Tag);
			T_Total  = config->GetNozzle_Ttotal(Marker_Tag);
            
			/*--- Non-dim. the inputs if necessary. ---*/
			P_Total /= config->GetPressure_Ref();
			T_Total /= config->GetTemperature_Ref();
            
			/*--- Store primitives and set some variables for clarity. ---*/
			Density = FlowSolution_i[0];
			Velocity2 = 0.0;
			for (iDim = 0; iDim < nDim; iDim++) {
				Velocity[iDim] = FlowSolution_i[iDim+1]/Density;
				Velocity2 += Velocity[iDim]*Velocity[iDim];
			}
			Energy      = FlowSolution_i[solver_container[FLOW_SOL]->GetnVar()-1]/Density;
			Pressure    = Gamma_Minus_One*Density*(Energy-0.5*Velocity2);
			H_Total     = (Gamma*Gas_Constant/Gamma_Minus_One)*T_Total;
			SoundSpeed2 = Gamma*Pressure/Density;
            
			/*--- Compute the acoustic Riemann invariant that is extrapolated
			 from the domain interior. ---*/
			Riemann   = 2.0*sqrt(SoundSpeed2)/Gamma_Minus_One;
			for (iDim = 0; iDim < nDim; iDim++)
				Riemann += Velocity[iDim]*UnitNormal[iDim];
            
			/*--- Total speed of sound ---*/
			SoundSpeed_Total2 = Gamma_Minus_One*(H_Total -
                                                 (Energy + Pressure/Density)+0.5*Velocity2) + SoundSpeed2;
            
			/*--- The flow direction is defined by the surface normal ---*/
			for (iDim = 0; iDim < nDim; iDim++)
				Flow_Dir[iDim] = -UnitNormal[iDim];
            
			/*--- Dot product of normal and flow direction. This should
			 be negative due to outward facing boundary normal convention. ---*/
			alpha = 0.0;
			for (iDim = 0; iDim < nDim; iDim++)
				alpha += UnitNormal[iDim]*Flow_Dir[iDim];
            
			/*--- Coefficients in the quadratic equation for the velocity ---*/
			aa =  1.0 + 0.5*Gamma_Minus_One*alpha*alpha;
			bb = -1.0*Gamma_Minus_One*alpha*Riemann;
			cc =  0.5*Gamma_Minus_One*Riemann*Riemann - 2.0*SoundSpeed_Total2/Gamma_Minus_One;
            
			/*--- Solve quadratic equation for velocity magnitude. Value must
			 be positive, so the choice of root is clear. ---*/
			dd = bb*bb - 4.0*aa*cc;
			dd = sqrt(max(0.0,dd));
			Vel_Mag   = (-bb + dd)/(2.0*aa);
			Vel_Mag   = max(0.0,Vel_Mag);
			Velocity2 = Vel_Mag*Vel_Mag;
            
			/*--- Compute speed of sound from total speed of sound eqn. ---*/
			SoundSpeed2 = SoundSpeed_Total2 - 0.5*Gamma_Minus_One*Velocity2;
            
			/*--- Mach squared (cut between 0-1), use to adapt velocity ---*/
			Mach2 = Velocity2/SoundSpeed2;
			Mach2 = min(1.0,Mach2);
			Velocity2   = Mach2*SoundSpeed2;
			Vel_Mag     = sqrt(Velocity2);
			SoundSpeed2 = SoundSpeed_Total2 - 0.5*Gamma_Minus_One*Velocity2;
            
			/*--- Compute new velocity vector at the inlet ---*/
			for (iDim = 0; iDim < nDim; iDim++)
				Velocity[iDim] = Vel_Mag*Flow_Dir[iDim];
            
			/*--- Static temperature from the speed of sound relation ---*/
			Temperature = SoundSpeed2/(Gamma*Gas_Constant);
            
			/*--- Static pressure using isentropic relation at a point ---*/
			Pressure = P_Total*pow((Temperature/T_Total),Gamma/Gamma_Minus_One);
            
			/*--- Density at the inlet from the gas law ---*/
			Density = Pressure/(Gas_Constant*Temperature);
            
			/*--- Using pressure, density, & velocity, compute the energy ---*/
			Energy = Pressure/(Density*Gamma_Minus_One)+0.5*Velocity2;
            
			/*--- Conservative variables, using the derived quantities ---*/
			FlowSolution_j[0] = Density;
			FlowSolution_j[1] = Velocity[0]*Density;
			FlowSolution_j[2] = Velocity[1]*Density;
			FlowSolution_j[3] = Energy*Density;
			if (nDim == 3) {
				FlowSolution_j[3] = Velocity[2]*Density;
				FlowSolution_j[4] = Energy*Density;
			}
            
			/*--- Set the conservative variable states. Note that we really only
             need the density and momentum components so that we can compute
             the velocity for the convective part of the upwind residual. ---*/
			conv_numerics->SetConservative(FlowSolution_i, FlowSolution_j);
            
			/*--- Set the turbulent variable states (prescribed for an inflow) ---*/
            Solution_i[0] = node[iPoint]->GetSolution(0);
            Solution_j[0] = nu_tilde_Inf;
            
			conv_numerics->SetTurbVar(Solution_i, Solution_j);
            
			/*--- Set various other quantities in the conv_numerics class ---*/
			conv_numerics->SetNormal(Normal);
            
			/*--- Compute the residual using an upwind scheme ---*/
            conv_numerics->ComputeResidual(Residual, Jacobian_i, Jacobian_j, config);
            LinSysRes.AddBlock(iPoint, Residual);
            
            /*--- Jacobian contribution for implicit integration ---*/
            Jacobian.AddBlock(iPoint, iPoint, Jacobian_i);
            
            /*--- Viscous contribution ---*/
			visc_numerics->SetCoord(geometry->node[iPoint]->GetCoord(), geometry->node[Point_Normal]->GetCoord());
			visc_numerics->SetNormal(Normal);
            
			/*--- Conservative variables w/o reconstruction ---*/
			visc_numerics->SetConservative(FlowSolution_i, FlowSolution_j);
            
			/*--- Laminar Viscosity, and density (incompresible solver)  ---*/
			if (compressible) {
				visc_numerics->SetLaminarViscosity(solver_container[FLOW_SOL]->node[iPoint]->GetLaminarViscosity(),
                                                   solver_container[FLOW_SOL]->node[iPoint]->GetLaminarViscosity());
			}
			if (incompressible || freesurface) {
				visc_numerics->SetLaminarViscosity(solver_container[FLOW_SOL]->node[iPoint]->GetLaminarViscosityInc(),
                                                   solver_container[FLOW_SOL]->node[iPoint]->GetLaminarViscosityInc());
				visc_numerics->SetDensityInc(solver_container[FLOW_SOL]->node[iPoint]->GetDensityInc(),
                                             solver_container[FLOW_SOL]->node[iPoint]->GetDensityInc());
			}
            
			/*--- Eddy Viscosity ---*/
			visc_numerics->SetEddyViscosity(solver_container[FLOW_SOL]->node[iPoint]->GetEddyViscosity(),
                                            solver_container[FLOW_SOL]->node[iPoint]->GetEddyViscosity());
            
			/*--- Turbulent variables w/o reconstruction, and its gradients ---*/
			visc_numerics->SetTurbVar(Solution_i, Solution_j);
			visc_numerics->SetTurbVarGradient(node[iPoint]->GetGradient(), node[iPoint]->GetGradient());
            
			/*--- Compute residual, and Jacobians ---*/
			visc_numerics->ComputeResidual(Residual, Jacobian_i, Jacobian_j, config);
            
			/*--- Subtract residual, and update Jacobians ---*/
			LinSysRes.SubtractBlock(iPoint, Residual);
			Jacobian.SubtractBlock(iPoint, iPoint, Jacobian_i);
            
		}
	}
    
	/*--- Free locally allocated memory ---*/
	delete[] Normal;
    
}

void CTurbSASolver::BC_Interface_Boundary(CGeometry *geometry, CSolver **solver_container, CNumerics *numerics,
                                          CConfig *config, unsigned short val_marker) {
	unsigned long iVertex, iPoint, jPoint;
	unsigned short iVar, iDim;
    
    double *Vector = new double[nDim];
    
#ifdef NO_MPI
    
	for(iVertex = 0; iVertex < geometry->nVertex[val_marker]; iVertex++) {
		iPoint = geometry->vertex[val_marker][iVertex]->GetNode();
        
		if (geometry->node[iPoint]->GetDomain()) {
            
			/*--- Find the associate pair to the original node ---*/
			jPoint = geometry->vertex[val_marker][iVertex]->GetDonorPoint();
            
			if (iPoint != jPoint) {
                
				/*--- Store the solution for both points ---*/
				for (iVar = 0; iVar < nVar; iVar++) {
					Solution_i[iVar] = node[iPoint]->GetSolution(iVar);
					Solution_j[iVar] = node[jPoint]->GetSolution(iVar);
				}
                
				/*--- Set Conservative Variables ---*/
				numerics->SetTurbVar(Solution_i, Solution_j);
                
                /*--- Retrieve flow solution for both points ---*/
                for (iVar = 0; iVar < solver_container[FLOW_SOL]->GetnVar(); iVar++) {
                    FlowSolution_i[iVar] = solver_container[FLOW_SOL]->node[iPoint]->GetSolution(iVar);
                    FlowSolution_j[iVar] = solver_container[FLOW_SOL]->node[jPoint]->GetSolution(iVar);
                }
                
				/*--- Set Flow Variables ---*/
                numerics->SetConservative(FlowSolution_i, FlowSolution_j);
                
				/*--- Set the normal vector ---*/
				geometry->vertex[val_marker][iVertex]->GetNormal(Vector);
				for (iDim = 0; iDim < nDim; iDim++)
					Vector[iDim] = -Vector[iDim];
				numerics->SetNormal(Vector);
                
				/*--- Add Residuals and Jacobians ---*/
				numerics->ComputeResidual(Residual, Jacobian_i, Jacobian_j, config);
				LinSysRes.AddBlock(iPoint, Residual);
				Jacobian.AddBlock(iPoint, iPoint, Jacobian_i);
                
			}
		}
	}
    
#else
    
	int rank = MPI::COMM_WORLD.Get_rank(), jProcessor;
	double *Conserv_Var, *Flow_Var;
	bool compute;
    
    unsigned short Buffer_Size = nVar+solver_container[FLOW_SOL]->GetnVar();
	double *Buffer_Send_U = new double [Buffer_Size];
	double *Buffer_Receive_U = new double [Buffer_Size];
    
	/*--- Do the send process, by the moment we are sending each
	 node individually, this must be changed ---*/
	for(iVertex = 0; iVertex < geometry->nVertex[val_marker]; iVertex++) {
		iPoint = geometry->vertex[val_marker][iVertex]->GetNode();
		if (geometry->node[iPoint]->GetDomain()) {
            
			/*--- Find the associate pair to the original node ---*/
			jPoint = geometry->vertex[val_marker][iVertex]->GetPeriodicPointDomain()[0];
			jProcessor = geometry->vertex[val_marker][iVertex]->GetPeriodicPointDomain()[1];
            
			if ((iPoint == jPoint) && (jProcessor == rank)) compute = false;
			else compute = true;
            
			/*--- We only send the information that belong to other boundary ---*/
			if ((jProcessor != rank) && compute) {
                
				Conserv_Var = node[iPoint]->GetSolution();
                Flow_Var = solver_container[FLOW_SOL]->node[iPoint]->GetSolution();
                
				for (iVar = 0; iVar < nVar; iVar++)
					Buffer_Send_U[iVar] = Conserv_Var[iVar];
                
                for (iVar = 0; iVar < solver_container[FLOW_SOL]->GetnVar(); iVar++)
					Buffer_Send_U[nVar+iVar] = Flow_Var[iVar];
                
				MPI::COMM_WORLD.Bsend(Buffer_Send_U, Buffer_Size, MPI::DOUBLE, jProcessor, iPoint);
                
			}
		}
	}
    
	for(iVertex = 0; iVertex < geometry->nVertex[val_marker]; iVertex++) {
        
		iPoint = geometry->vertex[val_marker][iVertex]->GetNode();
        
		if (geometry->node[iPoint]->GetDomain()) {
            
			/*--- Find the associate pair to the original node ---*/
			jPoint = geometry->vertex[val_marker][iVertex]->GetPeriodicPointDomain()[0];
			jProcessor = geometry->vertex[val_marker][iVertex]->GetPeriodicPointDomain()[1];
            
			if ((iPoint == jPoint) && (jProcessor == rank)) compute = false;
			else compute = true;
            
			if (compute) {
                
				/*--- We only receive the information that belong to other boundary ---*/
				if (jProcessor != rank) {
					MPI::COMM_WORLD.Recv(Buffer_Receive_U, Buffer_Size, MPI::DOUBLE, jProcessor, jPoint);
                }
				else {
                    
					for (iVar = 0; iVar < nVar; iVar++)
						Buffer_Receive_U[iVar] = node[jPoint]->GetSolution(iVar);
                    
                    for (iVar = 0; iVar < solver_container[FLOW_SOL]->GetnVar(); iVar++)
                        Buffer_Send_U[nVar+iVar] = solver_container[FLOW_SOL]->node[jPoint]->GetSolution(iVar);
                    
				}
                
				/*--- Store the solution for both points ---*/
				for (iVar = 0; iVar < nVar; iVar++) {
					Solution_i[iVar] = node[iPoint]->GetSolution(iVar);
					Solution_j[iVar] = Buffer_Receive_U[iVar];
				}
                
                /*--- Set Turbulent Variables ---*/
                numerics->SetTurbVar(Solution_i, Solution_j);
                
                /*--- Retrieve flow solution for both points ---*/
                for (iVar = 0; iVar < solver_container[FLOW_SOL]->GetnVar(); iVar++) {
                    FlowSolution_i[iVar] = solver_container[FLOW_SOL]->node[iPoint]->GetSolution(iVar);
                    FlowSolution_j[iVar] = Buffer_Receive_U[nVar + iVar];
                }
                
				/*--- Set Flow Variables ---*/
                numerics->SetConservative(FlowSolution_i, FlowSolution_j);
                
				geometry->vertex[val_marker][iVertex]->GetNormal(Vector);
				for (iDim = 0; iDim < nDim; iDim++)
					Vector[iDim] = -Vector[iDim];
				numerics->SetNormal(Vector);
                
				numerics->ComputeResidual(Residual, Jacobian_i, Jacobian_j, config);
				LinSysRes.AddBlock(iPoint, Residual);
				Jacobian.AddBlock(iPoint, iPoint, Jacobian_i);
                
			}
		}
	}
    
	delete[] Buffer_Send_U;
	delete[] Buffer_Receive_U;
    
#endif
    
    delete[] Vector;
    
}

void CTurbSASolver::BC_NearField_Boundary(CGeometry *geometry, CSolver **solver_container, CNumerics *numerics,
                                          CConfig *config, unsigned short val_marker) {
	unsigned long iVertex, iPoint, jPoint;
	unsigned short iVar, iDim;
    
    double *Vector = new double[nDim];
    
#ifdef NO_MPI
    
	for(iVertex = 0; iVertex < geometry->nVertex[val_marker]; iVertex++) {
		iPoint = geometry->vertex[val_marker][iVertex]->GetNode();
        
		if (geometry->node[iPoint]->GetDomain()) {
            
			/*--- Find the associate pair to the original node ---*/
			jPoint = geometry->vertex[val_marker][iVertex]->GetDonorPoint();
            
			if (iPoint != jPoint) {
                
				/*--- Store the solution for both points ---*/
				for (iVar = 0; iVar < nVar; iVar++) {
					Solution_i[iVar] = node[iPoint]->GetSolution(iVar);
					Solution_j[iVar] = node[jPoint]->GetSolution(iVar);
				}
                
				/*--- Set Conservative Variables ---*/
				numerics->SetTurbVar(Solution_i, Solution_j);
                
                /*--- Retrieve flow solution for both points ---*/
                for (iVar = 0; iVar < solver_container[FLOW_SOL]->GetnVar(); iVar++) {
                    FlowSolution_i[iVar] = solver_container[FLOW_SOL]->node[iPoint]->GetSolution(iVar);
                    FlowSolution_j[iVar] = solver_container[FLOW_SOL]->node[jPoint]->GetSolution(iVar);
                }
                
				/*--- Set Flow Variables ---*/
                numerics->SetConservative(FlowSolution_i, FlowSolution_j);
                
				/*--- Set the normal vector ---*/
				geometry->vertex[val_marker][iVertex]->GetNormal(Vector);
				for (iDim = 0; iDim < nDim; iDim++)
					Vector[iDim] = -Vector[iDim];
				numerics->SetNormal(Vector);
                
				/*--- Add Residuals and Jacobians ---*/
				numerics->ComputeResidual(Residual, Jacobian_i, Jacobian_j, config);
				LinSysRes.AddBlock(iPoint, Residual);
				Jacobian.AddBlock(iPoint, iPoint, Jacobian_i);
                
			}
		}
	}
    
#else
    
	int rank = MPI::COMM_WORLD.Get_rank(), jProcessor;
	double *Conserv_Var, *Flow_Var;
	bool compute;
    
    unsigned short Buffer_Size = nVar+solver_container[FLOW_SOL]->GetnVar();
	double *Buffer_Send_U = new double [Buffer_Size];
	double *Buffer_Receive_U = new double [Buffer_Size];
    
	/*--- Do the send process, by the moment we are sending each
	 node individually, this must be changed ---*/
	for(iVertex = 0; iVertex < geometry->nVertex[val_marker]; iVertex++) {
		iPoint = geometry->vertex[val_marker][iVertex]->GetNode();
		if (geometry->node[iPoint]->GetDomain()) {
            
			/*--- Find the associate pair to the original node ---*/
			jPoint = geometry->vertex[val_marker][iVertex]->GetPeriodicPointDomain()[0];
			jProcessor = geometry->vertex[val_marker][iVertex]->GetPeriodicPointDomain()[1];
            
			if ((iPoint == jPoint) && (jProcessor == rank)) compute = false;
			else compute = true;
            
			/*--- We only send the information that belong to other boundary ---*/
			if ((jProcessor != rank) && compute) {
                
				Conserv_Var = node[iPoint]->GetSolution();
                Flow_Var = solver_container[FLOW_SOL]->node[iPoint]->GetSolution();
                
				for (iVar = 0; iVar < nVar; iVar++)
					Buffer_Send_U[iVar] = Conserv_Var[iVar];
                
                for (iVar = 0; iVar < solver_container[FLOW_SOL]->GetnVar(); iVar++)
					Buffer_Send_U[nVar+iVar] = Flow_Var[iVar];
                
				MPI::COMM_WORLD.Bsend(Buffer_Send_U, Buffer_Size, MPI::DOUBLE, jProcessor, iPoint);
                
			}
		}
	}
    
	for(iVertex = 0; iVertex < geometry->nVertex[val_marker]; iVertex++) {
        
		iPoint = geometry->vertex[val_marker][iVertex]->GetNode();
        
		if (geometry->node[iPoint]->GetDomain()) {
            
			/*--- Find the associate pair to the original node ---*/
			jPoint = geometry->vertex[val_marker][iVertex]->GetPeriodicPointDomain()[0];
			jProcessor = geometry->vertex[val_marker][iVertex]->GetPeriodicPointDomain()[1];
            
			if ((iPoint == jPoint) && (jProcessor == rank)) compute = false;
			else compute = true;
            
			if (compute) {
                
				/*--- We only receive the information that belong to other boundary ---*/
				if (jProcessor != rank) {
					MPI::COMM_WORLD.Recv(Buffer_Receive_U, Buffer_Size, MPI::DOUBLE, jProcessor, jPoint);
                }
				else {
                    
					for (iVar = 0; iVar < nVar; iVar++)
						Buffer_Receive_U[iVar] = node[jPoint]->GetSolution(iVar);
                    
                    for (iVar = 0; iVar < solver_container[FLOW_SOL]->GetnVar(); iVar++)
                        Buffer_Send_U[nVar+iVar] = solver_container[FLOW_SOL]->node[jPoint]->GetSolution(iVar);
                    
				}
                
				/*--- Store the solution for both points ---*/
				for (iVar = 0; iVar < nVar; iVar++) {
					Solution_i[iVar] = node[iPoint]->GetSolution(iVar);
					Solution_j[iVar] = Buffer_Receive_U[iVar];
				}
                
                /*--- Set Turbulent Variables ---*/
                numerics->SetTurbVar(Solution_i, Solution_j);
                
                /*--- Retrieve flow solution for both points ---*/
                for (iVar = 0; iVar < solver_container[FLOW_SOL]->GetnVar(); iVar++) {
                    FlowSolution_i[iVar] = solver_container[FLOW_SOL]->node[iPoint]->GetSolution(iVar);
                    FlowSolution_j[iVar] = Buffer_Receive_U[nVar + iVar];
                }
                
				/*--- Set Flow Variables ---*/
                numerics->SetConservative(FlowSolution_i, FlowSolution_j);
                
				geometry->vertex[val_marker][iVertex]->GetNormal(Vector);
				for (iDim = 0; iDim < nDim; iDim++)
					Vector[iDim] = -Vector[iDim];
				numerics->SetNormal(Vector);
                
				numerics->ComputeResidual(Residual, Jacobian_i, Jacobian_j, config);
				LinSysRes.AddBlock(iPoint, Residual);
				Jacobian.AddBlock(iPoint, iPoint, Jacobian_i);
                
			}
		}
	}
    
	delete[] Buffer_Send_U;
	delete[] Buffer_Receive_U;
    
#endif
    
    delete[] Vector;
    
}

void CTurbSASolver::SetResidual_DualTime(CGeometry *geometry, CSolver **solver_container, CConfig *config,
                                         unsigned short iRKStep, unsigned short iMesh, unsigned short RunTime_EqSystem) {
	unsigned short iVar, jVar;
	unsigned long iPoint;
	double *U_time_nM1, *U_time_n, *U_time_nP1;
	double Volume_nM1, Volume_n, Volume_nP1, TimeStep;
    
	bool grid_movement = config->GetGrid_Movement();
    
	/*--- loop over points ---*/
	for (iPoint = 0; iPoint < nPointDomain; iPoint++) {
        
		/*--- Solution at time n-1, n and n+1 ---*/
		U_time_nM1 = node[iPoint]->GetSolution_time_n1();
		U_time_n   = node[iPoint]->GetSolution_time_n();
		U_time_nP1 = node[iPoint]->GetSolution();
        
		/*--- Volume at time n-1 and n ---*/
		if (grid_movement) {
			Volume_nM1 = geometry->node[iPoint]->GetVolume_nM1();
			Volume_n   = geometry->node[iPoint]->GetVolume_n();
			Volume_nP1 = geometry->node[iPoint]->GetVolume();
		}
		else {
			Volume_nM1 = geometry->node[iPoint]->GetVolume();
			Volume_n   = geometry->node[iPoint]->GetVolume();
			Volume_nP1 = geometry->node[iPoint]->GetVolume();
		}
        
		/*--- Time Step ---*/
		TimeStep = config->GetDelta_UnstTimeND();
        
		/*--- Compute Residual ---*/
		for(iVar = 0; iVar < nVar; iVar++) {
			if (config->GetUnsteady_Simulation() == DT_STEPPING_1ST)
				Residual[iVar] = ( U_time_nP1[iVar]*Volume_nP1 - U_time_n[iVar]*Volume_n ) / TimeStep;
			if (config->GetUnsteady_Simulation() == DT_STEPPING_2ND)
				Residual[iVar] = ( 3.0*U_time_nP1[iVar]*Volume_nP1 - 4.0*U_time_n[iVar]*Volume_n
                                  +  1.0*U_time_nM1[iVar]*Volume_nM1 ) / (2.0*TimeStep);
		}
        
		/*--- Add Residual ---*/
		LinSysRes.AddBlock(iPoint, Residual);
        
        /*--- Compute implicit contribution ---*/
        for (iVar = 0; iVar < nVar; iVar++) {
            for (jVar = 0; jVar < nVar; jVar++)
                Jacobian_i[iVar][jVar] = 0.0;
            
            if (config->GetUnsteady_Simulation() == DT_STEPPING_1ST)
                Jacobian_i[iVar][iVar] = Volume_nP1 / TimeStep;
            if (config->GetUnsteady_Simulation() == DT_STEPPING_2ND)
                Jacobian_i[iVar][iVar] = (Volume_nP1*3.0)/(2.0*TimeStep);
        }
        Jacobian.AddBlock(iPoint, iPoint, Jacobian_i);
        
    }
}

<<<<<<< HEAD
void CTurbSASolver::LoadRestart(CGeometry **geometry, CSolver ***solver, CConfig *config, int val_iter) {
  
	/*--- Restart the solution from file information ---*/
  unsigned short iDim, iVar, iMesh;
	unsigned long iPoint, index, iChildren, Point_Fine;
  double dull_val, Area_Children, Area_Parent, Coord[3], *Solution_Fine;
  bool compressible   = (config->GetKind_Regime() == COMPRESSIBLE);
  bool incompressible = (config->GetKind_Regime() == INCOMPRESSIBLE);
  bool freesurface    = (config->GetKind_Regime() == FREESURFACE);
	bool dual_time = ((config->GetUnsteady_Simulation() == DT_STEPPING_1ST) ||
                    (config->GetUnsteady_Simulation() == DT_STEPPING_2ND));
  string UnstExt, text_line;
	ifstream restart_file;
  string restart_filename = config->GetSolution_FlowFileName();
  
  /*--- Modify file name for an unsteady restart ---*/
  if (dual_time)
    restart_filename = config->GetUnsteady_FileName(restart_filename, val_iter);
  
  /*--- Open the restart file, throw an error if this fails. ---*/
=======
void CTurbSASolver::GetRestart(CGeometry *geometry, CConfig *config, int val_iter) {
    
	/*--- Restart the solution from file information ---*/
	unsigned long iPoint, index;
	string UnstExt, text_line;
	ifstream restart_file;
    bool compressible = (config->GetKind_Regime() == COMPRESSIBLE);
    bool incompressible = (config->GetKind_Regime() == INCOMPRESSIBLE);
    bool freesurface = (config->GetKind_Regime() == FREESURFACE);
    double dull_val;
	bool dual_time = ((config->GetUnsteady_Simulation() == DT_STEPPING_1ST) ||
                      (config->GetUnsteady_Simulation() == DT_STEPPING_2ND));
    
    string restart_filename = config->GetSolution_FlowFileName();
    
    /*--- Modify file name for an unsteady restart ---*/
    /*--- For the unsteady adjoint, we integrate backwards through
     physical time, so load in the direct solution files in reverse eventually. ---*/
    if (dual_time)
        restart_filename = config->GetUnsteady_FileName(restart_filename, val_iter);
    
    /*--- Open the restart file, throw an error if this fails. ---*/
>>>>>>> 2d51ed92
	restart_file.open(restart_filename.data(), ios::in);
	if (restart_file.fail()) {
		cout << "There is no flow restart file!! " << restart_filename.data() << "."<< endl;
		cout << "Press any key to exit..." << endl;
		cin.get(); exit(1);
	}
    
	/*--- In case this is a parallel simulation, we need to perform the
     Global2Local index transformation first. ---*/
	long *Global2Local = NULL;
	Global2Local = new long[geometry[MESH_0]->GetGlobal_nPointDomain()];
	/*--- First, set all indices to a negative value by default ---*/
	for(iPoint = 0; iPoint < geometry[MESH_0]->GetGlobal_nPointDomain(); iPoint++) {
		Global2Local[iPoint] = -1;
	}
    
	/*--- Now fill array with the transform values only for local points ---*/
	for(iPoint = 0; iPoint < geometry[MESH_0]->GetnPointDomain(); iPoint++) {
		Global2Local[geometry[MESH_0]->node[iPoint]->GetGlobalIndex()] = iPoint;
	}
    
	/*--- Read all lines in the restart file ---*/
	long iPoint_Local = 0; unsigned long iPoint_Global = 0;
    
	/*--- The first line is the header ---*/
	getline (restart_file, text_line);
    
	while (getline (restart_file,text_line)) {
		istringstream point_line(text_line);
        
		/*--- Retrieve local index. If this node from the restart file lives
         on a different processor, the value of iPoint_Local will be -1, as
         initialized above. Otherwise, the local index for this node on the
         current processor will be returned and used to instantiate the vars. ---*/
		iPoint_Local = Global2Local[iPoint_Global];
        if (iPoint_Local >= 0) {
            
            if (compressible) {
                if (nDim == 2) point_line >> index >> dull_val >> dull_val >> dull_val >> dull_val >> dull_val >> dull_val >> Solution[0];
                if (nDim == 3) point_line >> index >> dull_val >> dull_val >> dull_val >> dull_val >> dull_val >> dull_val >> dull_val >> dull_val >> Solution[0];
            }
            if (incompressible) {
                if (nDim == 2) point_line >> index >> dull_val >> dull_val >> dull_val >> dull_val >> dull_val >> Solution[0];
                if (nDim == 3) point_line >> index >> dull_val >> dull_val >> dull_val >> dull_val >> dull_val >> dull_val >> dull_val >> Solution[0];
            }
            if (freesurface) {
                if (nDim == 2) point_line >> index >> dull_val >> dull_val >> dull_val >> dull_val >> dull_val >> dull_val >> Solution[0];
                if (nDim == 3) point_line >> index >> dull_val >> dull_val >> dull_val >> dull_val >> dull_val >> dull_val >> dull_val >> dull_val >> Solution[0];
            }
            
            
			node[iPoint_Local]->SetSolution(Solution);
            
		}
		iPoint_Global++;
	}
    
	/*--- Close the restart file ---*/
	restart_file.close();
    
	/*--- Free memory needed for the transformation ---*/
	delete [] Global2Local;
<<<<<<< HEAD
  
  /*--- MPI solution and compute the eddy viscosity ---*/
	solver[MESH_0][TURB_SOL]->Set_MPI_Solution(geometry[MESH_0], config);
  solver[MESH_0][TURB_SOL]->Postprocessing(geometry[MESH_0], solver[MESH_0], config, MESH_0);
  
  /*--- Interpolate the solution down to the coarse multigrid levels ---*/
  for (iMesh = 1; iMesh <= config->GetMGLevels(); iMesh++) {
    for (iPoint = 0; iPoint < geometry[iMesh]->GetnPoint(); iPoint++) {
      Area_Parent = geometry[iMesh]->node[iPoint]->GetVolume();
      for (iVar = 0; iVar < nVar; iVar++) Solution[iVar] = 0.0;
      for (iChildren = 0; iChildren < geometry[iMesh]->node[iPoint]->GetnChildren_CV(); iChildren++) {
        Point_Fine = geometry[iMesh]->node[iPoint]->GetChildren_CV(iChildren);
        Area_Children = geometry[iMesh-1]->node[Point_Fine]->GetVolume();
        Solution_Fine = solver[iMesh-1][TURB_SOL]->node[Point_Fine]->GetSolution();
        for (iVar = 0; iVar < nVar; iVar++) {
          Solution[iVar] += Solution_Fine[iVar]*Area_Children/Area_Parent;
        }
      }
      solver[iMesh][TURB_SOL]->node[iPoint]->SetSolution(Solution);
    }
    solver[iMesh][TURB_SOL]->Set_MPI_Solution(geometry[iMesh], config);
    solver[iMesh][TURB_SOL]->Postprocessing(geometry[iMesh], solver[iMesh], config, iMesh);
  }
  
=======
    
    /*--- MPI solution ---*/
	Set_MPI_Solution(geometry, config);
    
>>>>>>> 2d51ed92
}

CTurbSSTSolver::CTurbSSTSolver(void) : CTurbSolver() {
    
    /*--- Array initialization ---*/
    constants = NULL;
    
}

CTurbSSTSolver::CTurbSSTSolver(CGeometry *geometry, CConfig *config, unsigned short iMesh) : CTurbSolver() {
	unsigned short iVar, iDim;
	unsigned long iPoint, index;
	double dull_val;
	ifstream restart_file;
	string text_line;
    
	bool restart = (config->GetRestart() || config->GetRestart_Flow());
    bool compressible = (config->GetKind_Regime() == COMPRESSIBLE);
    bool incompressible = (config->GetKind_Regime() == INCOMPRESSIBLE);
    bool freesurface = (config->GetKind_Regime() == FREESURFACE);
    
	int rank = MASTER_NODE;
#ifndef NO_MPI
	rank = MPI::COMM_WORLD.Get_rank();
#endif
    
    /*--- Array initialization ---*/
    constants = NULL;
    
	Gamma = config->GetGamma();
	Gamma_Minus_One = Gamma - 1.0;
    
	/*--- Dimension of the problem --> dependent of the turbulent model ---*/
	nVar = 2;
	nPoint = geometry->GetnPoint();
	nPointDomain = geometry->GetnPointDomain();
    
    /*--- Define geometry constants in the solver structure ---*/
	nDim = geometry->GetnDim();
	node = new CVariable*[nPoint];
    
	/*--- Single grid simulation ---*/
	if (iMesh == MESH_0) {
        
		/*--- Define some auxiliary vector related with the residual ---*/
		Residual = new double[nVar]; Residual_RMS = new double[nVar];
		Residual_i = new double[nVar]; Residual_j = new double[nVar];
        Residual_Max = new double[nVar]; Point_Max = new unsigned long[nVar];
        
        
		/*--- Define some auxiliary vector related with the solution ---*/
		Solution = new double[nVar];
		Solution_i = new double[nVar]; Solution_j = new double[nVar];
        
		/*--- Define some auxiliary vector related with the geometry ---*/
		Vector_i = new double[nDim]; Vector_j = new double[nDim];
        
		/*--- Define some auxiliary vector related with the flow solution ---*/
		FlowSolution_i = new double [nDim+2]; FlowSolution_j = new double [nDim+2];
        
		/*--- Jacobians and vector structures for implicit computations ---*/
        Jacobian_i = new double* [nVar];
        Jacobian_j = new double* [nVar];
        for (iVar = 0; iVar < nVar; iVar++) {
            Jacobian_i[iVar] = new double [nVar];
            Jacobian_j[iVar] = new double [nVar];
        }
        
        /*--- Initialization of the structure of the whole Jacobian ---*/
        if (rank == MASTER_NODE) cout << "Initialize jacobian structure (SST model)." << endl;
        Jacobian.Initialize(nPoint, nPointDomain, nVar, nVar, geometry);
        
        LinSysSol.Initialize(nPoint, nPointDomain, nVar, 0.0);
        LinSysRes.Initialize(nPoint, nPointDomain, nVar, 0.0);
	}
    
    /*--- Computation of gradients by least squares ---*/
    if (config->GetKind_Gradient_Method() == WEIGHTED_LEAST_SQUARES) {
        /*--- S matrix := inv(R)*traspose(inv(R)) ---*/
        Smatrix = new double* [nDim];
        for (iDim = 0; iDim < nDim; iDim++)
            Smatrix[iDim] = new double [nDim];
        /*--- c vector := transpose(WA)*(Wb) ---*/
        cvector = new double* [nVar];
        for (iVar = 0; iVar < nVar; iVar++)
            cvector[iVar] = new double [nDim];
    }
    
	/* --- Initialize value for model constants --- */
	constants = new double[10];
	constants[0] = 0.85;   //sigma_k1
	constants[1] = 1.0;    //sigma_k2
	constants[2] = 0.5;    //sigma_om1
	constants[3] = 0.856;  //sigma_om2
	constants[4] = 0.075;  //beta_1
	constants[5] = 0.0828; //beta_2
	constants[6] = 0.09;   //betaStar
	constants[7] = 0.31;   //a1
	constants[8] = constants[4]/constants[6] - constants[2]*0.41*0.41/sqrt(constants[6]);  //alfa_1
	constants[9] = constants[5]/constants[6] - constants[3]*0.41*0.41/sqrt(constants[6]);  //alfa_2
    
	/* --- Initialize lower and upper limits--- */
	lowerlimit = new double[nVar];
	upperlimit = new double[nVar];
    
	lowerlimit[0] = 1.0e-10;
	upperlimit[0] = 1.0e10;
    
	lowerlimit[1] = 1.0e-4;
	upperlimit[1] = 1.0e15;
    
	/*--- Flow infinity initialization stuff ---*/
	double rhoInf, *VelInf, muLamInf, Intensity, viscRatio, muT_Inf;
    
	rhoInf    = config->GetDensity_FreeStreamND();
	VelInf    = config->GetVelocity_FreeStreamND();
	muLamInf  = config->GetViscosity_FreeStreamND();
	Intensity = config->GetTurbulenceIntensity_FreeStream();
	viscRatio = config->GetTurb2LamViscRatio_FreeStream();
    
	double VelMag = 0;
	for (iDim = 0; iDim < nDim; iDim++)
		VelMag += VelInf[iDim]*VelInf[iDim];
	VelMag = sqrt(VelMag);
    
	kine_Inf  = 3.0/2.0*(VelMag*VelMag*Intensity*Intensity);
	omega_Inf = rhoInf*kine_Inf/(muLamInf*viscRatio);
    
	/*--- Eddy viscosity, initialized without stress limiter at the infinity ---*/
	muT_Inf = rhoInf*kine_Inf/omega_Inf;
    
	/*--- Restart the solution from file information ---*/
	if (!restart || geometry->GetFinestMGLevel() == false) {
		for (iPoint = 0; iPoint < nPoint; iPoint++)
			node[iPoint] = new CTurbSSTVariable(kine_Inf, omega_Inf, muT_Inf, nDim, nVar, constants, config);
	}
	else {
		/*--- Restart the solution from file information ---*/
		string filename = config->GetSolution_FlowFileName();
        
        /*--- Modify file name for an unsteady restart ---*/
        int Unst_RestartIter = int(config->GetUnst_RestartIter())-1;
        filename = config->GetUnsteady_FileName(filename, Unst_RestartIter);
        
        /*--- Open the restart file, throw an error if this fails. ---*/
		restart_file.open(filename.data(), ios::in);
        
		if (restart_file.fail()) {
			cout << "There is no turbulent restart file!!" << endl;
			cout << "Press any key to exit..." << endl;
			cin.get();
			exit(1);
		}
        
		/*--- In case this is a parallel simulation, we need to perform the
         Global2Local index transformation first. ---*/
		long *Global2Local;
		Global2Local = new long[geometry->GetGlobal_nPointDomain()];
		/*--- First, set all indices to a negative value by default ---*/
		for(iPoint = 0; iPoint < geometry->GetGlobal_nPointDomain(); iPoint++) {
			Global2Local[iPoint] = -1;
		}
		/*--- Now fill array with the transform values only for local points ---*/
		for(iPoint = 0; iPoint < nPointDomain; iPoint++) {
			Global2Local[geometry->node[iPoint]->GetGlobalIndex()] = iPoint;
		}
        
		/*--- Read all lines in the restart file ---*/
		long iPoint_Local; unsigned long iPoint_Global = 0;
        
        /*--- The first line is the header ---*/
        getline (restart_file, text_line);
        
		while (getline (restart_file,text_line)) {
			istringstream point_line(text_line);
            
			/*--- Retrieve local index. If this node from the restart file lives
             on a different processor, the value of iPoint_Local will be -1.
             Otherwise, the local index for this node on the current processor
             will be returned and used to instantiate the vars. ---*/
			iPoint_Local = Global2Local[iPoint_Global];
			if (iPoint_Local >= 0) {
                
				if (compressible) {
					if (nDim == 2) point_line >> index >> dull_val >> dull_val >> dull_val >> dull_val >> dull_val >> dull_val >> Solution[0] >> Solution[1];
					if (nDim == 3) point_line >> index >> dull_val >> dull_val >> dull_val >> dull_val >> dull_val >> dull_val >> dull_val >> dull_val >> Solution[0] >> Solution[1];
				}
				if (incompressible) {
					if (nDim == 2) point_line >> index >> dull_val >> dull_val >> dull_val >> dull_val >> dull_val >> Solution[0] >> Solution[1];
					if (nDim == 3) point_line >> index >> dull_val >> dull_val >> dull_val >> dull_val >> dull_val >> dull_val >> dull_val >> Solution[0] >> Solution[1];
				}
				if (freesurface) {
					if (nDim == 2) point_line >> index >> dull_val >> dull_val >> dull_val >> dull_val >> dull_val >> dull_val >> Solution[0] >> Solution[1];
					if (nDim == 3) point_line >> index >> dull_val >> dull_val >> dull_val >> dull_val >> dull_val >> dull_val >> dull_val >> dull_val >> Solution[0] >> Solution[1];
				}
                
				/*--- Instantiate the solution at this node, note that the muT_Inf should recomputed ---*/
				node[iPoint_Local] = new CTurbSSTVariable(Solution[0], Solution[1], muT_Inf, nDim, nVar, constants, config);
			}
			iPoint_Global++;
		}
        
		/*--- Instantiate the variable class with an arbitrary solution
         at any halo/periodic nodes. The initial solution can be arbitrary,
         because a send/recv is performed immediately in the solver. ---*/
		for(iPoint = nPointDomain; iPoint < nPoint; iPoint++) {
			node[iPoint] = new CTurbSSTVariable(Solution[0], Solution[1], muT_Inf, nDim, nVar, constants, config);
		}
        
		/*--- Close the restart file ---*/
		restart_file.close();
        
		/*--- Free memory needed for the transformation ---*/
		delete [] Global2Local;
	}
    
    /*--- MPI solution ---*/
    Set_MPI_Solution(geometry, config);
    
}

CTurbSSTSolver::~CTurbSSTSolver(void) {
    
	if (constants != NULL) delete [] constants;
    
}

void CTurbSSTSolver::Preprocessing(CGeometry *geometry, CSolver **solver_container, CConfig *config, unsigned short iMesh, unsigned short iRKStep, unsigned short RunTime_EqSystem) {
	unsigned long iPoint;
    
	for (iPoint = 0; iPoint < nPoint; iPoint ++){
		LinSysRes.SetBlock_Zero(iPoint);
	}
	Jacobian.SetValZero();
    
	if (config->GetKind_Gradient_Method() == GREEN_GAUSS) SetSolution_Gradient_GG(geometry, config);
	if (config->GetKind_Gradient_Method() == WEIGHTED_LEAST_SQUARES) SetSolution_Gradient_LS(geometry, config);
    
	// Compute mean flow gradients
	if (config->GetKind_Gradient_Method() == GREEN_GAUSS)
		solver_container[FLOW_SOL]->SetPrimVar_Gradient_GG(geometry, config);
	if (config->GetKind_Gradient_Method() == WEIGHTED_LEAST_SQUARES)
		solver_container[FLOW_SOL]->SetPrimVar_Gradient_LS(geometry, config);
    
	if (config->GetKind_Gradient_Method() == GREEN_GAUSS)
		solver_container[FLOW_SOL]->SetSolution_Gradient_GG(geometry, config);
	if (config->GetKind_Gradient_Method() == WEIGHTED_LEAST_SQUARES)
		solver_container[FLOW_SOL]->SetSolution_Gradient_LS(geometry, config);
    
}

void CTurbSSTSolver::Postprocessing(CGeometry *geometry, CSolver **solver_container, CConfig *config, unsigned short iMesh) {
	double rho, mu, dist, omega, kine, vorticity[3], vortMag, strMag, F2, muT, zeta;
	double a1 = constants[7];
	unsigned long iPoint;
    
    bool compressible = (config->GetKind_Regime() == COMPRESSIBLE);
    bool incompressible = (config->GetKind_Regime() == INCOMPRESSIBLE);
    bool freesurface = (config->GetKind_Regime() == FREESURFACE);
    
	/*--- Compute mean flow and turbulence gradients ---*/
	if (config->GetKind_Gradient_Method() == GREEN_GAUSS) {
		solver_container[FLOW_SOL]->SetPrimVar_Gradient_GG(geometry, config);
        SetSolution_Gradient_GG(geometry, config);
    }
	if (config->GetKind_Gradient_Method() == WEIGHTED_LEAST_SQUARES) {
        SetSolution_Gradient_LS(geometry, config);
        solver_container[FLOW_SOL]->SetPrimVar_Gradient_LS(geometry, config);
    }
    
	for (iPoint = 0; iPoint < nPoint; iPoint ++) {
		/*--- Compute vorticity and rate of strain magnitude ---*/
		solver_container[FLOW_SOL]->node[iPoint]->SetVorticity();
		vorticity[0] = solver_container[FLOW_SOL]->node[iPoint]->GetVorticity(0);
		vorticity[1] = solver_container[FLOW_SOL]->node[iPoint]->GetVorticity(1);
		vorticity[2] = solver_container[FLOW_SOL]->node[iPoint]->GetVorticity(2);
		vortMag = sqrt(vorticity[0]*vorticity[0] + vorticity[1]*vorticity[1] + vorticity[2]*vorticity[2]);
		//vort   = 0.0; //not yet implemented
		solver_container[FLOW_SOL]->node[iPoint]->SetStrainMag();
		strMag = solver_container[FLOW_SOL]->node[iPoint]->GetStrainMag();
        
		/*--- Compute blending functions and cross diffusion ---*/
		if (compressible) {
			rho  = solver_container[FLOW_SOL]->node[iPoint]->GetDensity();
			mu   = solver_container[FLOW_SOL]->node[iPoint]->GetLaminarViscosity();
		}
		if (incompressible || freesurface) {
			rho  = solver_container[FLOW_SOL]->node[iPoint]->GetDensityInc();
			mu   = solver_container[FLOW_SOL]->node[iPoint]->GetLaminarViscosityInc();
		}
        
		dist = geometry->node[iPoint]->GetWall_Distance();
        
		node[iPoint]->SetBlendingFunc(mu,dist,rho);
		F2 = node[iPoint]->GetF2blending();
        
		/*--- Compute the eddy viscosity ---*/
		kine  = node[iPoint]->GetSolution(0);
		omega = node[iPoint]->GetSolution(1);
        
		//zeta = min(1.0/omega,a1/(vortMag*F2));
		zeta = min(1.0/omega,a1/(strMag*F2));
		//zeta = 1.0/omega;
		muT = min(max(rho*kine*zeta,0.0),1.0);
		node[iPoint]->SetmuT(muT);
	}
    
}

void CTurbSSTSolver::Upwind_Residual(CGeometry *geometry, CSolver **solver_container, CNumerics *numerics, CConfig *config, unsigned short iMesh) {
	double *Turb_i, *Turb_j, *U_i, *U_j, **Gradient_i, **Gradient_j, Project_Grad_i, Project_Grad_j;
	unsigned long iEdge, iPoint, jPoint;
	unsigned short iDim, iVar;
    
	bool high_order_diss = (config->GetKind_Upwind_Turb() == SCALAR_UPWIND_2ND);
	bool grid_movement = config->GetGrid_Movement();
    bool incompressible = (config->GetKind_Regime() == INCOMPRESSIBLE);
    bool freesurface = (config->GetKind_Regime() == FREESURFACE);
    
	if (high_order_diss) {
		if (config->GetKind_Gradient_Method() == GREEN_GAUSS) solver_container[FLOW_SOL]->SetSolution_Gradient_GG(geometry, config);
		if (config->GetKind_Gradient_Method() == WEIGHTED_LEAST_SQUARES) solver_container[FLOW_SOL]->SetSolution_Gradient_LS(geometry, config);
		if (config->GetKind_SlopeLimit() != NONE) SetSolution_Limiter(geometry, config);
	}
    
	for (iEdge = 0; iEdge < geometry->GetnEdge(); iEdge++) {
        
		/*--- Points in edge and normal vectors ---*/
		iPoint = geometry->edge[iEdge]->GetNode(0);
		jPoint = geometry->edge[iEdge]->GetNode(1);
		numerics->SetNormal(geometry->edge[iEdge]->GetNormal());
        
		/*--- Conservative variables w/o reconstruction ---*/
		U_i = solver_container[FLOW_SOL]->node[iPoint]->GetSolution();
		U_j = solver_container[FLOW_SOL]->node[jPoint]->GetSolution();
		numerics->SetConservative(U_i, U_j);
        
		/*--- Turbulent variables w/o reconstruction ---*/
		Turb_i = node[iPoint]->GetSolution();
		Turb_j = node[jPoint]->GetSolution();
		numerics->SetTurbVar(Turb_i,Turb_j);
        
		/*--- Incompresible density w/o reconstruction ---*/
		if (incompressible || freesurface)
			numerics->SetDensityInc(solver_container[FLOW_SOL]->node[iPoint]->GetDensityInc(),
                                    solver_container[FLOW_SOL]->node[jPoint]->GetDensityInc());
        
		/*--- Grid Movement ---*/
		if (grid_movement)
			numerics->SetGridVel(geometry->node[iPoint]->GetGridVel(), geometry->node[jPoint]->GetGridVel());
        
		if (high_order_diss) {
			/*--- Conservative solution using gradient reconstruction ---*/
			for (iDim = 0; iDim < nDim; iDim++) {
				Vector_i[iDim] = 0.5*(geometry->node[jPoint]->GetCoord(iDim) - geometry->node[iPoint]->GetCoord(iDim));
				Vector_j[iDim] = 0.5*(geometry->node[iPoint]->GetCoord(iDim) - geometry->node[jPoint]->GetCoord(iDim));
			}
			Gradient_i = solver_container[FLOW_SOL]->node[iPoint]->GetGradient();
			Gradient_j = solver_container[FLOW_SOL]->node[jPoint]->GetGradient();
			for (iVar = 0; iVar < solver_container[FLOW_SOL]->GetnVar(); iVar++) {
				Project_Grad_i = 0; Project_Grad_j = 0;
				for (iDim = 0; iDim < nDim; iDim++) {
					Project_Grad_i += Vector_i[iDim]*Gradient_i[iVar][iDim];
					Project_Grad_j += Vector_j[iDim]*Gradient_j[iVar][iDim];
				}
				FlowSolution_i[iVar] = U_i[iVar] + Project_Grad_i;
				FlowSolution_j[iVar] = U_j[iVar] + Project_Grad_j;
			}
			numerics->SetConservative(FlowSolution_i, FlowSolution_j);
            
			/*--- Turbulent variables using gradient reconstruction ---*/
			Gradient_i = node[iPoint]->GetGradient();
			Gradient_j = node[jPoint]->GetGradient();
            
			for (iVar = 0; iVar < nVar; iVar++) {
				Project_Grad_i = 0; Project_Grad_j = 0;
				for (iDim = 0; iDim < nDim; iDim++) {
					Project_Grad_i += Vector_i[iDim]*Gradient_i[iVar][iDim];
					Project_Grad_j += Vector_j[iDim]*Gradient_j[iVar][iDim];
				}
				Solution_i[iVar] = Turb_i[iVar] + Project_Grad_i;
				Solution_j[iVar] = Turb_j[iVar] + Project_Grad_j;
                
			}
			numerics->SetTurbVar(Solution_i, Solution_j);
		}
        
		/*--- Add and subtract Residual ---*/
		numerics->ComputeResidual(Residual, Jacobian_i, Jacobian_j, config);
		LinSysRes.AddBlock(iPoint, Residual);
		LinSysRes.SubtractBlock(jPoint, Residual);
        
		/*--- Implicit part ---*/
		Jacobian.AddBlock(iPoint, iPoint, Jacobian_i);
		Jacobian.AddBlock(iPoint, jPoint, Jacobian_j);
		Jacobian.SubtractBlock(jPoint, iPoint, Jacobian_i);
		Jacobian.SubtractBlock(jPoint, jPoint, Jacobian_j);
        
	}
}

void CTurbSSTSolver::Viscous_Residual(CGeometry *geometry, CSolver **solver_container, CNumerics *numerics,
                                      CConfig *config, unsigned short iMesh, unsigned short iRKStep) {
	unsigned long iEdge, iPoint, jPoint;
    
    bool compressible = (config->GetKind_Regime() == COMPRESSIBLE);
    bool incompressible = (config->GetKind_Regime() == INCOMPRESSIBLE);
    bool freesurface = (config->GetKind_Regime() == FREESURFACE);
    
    for (iEdge = 0; iEdge < geometry->GetnEdge(); iEdge++) {
        
        /*--- Points in edge ---*/
        iPoint = geometry->edge[iEdge]->GetNode(0);
        jPoint = geometry->edge[iEdge]->GetNode(1);
        
        /*--- Points coordinates, and normal vector ---*/
        numerics->SetCoord(geometry->node[iPoint]->GetCoord(),
                           geometry->node[jPoint]->GetCoord());
        numerics->SetNormal(geometry->edge[iEdge]->GetNormal());
        
        /*--- Conservative variables w/o reconstruction ---*/
        numerics->SetConservative(solver_container[FLOW_SOL]->node[iPoint]->GetSolution(),
                                  solver_container[FLOW_SOL]->node[jPoint]->GetSolution());
        
        /*--- Laminar Viscosity, and density (incompresible solver)  ---*/
        if (compressible) {
            numerics->SetLaminarViscosity(solver_container[FLOW_SOL]->node[iPoint]->GetLaminarViscosity(),
                                          solver_container[FLOW_SOL]->node[jPoint]->GetLaminarViscosity());
        }
        if (incompressible || freesurface) {
            numerics->SetLaminarViscosity(solver_container[FLOW_SOL]->node[iPoint]->GetLaminarViscosityInc(),
                                          solver_container[FLOW_SOL]->node[jPoint]->GetLaminarViscosityInc());
            numerics->SetDensityInc(solver_container[FLOW_SOL]->node[iPoint]->GetDensityInc(),
                                    solver_container[FLOW_SOL]->node[jPoint]->GetDensityInc());
        }
        
        /*--- Eddy Viscosity ---*/
        numerics->SetEddyViscosity(node[iPoint]->GetmuT(), node[jPoint]->GetmuT());
        
        /*--- Turbulent variables w/o reconstruction, and its gradients ---*/
        numerics->SetTurbVar(node[iPoint]->GetSolution(), node[jPoint]->GetSolution());
        numerics->SetTurbVarGradient(node[iPoint]->GetGradient(),
                                     node[jPoint]->GetGradient());
        
        /*--- Menter's first blending function ---*/
        numerics->SetF1blending(node[iPoint]->GetF1blending(),node[jPoint]->GetF1blending());
        
        /*--- Compute residual, and Jacobians ---*/
        numerics->ComputeResidual(Residual, Jacobian_i, Jacobian_j, config);
        
        /*--- Add and subtract residual, and update Jacobians ---*/
        LinSysRes.SubtractBlock(iPoint, Residual);
        LinSysRes.AddBlock(jPoint, Residual);
        Jacobian.SubtractBlock(iPoint,iPoint,Jacobian_i);
        Jacobian.SubtractBlock(iPoint,jPoint,Jacobian_j);
        Jacobian.AddBlock(jPoint,iPoint,Jacobian_i);
        Jacobian.AddBlock(jPoint,jPoint,Jacobian_j);
    }
    
}

void CTurbSSTSolver::Source_Residual(CGeometry *geometry, CSolver **solver_container, CNumerics *numerics, CNumerics *second_numerics,
                                     CConfig *config, unsigned short iMesh) {
	unsigned long iPoint;
    
    bool compressible = (config->GetKind_Regime() == COMPRESSIBLE);
    bool incompressible = (config->GetKind_Regime() == INCOMPRESSIBLE);
    bool freesurface = (config->GetKind_Regime() == FREESURFACE);
    
	for (iPoint = 0; iPoint < nPointDomain; iPoint++) {
        
		/*--- Conservative variables w/o reconstruction ---*/
		numerics->SetConservative(solver_container[FLOW_SOL]->node[iPoint]->GetSolution(), NULL);
        
		/*--- Gradient of the primitive and conservative variables ---*/
		numerics->SetPrimVarGradient(solver_container[FLOW_SOL]->node[iPoint]->GetGradient_Primitive(), NULL);
        
		/*--- Laminar viscosity, and density (incompresible solver) ---*/
		if (compressible) {
			numerics->SetLaminarViscosity(solver_container[FLOW_SOL]->node[iPoint]->GetLaminarViscosity(), 0.0);
		}
		if (incompressible || freesurface) {
			numerics->SetLaminarViscosity(solver_container[FLOW_SOL]->node[iPoint]->GetLaminarViscosityInc(), 0.0);
			numerics->SetDensityInc(solver_container[FLOW_SOL]->node[iPoint]->GetDensityInc(), 0.0);
		}
        
		/*--- Eddy Viscosity ---*/
		numerics->SetEddyViscosity(node[iPoint]->GetmuT(), 0.0);
        
		/*--- Turbulent variables w/o reconstruction, and its gradient ---*/
		numerics->SetTurbVar(node[iPoint]->GetSolution(), NULL);
		numerics->SetTurbVarGradient(node[iPoint]->GetGradient(), NULL);
        
		/*--- Set volume ---*/
		numerics->SetVolume(geometry->node[iPoint]->GetVolume());
        
		/*--- Set distance to the surface ---*/
		numerics->SetDistance(geometry->node[iPoint]->GetWall_Distance(), 0.0);
        
		/*--- Menter's first blending function ---*/
		numerics->SetF1blending(node[iPoint]->GetF1blending(),0.0);
        
		/*--- Menter's second blending function ---*/
		numerics->SetF2blending(node[iPoint]->GetF2blending(),0.0);
        
		/*--- Rate of strain magnitude ---*/
		numerics->SetStrainMag(solver_container[FLOW_SOL]->node[iPoint]->GetStrainMag(),0.0);
        
		/*--- Cross diffusion ---*/
		numerics->SetCrossDiff(node[iPoint]->GetCrossDiff(),0.0);
        
		/*--- Compute the source term ---*/
		numerics->ComputeResidual(Residual, Jacobian_i, NULL, config);
        
		/*--- Subtract residual and the jacobian ---*/
		LinSysRes.SubtractBlock(iPoint, Residual);
		Jacobian.SubtractBlock(iPoint,iPoint,Jacobian_i);
	}
}

void CTurbSSTSolver::Source_Template(CGeometry *geometry, CSolver **solver_container, CNumerics *numerics,
                                     CConfig *config, unsigned short iMesh) {
    
}

void CTurbSSTSolver::BC_HeatFlux_Wall(CGeometry *geometry, CSolver **solver_container, CNumerics *conv_numerics, CNumerics *visc_numerics, CConfig *config, unsigned short val_marker) {
	unsigned long iPoint, jPoint, iVertex, total_index;
	unsigned short iDim, iVar;
	double distance, density, laminar_viscosity, beta_1;
    
	for (iVertex = 0; iVertex < geometry->nVertex[val_marker]; iVertex++) {
		iPoint = geometry->vertex[val_marker][iVertex]->GetNode();
        
		/*--- Check if the node belongs to the domain (i.e, not a halo node) ---*/
		if (geometry->node[iPoint]->GetDomain()) {
            
			/*--- distance to closest neighbor ---*/
			jPoint = geometry->vertex[val_marker][iVertex]->GetNormal_Neighbor();
			distance = 0.0;
			for(iDim = 0; iDim < nDim; iDim++){
				distance += (geometry->node[iPoint]->GetCoord(iDim) - geometry->node[jPoint]->GetCoord(iDim))*
                (geometry->node[iPoint]->GetCoord(iDim) - geometry->node[jPoint]->GetCoord(iDim));
			}
			distance = sqrt(distance);
            
			/*--- Set wall values ---*/
			density = solver_container[FLOW_SOL]->node[jPoint]->GetSolution(0);
			beta_1 = constants[4];
			laminar_viscosity = solver_container[FLOW_SOL]->node[jPoint]->GetLaminarViscosity();
            
			Solution[0] = 0.0;
			Solution[1] = 60.0*laminar_viscosity/(density*beta_1*distance*distance);
			//Solution[1] = 60.0*laminar_viscosity/(beta_1*distance*distance);
            
			/*--- Set the solution values and zero the residual ---*/
			node[iPoint]->SetSolution_Old(Solution);
			node[iPoint]->SetSolution(Solution);
			LinSysRes.SetBlock_Zero(iPoint);
            
			/*--- Change rows of the Jacobian (includes 1 in the diagonal) ---*/
			for (iVar = 0; iVar < nVar; iVar++) {
				total_index = iPoint*nVar+iVar;
				Jacobian.DeleteValsRowi(total_index);
			}
            
		}
	}
}

void CTurbSSTSolver::BC_Isothermal_Wall(CGeometry *geometry, CSolver **solver_container, CNumerics *conv_numerics, CNumerics *visc_numerics, CConfig *config,
                                        unsigned short val_marker) {
	unsigned long iPoint, jPoint, iVertex, total_index;
	unsigned short iDim, iVar;
	double distance, density, laminar_viscosity, beta_1;
    
	for (iVertex = 0; iVertex < geometry->nVertex[val_marker]; iVertex++) {
		iPoint = geometry->vertex[val_marker][iVertex]->GetNode();
        
		/*--- Check if the node belongs to the domain (i.e, not a halo node) ---*/
		if (geometry->node[iPoint]->GetDomain()) {
            
			/*--- distance to closest neighbor ---*/
			jPoint = geometry->vertex[val_marker][iVertex]->GetNormal_Neighbor();
			distance = 0.0;
			for(iDim = 0; iDim < nDim; iDim++){
				distance += (geometry->node[iPoint]->GetCoord(iDim) - geometry->node[jPoint]->GetCoord(iDim))*
                (geometry->node[iPoint]->GetCoord(iDim) - geometry->node[jPoint]->GetCoord(iDim));
			}
			distance = sqrt(distance);
            
			/*--- Set wall values ---*/
			density = solver_container[FLOW_SOL]->node[jPoint]->GetSolution(0);
			beta_1 = constants[4];
			laminar_viscosity = solver_container[FLOW_SOL]->node[jPoint]->GetLaminarViscosity();
            
			Solution[0] = 0.0;
			Solution[1] = 60.0*laminar_viscosity/(density*beta_1*distance*distance);
			//Solution[1] = 60.0*laminar_viscosity/(beta_1*distance*distance);
            
			/*--- Set the solution values and zero the residual ---*/
			node[iPoint]->SetSolution_Old(Solution);
			node[iPoint]->SetSolution(Solution);
			LinSysRes.SetBlock_Zero(iPoint);
            
			/*--- Change rows of the Jacobian (includes 1 in the diagonal) ---*/
			for (iVar = 0; iVar < nVar; iVar++) {
				total_index = iPoint*nVar+iVar;
				Jacobian.DeleteValsRowi(total_index);
			}
            
		}
	}
}

void CTurbSSTSolver::BC_Far_Field(CGeometry *geometry, CSolver **solver_container, CNumerics *conv_numerics, CNumerics *visc_numerics, CConfig *config, unsigned short val_marker) {
	unsigned long iPoint, iVertex;
	double *Normal;
	unsigned short iVar, iDim;
    
	Normal = new double[nDim];
    
	for (iVertex = 0; iVertex < geometry->nVertex[val_marker]; iVertex++) {
        
		iPoint = geometry->vertex[val_marker][iVertex]->GetNode();
        
		/*--- Check if the node belongs to the domain (i.e, not a halo node) ---*/
		if (geometry->node[iPoint]->GetDomain()) {
            
			/*--- Set conservative variables at the wall, and at infinity ---*/
			for (iVar = 0; iVar < solver_container[FLOW_SOL]->GetnVar(); iVar++)
				FlowSolution_i[iVar] = solver_container[FLOW_SOL]->node[iPoint]->GetSolution(iVar);
            
			FlowSolution_j[0] = solver_container[FLOW_SOL]->GetDensity_Inf();
			FlowSolution_j[nDim+1] = solver_container[FLOW_SOL]->GetDensity_Energy_Inf();
			for (iDim = 0; iDim < nDim; iDim++)
				FlowSolution_j[iDim+1] = solver_container[FLOW_SOL]->GetDensity_Velocity_Inf(iDim);
            
			conv_numerics->SetConservative(FlowSolution_i, FlowSolution_j);
            
			/*--- Set turbulent variable at the wall, and at infinity ---*/
			for (iVar = 0; iVar < nVar; iVar++)
				Solution_i[iVar] = node[iPoint]->GetSolution(iVar);
			Solution_j[0] = kine_Inf;
			Solution_j[1] = omega_Inf;
			conv_numerics->SetTurbVar(Solution_i, Solution_j);
            
			/*--- Set Normal (it is necessary to change the sign) ---*/
			geometry->vertex[val_marker][iVertex]->GetNormal(Normal);
			for (iDim = 0; iDim < nDim; iDim++)
				Normal[iDim] = -Normal[iDim];
			conv_numerics->SetNormal(Normal);
            
			/*--- Compute residuals and jacobians ---*/
			conv_numerics->ComputeResidual(Residual, Jacobian_i, Jacobian_j, config);
            
			/*--- Add residuals and jacobians ---*/
			LinSysRes.AddBlock(iPoint, Residual);
			Jacobian.AddBlock(iPoint, iPoint, Jacobian_i);
		}
	}
    
	delete [] Normal;
}

void CTurbSSTSolver::BC_Inlet(CGeometry *geometry, CSolver **solver_container, CNumerics *conv_numerics, CNumerics *visc_numerics, CConfig *config,
                              unsigned short val_marker) {
    
	/*--- Local variables and initialization. ---*/
	unsigned short iVar, iDim, Kind_Inlet = config->GetKind_Inlet();
    
	unsigned long iVertex, iPoint, Point_Normal;
    
	double P_Total, T_Total, Velocity[3];
	double Velocity2, H_Total, Temperature, Riemann;
	double Pressure, Density, Energy, *Flow_Dir, Mach2;
	double SoundSpeed2, SoundSpeed_Total2, Vel_Mag;
	double alpha, aa, bb, cc, dd;
	double Two_Gamma_M1 = 2.0/Gamma_Minus_One;
	double Gas_Constant = config->GetGas_ConstantND();
	double *Normal = new double[nDim];
    
	bool grid_movement  = config->GetGrid_Movement();
    bool compressible = (config->GetKind_Regime() == COMPRESSIBLE);
    bool incompressible = (config->GetKind_Regime() == INCOMPRESSIBLE);
    bool freesurface = (config->GetKind_Regime() == FREESURFACE);
    
	string Marker_Tag = config->GetMarker_All_Tag(val_marker);
    
	/*--- Loop over all the vertices on this boundary marker ---*/
	for (iVertex = 0; iVertex < geometry->nVertex[val_marker]; iVertex++) {
        
		iPoint = geometry->vertex[val_marker][iVertex]->GetNode();
        
		/*--- Check if the node belongs to the domain (i.e., not a halo node) ---*/
		if (geometry->node[iPoint]->GetDomain()) {
            
			/*--- Normal vector for this vertex (negate for outward convention) ---*/
			geometry->vertex[val_marker][iVertex]->GetNormal(Normal);
			for (iDim = 0; iDim < nDim; iDim++) Normal[iDim] = -Normal[iDim];
            
			double Area = 0.0; double UnitNormal[3];
			for (iDim = 0; iDim < nDim; iDim++)
				Area += Normal[iDim]*Normal[iDim];
			Area = sqrt (Area);
            
			for (iDim = 0; iDim < nDim; iDim++)
				UnitNormal[iDim] = Normal[iDim]/Area;
            
			/*--- Current conservative variables at this boundary node (U_domain) ---*/
			for (iVar = 0; iVar < solver_container[FLOW_SOL]->GetnVar(); iVar++)
				FlowSolution_i[iVar] = solver_container[FLOW_SOL]->node[iPoint]->GetSolution(iVar);
            
			/*--- Build the fictitious intlet state based on characteristics ---*/
			if (compressible) {
                
				/*--- Subsonic inflow: there is one outgoing characteristic (u-c),
                 therefore we can specify all but one state variable at the inlet.
                 The outgoing Riemann invariant provides the final piece of info.
                 Adapted from an original implementation in the Stanford University
                 multi-block (SUmb) solver in the routine bcSubsonicInflow.f90
                 written by Edwin van der Weide, last modified 04-20-2009. ---*/
                
				switch (Kind_Inlet) {
                        
                        /*--- Total properties have been specified at the inlet. ---*/
                    case TOTAL_CONDITIONS:
                        
                        /*--- Retrieve the specified total conditions for this inlet. ---*/
                        P_Total  = config->GetInlet_Ptotal(Marker_Tag);
                        T_Total  = config->GetInlet_Ttotal(Marker_Tag);
                        Flow_Dir = config->GetInlet_FlowDir(Marker_Tag);
                        
                        /*--- Non-dim. the inputs if necessary. ---*/
                        P_Total /= config->GetPressure_Ref();
                        T_Total /= config->GetTemperature_Ref();
                        
                        /*--- Store primitives and set some variables for clarity. ---*/
                        Density = FlowSolution_i[0];
                        Velocity2 = 0.0;
                        for (iDim = 0; iDim < nDim; iDim++) {
                            Velocity[iDim] = FlowSolution_i[iDim+1]/Density;
                            Velocity2 += Velocity[iDim]*Velocity[iDim];
                        }
                        Energy      = FlowSolution_i[nVar-1]/Density;
                        Pressure    = Gamma_Minus_One*Density*(Energy-0.5*Velocity2);
                        H_Total     = (Gamma*Gas_Constant/Gamma_Minus_One)*T_Total;
                        SoundSpeed2 = Gamma*Pressure/Density;
                        
                        /*--- Compute the acoustic Riemann invariant that is extrapolated
                         from the domain interior. ---*/
                        Riemann   = 2.0*sqrt(SoundSpeed2)/Gamma_Minus_One;
                        for (iDim = 0; iDim < nDim; iDim++)
                            Riemann += Velocity[iDim]*UnitNormal[iDim];
                        
                        /*--- Total speed of sound ---*/
                        SoundSpeed_Total2 = Gamma_Minus_One*(H_Total - (Energy
                                                                        + Pressure/Density)+0.5*Velocity2) + SoundSpeed2;
                        
                        /*--- Dot product of normal and flow direction. This should
                         be negative due to outward facing boundary normal convention. ---*/
                        alpha = 0.0;
                        for (iDim = 0; iDim < nDim; iDim++)
                            alpha += UnitNormal[iDim]*Flow_Dir[iDim];
                        
                        /*--- Coefficients in the quadratic equation for the velocity ---*/
                        aa =  1.0 + 0.5*Gamma_Minus_One*alpha*alpha;
                        bb = -1.0*Gamma_Minus_One*alpha*Riemann;
                        cc =  0.5*Gamma_Minus_One*Riemann*Riemann
                        -2.0*SoundSpeed_Total2/Gamma_Minus_One;
                        
                        /*--- Solve quadratic equation for velocity magnitude. Value must
                         be positive, so the choice of root is clear. ---*/
                        dd = bb*bb - 4.0*aa*cc;
                        dd = sqrt(max(0.0,dd));
                        Vel_Mag   = (-bb + dd)/(2.0*aa);
                        Vel_Mag   = max(0.0,Vel_Mag);
                        Velocity2 = Vel_Mag*Vel_Mag;
                        
                        /*--- Compute speed of sound from total speed of sound eqn. ---*/
                        SoundSpeed2 = SoundSpeed_Total2 - 0.5*Gamma_Minus_One*Velocity2;
                        
                        /*--- Mach squared (cut between 0-1), use to adapt velocity ---*/
                        Mach2 = Velocity2/SoundSpeed2;
                        Mach2 = min(1.0,Mach2);
                        Velocity2   = Mach2*SoundSpeed2;
                        Vel_Mag     = sqrt(Velocity2);
                        SoundSpeed2 = SoundSpeed_Total2 - 0.5*Gamma_Minus_One*Velocity2;
                        
                        /*--- Compute new velocity vector at the inlet ---*/
                        for (iDim = 0; iDim < nDim; iDim++)
                            Velocity[iDim] = Vel_Mag*Flow_Dir[iDim];
                        
                        /*--- Static temperature from the speed of sound relation ---*/
                        Temperature = SoundSpeed2/(Gamma*Gas_Constant);
                        
                        /*--- Static pressure using isentropic relation at a point ---*/
                        Pressure = P_Total*pow((Temperature/T_Total),Gamma/Gamma_Minus_One);
                        
                        /*--- Density at the inlet from the gas law ---*/
                        Density = Pressure/(Gas_Constant*Temperature);
                        
                        /*--- Using pressure, density, & velocity, compute the energy ---*/
                        Energy = Pressure/(Density*Gamma_Minus_One)+0.5*Velocity2;
                        
                        /*--- Conservative variables, using the derived quantities ---*/
                        FlowSolution_j[0] = Density;
                        FlowSolution_j[1] = Velocity[0]*Density;
                        FlowSolution_j[2] = Velocity[1]*Density;
                        FlowSolution_j[3] = Energy*Density;
                        if (nDim == 3) {
                            FlowSolution_j[3] = Velocity[2]*Density;
                            FlowSolution_j[4] = Energy*Density;
                        }
                        
                        break;
                        
                        /*--- Mass flow has been specified at the inlet. ---*/
                    case MASS_FLOW:
                        
                        /*--- Retrieve the specified mass flow for the inlet. ---*/
                        Density  = config->GetInlet_Ttotal(Marker_Tag);
                        Vel_Mag  = config->GetInlet_Ptotal(Marker_Tag);
                        Flow_Dir = config->GetInlet_FlowDir(Marker_Tag);
                        
                        /*--- Non-dim. the inputs if necessary. ---*/
                        Density /= config->GetDensity_Ref();
                        Vel_Mag /= config->GetVelocity_Ref();
                        
                        /*--- Get primitives from current inlet state. ---*/
                        for (iDim = 0; iDim < nDim; iDim++)
                            Velocity[iDim] = node[iPoint]->GetVelocity(iDim, COMPRESSIBLE);
                        Pressure    = node[iPoint]->GetPressure(COMPRESSIBLE);
                        SoundSpeed2 = Gamma*Pressure/FlowSolution_i[0];
                        
                        /*--- Compute the acoustic Riemann invariant that is extrapolated
                         from the domain interior. ---*/
                        Riemann = Two_Gamma_M1*sqrt(SoundSpeed2);
                        for (iDim = 0; iDim < nDim; iDim++)
                            Riemann += Velocity[iDim]*UnitNormal[iDim];
                        
                        /*--- Speed of sound squared for fictitious inlet state ---*/
                        SoundSpeed2 = Riemann;
                        for (iDim = 0; iDim < nDim; iDim++)
                            SoundSpeed2 -= Vel_Mag*Flow_Dir[iDim]*UnitNormal[iDim];
                        
                        SoundSpeed2 = max(0.0,0.5*Gamma_Minus_One*SoundSpeed2);
                        SoundSpeed2 = SoundSpeed2*SoundSpeed2;
                        
                        /*--- Pressure for the fictitious inlet state ---*/
                        Pressure = SoundSpeed2*Density/Gamma;
                        
                        /*--- Energy for the fictitious inlet state ---*/
                        Energy = Pressure/(Density*Gamma_Minus_One)+0.5*Vel_Mag*Vel_Mag;
                        
                        /*--- Conservative variables, using the derived quantities ---*/
                        FlowSolution_j[0] = Density;
                        FlowSolution_j[1] = Vel_Mag*Flow_Dir[0]*Density;
                        FlowSolution_j[2] = Vel_Mag*Flow_Dir[1]*Density;
                        FlowSolution_j[3] = Energy*Density;
                        if (nDim == 3) {
                            FlowSolution_j[3] = Vel_Mag*Flow_Dir[2]*Density;
                            FlowSolution_j[4] = Energy*Density;
                        }
                        
                        break;
				}
			}
            if (incompressible || freesurface) {
                
				/*--- Index of the closest interior node ---*/
				Point_Normal = iPoint; //geometry->vertex[val_marker][iVertex]->GetNormal_Neighbor();
                
				/*--- Pressure computation using the internal value ---*/
				FlowSolution_j[0] = solver_container[FLOW_SOL]->node[Point_Normal]->GetSolution(0);
                
				/*--- The velocity is computed from the interior, and normal derivative for the density ---*/
				for (iDim = 0; iDim < nDim; iDim++)
					FlowSolution_j[iDim+1] = solver_container[FLOW_SOL]->GetVelocity_Inf(iDim)*
					solver_container[FLOW_SOL]->node[Point_Normal]->GetDensityInc();
                
				/*--- Note that the y velocity is recomputed due to the
                 free surface effect on the pressure ---*/
				FlowSolution_j[nDim] = solver_container[FLOW_SOL]->node[Point_Normal]->GetSolution(nDim);
                
			}
            
			/*--- Set the conservative variable states. Note that we really only
             need the density and momentum components so that we can compute
             the velocity for the convective part of the upwind residual. ---*/
			conv_numerics->SetConservative(FlowSolution_i,FlowSolution_j);
            
			/*--- Set the turbulent variable states. Use free-stream SST
             values for the turbulent state at the inflow. ---*/
			for (iVar = 0; iVar < nVar; iVar++)
				Solution_i[iVar] = node[iPoint]->GetSolution(iVar);
            
			Solution_j[0]= kine_Inf;
			Solution_j[1]= omega_Inf;
            
			conv_numerics->SetTurbVar(Solution_i,Solution_j);
            
			/*--- Set various other quantities in the solver class ---*/
			conv_numerics->SetNormal(Normal);
			if (incompressible || freesurface)
				conv_numerics->SetDensityInc(solver_container[FLOW_SOL]->node[iPoint]->GetDensityInc(),
                                             solver_container[FLOW_SOL]->node[iPoint]->GetDensityInc());
            
			if (grid_movement)
				conv_numerics->SetGridVel(geometry->node[iPoint]->GetGridVel(), geometry->node[iPoint]->GetGridVel());
            
			/*--- Compute the residual using an upwind scheme ---*/
			conv_numerics->ComputeResidual(Residual, Jacobian_i, Jacobian_j, config);
			LinSysRes.AddBlock(iPoint, Residual);
            
			/*--- Jacobian contribution for implicit integration ---*/
            Jacobian.AddBlock(iPoint, iPoint, Jacobian_i);
            
		}
	}
    
	/*--- Free locally allocated memory ---*/
	delete[] Normal;
}

void CTurbSSTSolver::BC_Outlet(CGeometry *geometry, CSolver **solver_container, CNumerics *conv_numerics, CNumerics *visc_numerics,
                               CConfig *config, unsigned short val_marker) {
    
	/*--- Local variables and initialization. ---*/
	unsigned long iPoint, iVertex;
	unsigned short iVar, iDim;
    
    bool incompressible = (config->GetKind_Regime() == INCOMPRESSIBLE);
    bool freesurface = (config->GetKind_Regime() == FREESURFACE);
	bool grid_movement  = config->GetGrid_Movement();
    
	double *Normal = new double[nDim];
    
	/*--- Loop over all the vertices on this boundary marker ---*/
	for (iVertex = 0; iVertex < geometry->nVertex[val_marker]; iVertex++) {
		iPoint = geometry->vertex[val_marker][iVertex]->GetNode();
        
		/*--- Check if the node belongs to the domain (i.e., not a halo node) ---*/
		if (geometry->node[iPoint]->GetDomain()) {
            
			/*--- Set the conservative variables, density & Velocity same as in
			 the interior, don't need to modify pressure for the convection. ---*/
			conv_numerics->SetConservative(solver_container[FLOW_SOL]->node[iPoint]->GetSolution(),
                                           solver_container[FLOW_SOL]->node[iPoint]->GetSolution());
            
			/*--- Set the turbulent variables. Here we use a Neumann BC such
			 that the turbulent variable is copied from the interior of the
			 domain to the outlet before computing the residual.
			 Solution_i --> TurbVar_internal,
			 Solution_j --> TurbVar_outlet ---*/
			for (iVar = 0; iVar < nVar; iVar++) {
				Solution_i[iVar] = node[iPoint]->GetSolution(iVar);
				Solution_j[iVar] = node[iPoint]->GetSolution(iVar);
			}
			conv_numerics->SetTurbVar(Solution_i, Solution_j);
            
			/*--- Set Normal (negate for outward convention) ---*/
			geometry->vertex[val_marker][iVertex]->GetNormal(Normal);
			for (iDim = 0; iDim < nDim; iDim++)
				Normal[iDim] = -Normal[iDim];
			conv_numerics->SetNormal(Normal);
            
			/*--- Set various quantities in the solver class ---*/
			if (incompressible || freesurface)
				conv_numerics->SetDensityInc(solver_container[FLOW_SOL]->node[iPoint]->GetDensityInc(),
                                             solver_container[FLOW_SOL]->node[iPoint]->GetDensityInc());
            
			if (grid_movement)
				conv_numerics->SetGridVel(geometry->node[iPoint]->GetGridVel(), geometry->node[iPoint]->GetGridVel());
            
			/*--- Compute the residual using an upwind scheme ---*/
			conv_numerics->ComputeResidual(Residual, Jacobian_i, Jacobian_j, config);
			LinSysRes.AddBlock(iPoint, Residual);
            
			/*--- Jacobian contribution for implicit integration ---*/
            Jacobian.AddBlock(iPoint, iPoint, Jacobian_i);
            
		}
	}
    
	/*--- Free locally allocated memory ---*/
	delete[] Normal;
}

void CTurbSSTSolver::SetResidual_DualTime(CGeometry *geometry, CSolver **solver_container, CConfig *config,
                                          unsigned short iRKStep, unsigned short iMesh, unsigned short RunTime_EqSystem) {
    
	unsigned short iVar, jVar;
	unsigned long iPoint;
	double *U_time_nM1, *U_time_n, *U_time_nP1;
	double Volume_nM1, Volume_n, Volume_nP1, TimeStep;
    
	bool grid_movement = config->GetGrid_Movement();
    
	/*--- loop over points ---*/
	for (iPoint = 0; iPoint < nPointDomain; iPoint++) {
        
		/*--- Solution at time n-1, n and n+1 ---*/
		U_time_nM1 = node[iPoint]->GetSolution_time_n1();
		U_time_n   = node[iPoint]->GetSolution_time_n();
		U_time_nP1 = node[iPoint]->GetSolution();
        
		/*--- Volume at time n-1 and n ---*/
		if (grid_movement) {
			Volume_nM1 = geometry->node[iPoint]->GetVolume_nM1();
			Volume_n   = geometry->node[iPoint]->GetVolume_n();
			Volume_nP1 = geometry->node[iPoint]->GetVolume();
		}
		else {
			Volume_nM1 = geometry->node[iPoint]->GetVolume();
			Volume_n   = geometry->node[iPoint]->GetVolume();
			Volume_nP1 = geometry->node[iPoint]->GetVolume();
		}
        
		/*--- Time Step ---*/
		TimeStep = config->GetDelta_UnstTimeND();
        
		/*--- Compute Residual ---*/
		for(iVar = 0; iVar < nVar; iVar++) {
			if (config->GetUnsteady_Simulation() == DT_STEPPING_1ST)
				Residual[iVar] = ( U_time_nP1[iVar]*Volume_nP1 - U_time_n[iVar]*Volume_n ) / TimeStep;
			if (config->GetUnsteady_Simulation() == DT_STEPPING_2ND)
				Residual[iVar] = ( 3.0*U_time_nP1[iVar]*Volume_nP1 - 4.0*U_time_n[iVar]*Volume_n
                                  +  1.0*U_time_nM1[iVar]*Volume_nM1 ) / (2.0*TimeStep);
		}
        
		/*--- Add Residual ---*/
		LinSysRes.AddBlock(iPoint, Residual);
        
        /*--- Implicit contribution ---*/
        for (iVar = 0; iVar < nVar; iVar++) {
            for (jVar = 0; jVar < nVar; jVar++)
                Jacobian_i[iVar][jVar] = 0.0;
            
            if (config->GetUnsteady_Simulation() == DT_STEPPING_1ST)
                Jacobian_i[iVar][iVar] = Volume_nP1 / TimeStep;
            if (config->GetUnsteady_Simulation() == DT_STEPPING_2ND)
                Jacobian_i[iVar][iVar] = (Volume_nP1*3.0)/(2.0*TimeStep);
        }
        Jacobian.AddBlock(iPoint, iPoint, Jacobian_i);
        
    }
    
}

double* CTurbSSTSolver::GetConstants() {
	return constants;
}<|MERGE_RESOLUTION|>--- conflicted
+++ resolved
@@ -2518,7 +2518,6 @@
     }
 }
 
-<<<<<<< HEAD
 void CTurbSASolver::LoadRestart(CGeometry **geometry, CSolver ***solver, CConfig *config, int val_iter) {
   
 	/*--- Restart the solution from file information ---*/
@@ -2539,30 +2538,6 @@
     restart_filename = config->GetUnsteady_FileName(restart_filename, val_iter);
   
   /*--- Open the restart file, throw an error if this fails. ---*/
-=======
-void CTurbSASolver::GetRestart(CGeometry *geometry, CConfig *config, int val_iter) {
-    
-	/*--- Restart the solution from file information ---*/
-	unsigned long iPoint, index;
-	string UnstExt, text_line;
-	ifstream restart_file;
-    bool compressible = (config->GetKind_Regime() == COMPRESSIBLE);
-    bool incompressible = (config->GetKind_Regime() == INCOMPRESSIBLE);
-    bool freesurface = (config->GetKind_Regime() == FREESURFACE);
-    double dull_val;
-	bool dual_time = ((config->GetUnsteady_Simulation() == DT_STEPPING_1ST) ||
-                      (config->GetUnsteady_Simulation() == DT_STEPPING_2ND));
-    
-    string restart_filename = config->GetSolution_FlowFileName();
-    
-    /*--- Modify file name for an unsteady restart ---*/
-    /*--- For the unsteady adjoint, we integrate backwards through
-     physical time, so load in the direct solution files in reverse eventually. ---*/
-    if (dual_time)
-        restart_filename = config->GetUnsteady_FileName(restart_filename, val_iter);
-    
-    /*--- Open the restart file, throw an error if this fails. ---*/
->>>>>>> 2d51ed92
 	restart_file.open(restart_filename.data(), ios::in);
 	if (restart_file.fail()) {
 		cout << "There is no flow restart file!! " << restart_filename.data() << "."<< endl;
@@ -2625,7 +2600,6 @@
     
 	/*--- Free memory needed for the transformation ---*/
 	delete [] Global2Local;
-<<<<<<< HEAD
   
   /*--- MPI solution and compute the eddy viscosity ---*/
 	solver[MESH_0][TURB_SOL]->Set_MPI_Solution(geometry[MESH_0], config);
@@ -2650,12 +2624,6 @@
     solver[iMesh][TURB_SOL]->Postprocessing(geometry[iMesh], solver[iMesh], config, iMesh);
   }
   
-=======
-    
-    /*--- MPI solution ---*/
-	Set_MPI_Solution(geometry, config);
-    
->>>>>>> 2d51ed92
 }
 
 CTurbSSTSolver::CTurbSSTSolver(void) : CTurbSolver() {
