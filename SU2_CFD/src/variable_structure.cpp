<<<<<<< HEAD
/*!
 * \file variable_structure.cpp
 * \brief Definition of the solution fields.
 * \author F. Palacios, T. Economon
 * \version 3.2.9 "eagle"
 *
 * SU2 Lead Developers: Dr. Francisco Palacios (Francisco.D.Palacios@boeing.com).
 *                      Dr. Thomas D. Economon (economon@stanford.edu).
 *
 * SU2 Developers: Prof. Juan J. Alonso's group at Stanford University.
 *                 Prof. Piero Colonna's group at Delft University of Technology.
 *                 Prof. Nicolas R. Gauger's group at Kaiserslautern University of Technology.
 *                 Prof. Alberto Guardone's group at Polytechnic University of Milan.
 *                 Prof. Rafael Palacios' group at Imperial College London.
 *
 * Copyright (C) 2012-2015 SU2, the open-source CFD code.
 *
 * SU2 is free software; you can redistribute it and/or
 * modify it under the terms of the GNU Lesser General Public
 * License as published by the Free Software Foundation; either
 * version 2.1 of the License, or (at your option) any later version.
 *
 * SU2 is distributed in the hope that it will be useful,
 * but WITHOUT ANY WARRANTY; without even the implied warranty of
 * MERCHANTABILITY or FITNESS FOR A PARTICULAR PURPOSE. See the GNU
 * Lesser General Public License for more details.
 *
 * You should have received a copy of the GNU Lesser General Public
 * License along with SU2. If not, see <http://www.gnu.org/licenses/>.
 */

#include "../include/variable_structure.hpp"

unsigned short CVariable::nDim = 0;

CVariable::CVariable(void) {

  /*--- Array initialization ---*/
  Solution = NULL;
	Solution_Old = NULL;
	Solution_time_n = NULL;
	Solution_time_n1 = NULL;
	Gradient = NULL;
	Limiter = NULL;
	Solution_Max = NULL;
	Solution_Min = NULL;
	Grad_AuxVar = NULL;
	Undivided_Laplacian = NULL;
	Res_TruncError = NULL;
  Residual_Old = NULL;
	Residual_Sum = NULL;
  
}

CVariable::CVariable(unsigned short val_nvar, CConfig *config) {

  /*--- Array initialization ---*/
  Solution = NULL;
	Solution_Old = NULL;
	Solution_time_n = NULL;
	Solution_time_n1 = NULL;
	Gradient = NULL;
	Limiter = NULL;
	Solution_Max = NULL;
	Solution_Min = NULL;
	Grad_AuxVar = NULL;
	Undivided_Laplacian = NULL;
	Res_TruncError = NULL;
  Residual_Old = NULL;
	Residual_Sum = NULL;
  
  /*--- Initialize the number of solution variables. This version
   of the constructor will be used primarily for converting the
   restart files into solution files (SU2_SOL). ---*/
	nVar = val_nvar;
  
	/*--- Allocate the solution array - here it is also possible
	 to allocate some extra flow variables that do not participate
	 in the simulation ---*/
	Solution = new su2double [nVar];
	for (unsigned short iVar = 0; iVar < nVar; iVar++)
		Solution[iVar] = 0.0;
  
}

CVariable::CVariable(unsigned short val_nDim, unsigned short val_nvar, CConfig *config) {
  
	unsigned short iVar, iDim;
	
  /*--- Array initialization ---*/
  Solution = NULL;
	Solution_Old = NULL;
	Solution_time_n = NULL;
	Solution_time_n1 = NULL;
	Gradient = NULL;
	Limiter = NULL;
	Solution_Max = NULL;
	Solution_Min = NULL;
	Grad_AuxVar = NULL;
	Undivided_Laplacian = NULL;
	Res_TruncError = NULL;
  Residual_Old = NULL;
	Residual_Sum = NULL;
  
	/*--- Initializate the number of dimension and number of variables ---*/
	nDim = val_nDim;
	nVar = val_nvar;
  
	/*--- Allocate solution, solution old, residual and gradient 
	 which is common for all the problems, here it is also possible 
	 to allocate some extra flow variables that do not participate 
	 in the simulation ---*/
	Solution = new su2double [nVar];
	
	for (iVar = 0; iVar < nVar; iVar++)
		Solution[iVar] = 0.0;

	Solution_Old = new su2double [nVar];
	
	Gradient = new su2double* [nVar];
	for (iVar = 0; iVar < nVar; iVar++) {
		Gradient[iVar] = new su2double [nDim];
		for (iDim = 0; iDim < nDim; iDim ++)
			Gradient[iVar][iDim] = 0.0;
	}
	
	if (config->GetUnsteady_Simulation() != NO) {
		Solution_time_n = new su2double [nVar];
		Solution_time_n1 = new su2double [nVar];
	}
	
}

CVariable::~CVariable(void) {
	unsigned short iVar;

  if (Solution            != NULL) delete [] Solution;
	if (Solution_Old        != NULL) delete [] Solution_Old;
	if (Solution_time_n     != NULL) delete [] Solution_time_n;
	if (Solution_time_n1    != NULL) delete [] Solution_time_n1;
	if (Limiter             != NULL) delete [] Limiter;
	if (Solution_Max        != NULL) delete [] Solution_Max;
	if (Solution_Min        != NULL) delete [] Solution_Min;
	if (Grad_AuxVar         != NULL) delete [] Grad_AuxVar;
	if (Undivided_Laplacian != NULL) delete [] Undivided_Laplacian;
	if (Res_TruncError      != NULL) delete [] Res_TruncError;
	if (Residual_Old        != NULL) delete [] Residual_Old;
	if (Residual_Sum        != NULL) delete [] Residual_Sum;
  
  if (Gradient != NULL) {
    for (iVar = 0; iVar < nVar; iVar++)
      delete Gradient[iVar];
    delete [] Gradient;
  }

}

void CVariable::AddUnd_Lapl(su2double *val_und_lapl) {
	for (unsigned short iVar = 0; iVar < nVar; iVar++)
		Undivided_Laplacian[iVar] += val_und_lapl[iVar];
}

void CVariable::SubtractUnd_Lapl(su2double *val_und_lapl) {
	for (unsigned short iVar = 0; iVar < nVar; iVar++)
		Undivided_Laplacian[iVar] -= val_und_lapl[iVar];
}

void CVariable::SubtractUnd_Lapl(unsigned short val_var, su2double val_und_lapl) {
	Undivided_Laplacian[val_var] -= val_und_lapl;
}

void CVariable::SetUnd_LaplZero(void) {
  
	for (unsigned short iVar = 0; iVar < nVar; iVar++)
		Undivided_Laplacian[iVar] = 0.0;
  
}

void CVariable::SetUnd_Lapl(unsigned short val_var, su2double val_und_lapl) {
  
		Undivided_Laplacian[val_var] = val_und_lapl;
  
}

void CVariable::SetSolution(su2double *val_solution) {
  
	for (unsigned short iVar = 0; iVar < nVar; iVar++)
		Solution[iVar] = val_solution[iVar];
  
}

void CVariable::Set_OldSolution(void) {
  
	for (unsigned short iVar = 0; iVar < nVar; iVar++)
		Solution_Old[iVar] = Solution[iVar];
  
}

void CVariable::AddSolution(unsigned short val_var, su2double val_solution) {
  
  Solution[val_var] = Solution_Old[val_var] + val_solution;
  
}

void CVariable::AddClippedSolution(unsigned short val_var, su2double val_solution,
                                   su2double lowerlimit, su2double upperlimit) {
  
	Solution[val_var] = min(max((Solution_Old[val_var] + val_solution), lowerlimit), upperlimit);
  
}

void CVariable::AddConservativeSolution(unsigned short val_var, su2double val_solution,
		su2double val_density, su2double val_density_old, su2double lowerlimit, su2double upperlimit) {
  
	Solution[val_var] = min(max((Solution_Old[val_var]*val_density_old + val_solution)/val_density,
			lowerlimit), upperlimit);
  
}

void CVariable::Set_Solution(void) {
  
	for (unsigned short iVar = 0; iVar < nVar; iVar++)
		 Solution[iVar] = Solution_Old[iVar];
  
}

void CVariable::Set_Solution_time_n(void) {
  
	for (unsigned short iVar = 0; iVar < nVar; iVar++)
		Solution_time_n[iVar] = Solution[iVar];
  
}

void CVariable::Set_Solution_time_n1(void) {
  
	for (unsigned short iVar = 0; iVar < nVar; iVar++)
		Solution_time_n1[iVar] = Solution_time_n[iVar];
  
}

void CVariable::Set_Solution_time_n(su2double *val_sol) {

  for (unsigned short iVar = 0; iVar < nVar; iVar++)
    Solution_time_n[iVar] = val_sol[iVar];

}

void CVariable::Set_Solution_time_n1(su2double *val_sol) {

  for (unsigned short iVar = 0; iVar < nVar; iVar++)
    Solution_time_n1[iVar] = val_sol[iVar];

}

void CVariable::AddRes_TruncError(su2double *val_truncation_error) {
  
	for (unsigned short iVar = 0; iVar < nVar; iVar++)
		Res_TruncError[iVar] += val_truncation_error[iVar];
  
}

void CVariable::SubtractRes_TruncError(su2double *val_truncation_error) {
  
	for (unsigned short iVar = 0; iVar < nVar; iVar++)
		Res_TruncError[iVar] -= val_truncation_error[iVar];
  
}

void CVariable::SetResidual_Old(su2double *val_residual_old) {
  
	for (unsigned short iVar = 0; iVar < nVar; iVar++)
		Residual_Old[iVar] = val_residual_old[iVar];
  
}

void CVariable::SetSolution_Old(su2double *val_solution_old) {
  
	for (unsigned short iVar = 0; iVar < nVar; iVar++)
		Solution_Old[iVar] = val_solution_old[iVar];
  
}

void CVariable::SetSolution_time_n(su2double *val_solution_time_n) {

	for (unsigned short iVar = 0; iVar < nVar; iVar++)
		Solution_time_n[iVar] = val_solution_time_n[iVar];

}

void CVariable::AddResidual_Sum(su2double *val_residual) {
  
	for (unsigned short iVar = 0; iVar < nVar; iVar++)
		Residual_Sum[iVar] += val_residual[iVar];
  
}

void CVariable::SetVel_ResTruncError_Zero(void) {
  
	for (unsigned short iDim = 0; iDim < nDim; iDim++)
		Res_TruncError[iDim+1] = 0.0;
  
}

void CVariable::SetEnergy_ResTruncError_Zero(void) {
  
  Res_TruncError[nDim+1] = 0.0;
  
}

void CVariable::SetVelSolutionZero(void) {
  
	for (unsigned short iDim = 0; iDim < nDim; iDim++)
		Solution[iDim+1] = 0.0;
  
}

void CVariable::SetVelSolutionVector(su2double *val_vector) {
  
	for (unsigned short iDim = 0; iDim < nDim; iDim++)
		Solution[iDim+1] = val_vector[iDim];
  
}

void CVariable::SetVelSolutionOldZero(void) {
  
	for (unsigned short iDim = 0; iDim < nDim; iDim++)
		Solution_Old[iDim+1] = 0.0;
  
}

void CVariable::SetVelSolutionOldVector(su2double *val_vector) {
  
	for (unsigned short iDim = 0; iDim < nDim; iDim++)
		Solution_Old[iDim+1] = val_vector[iDim];
  
}

void CVariable::SetSolutionZero(void) {
  
	for (unsigned short iVar = 0; iVar < nVar; iVar++)
		Solution[iVar] = 0.0;
  
}

void CVariable::SetSolutionZero(unsigned short val_var) {
  
		Solution[val_var] = 0.0;
  
}

void CVariable::SetResidualSumZero(void) {
  
	for (unsigned short iVar = 0; iVar < nVar; iVar++)
		Residual_Sum[iVar] = 0.0;
  
}

void CVariable::SetGradientZero(void) {
  
	for (unsigned short iVar = 0; iVar < nVar; iVar++)
		for (unsigned short iDim = 0; iDim < nDim; iDim++)
		Gradient[iVar][iDim] = 0.0;
  
}

void CVariable::SetAuxVarGradientZero(void) {
  
	for (unsigned short iDim = 0; iDim < nDim; iDim++)
		Grad_AuxVar[iDim] = 0.0;
  
}

void CVariable::SetGradient(su2double **val_gradient) {
  
	for (unsigned short iVar = 0; iVar < nVar; iVar++)
		for (unsigned short iDim = 0; iDim < nDim; iDim++)
		Gradient[iVar][iDim] = val_gradient[iVar][iDim];
  
}

void CVariable::SetRes_TruncErrorZero(void) {
  
	for (unsigned short iVar = 0; iVar < nVar; iVar++)
		Res_TruncError[iVar] = 0.0;
  
}

void CVariable::SetVal_ResTruncError_Zero(unsigned short val_var) {
  
		Res_TruncError[val_var] = 0.0;
  
}

void CVariable::GetResidual_Sum(su2double *val_residual) {
  
	for (unsigned short iVar = 0; iVar < nVar; iVar++)
		val_residual[iVar] = Residual_Sum[iVar];
  
}

void CVariable::GetResTruncError(su2double *val_trunc_error) {
  
	for (unsigned short iVar = 0; iVar < nVar; iVar++)
		val_trunc_error[iVar] = Res_TruncError[iVar];
  
}

CBaselineVariable::CBaselineVariable(void) : CVariable() { }

CBaselineVariable::CBaselineVariable(su2double *val_solution, unsigned short val_nvar, CConfig *config) : CVariable(val_nvar, config) {
  
	for (unsigned short iVar = 0; iVar < nVar; iVar++)
		Solution[iVar] = val_solution[iVar];
  
}

CBaselineVariable::~CBaselineVariable(void) { }
=======
/*!
 * \file variable_structure.cpp
 * \brief Definition of the solution fields.
 * \author F. Palacios, T. Economon
 * \version 4.0.0 "Cardinal"
 *
 * SU2 Lead Developers: Dr. Francisco Palacios (Francisco.D.Palacios@boeing.com).
 *                      Dr. Thomas D. Economon (economon@stanford.edu).
 *
 * SU2 Developers: Prof. Juan J. Alonso's group at Stanford University.
 *                 Prof. Piero Colonna's group at Delft University of Technology.
 *                 Prof. Nicolas R. Gauger's group at Kaiserslautern University of Technology.
 *                 Prof. Alberto Guardone's group at Polytechnic University of Milan.
 *                 Prof. Rafael Palacios' group at Imperial College London.
 *
 * Copyright (C) 2012-2015 SU2, the open-source CFD code.
 *
 * SU2 is free software; you can redistribute it and/or
 * modify it under the terms of the GNU Lesser General Public
 * License as published by the Free Software Foundation; either
 * version 2.1 of the License, or (at your option) any later version.
 *
 * SU2 is distributed in the hope that it will be useful,
 * but WITHOUT ANY WARRANTY; without even the implied warranty of
 * MERCHANTABILITY or FITNESS FOR A PARTICULAR PURPOSE. See the GNU
 * Lesser General Public License for more details.
 *
 * You should have received a copy of the GNU Lesser General Public
 * License along with SU2. If not, see <http://www.gnu.org/licenses/>.
 */

#include "../include/variable_structure.hpp"

unsigned short CVariable::nDim = 0;

CVariable::CVariable(void) {

  /*--- Array initialization ---*/
  Solution = NULL;
	Solution_Old = NULL;
	Solution_time_n = NULL;
	Solution_time_n1 = NULL;
	Gradient = NULL;
	Limiter = NULL;
	Solution_Max = NULL;
	Solution_Min = NULL;
	Grad_AuxVar = NULL;
	Undivided_Laplacian = NULL;
	Res_TruncError = NULL;
  Residual_Old = NULL;
	Residual_Sum = NULL;
  
}

CVariable::CVariable(unsigned short val_nvar, CConfig *config) {

  /*--- Array initialization ---*/
  Solution = NULL;
	Solution_Old = NULL;
	Solution_time_n = NULL;
	Solution_time_n1 = NULL;
	Gradient = NULL;
	Limiter = NULL;
	Solution_Max = NULL;
	Solution_Min = NULL;
	Grad_AuxVar = NULL;
	Undivided_Laplacian = NULL;
	Res_TruncError = NULL;
  Residual_Old = NULL;
	Residual_Sum = NULL;
  
  /*--- Initialize the number of solution variables. This version
   of the constructor will be used primarily for converting the
   restart files into solution files (SU2_SOL). ---*/
	nVar = val_nvar;
  
	/*--- Allocate the solution array - here it is also possible
	 to allocate some extra flow variables that do not participate
	 in the simulation ---*/
	Solution = new su2double [nVar];
	for (unsigned short iVar = 0; iVar < nVar; iVar++)
		Solution[iVar] = 0.0;
  
}

CVariable::CVariable(unsigned short val_nDim, unsigned short val_nvar, CConfig *config) {
  
	unsigned short iVar, iDim;
	
  /*--- Array initialization ---*/
  Solution = NULL;
	Solution_Old = NULL;
	Solution_time_n = NULL;
	Solution_time_n1 = NULL;
	Gradient = NULL;
	Limiter = NULL;
	Solution_Max = NULL;
	Solution_Min = NULL;
	Grad_AuxVar = NULL;
	Undivided_Laplacian = NULL;
	Res_TruncError = NULL;
  Residual_Old = NULL;
	Residual_Sum = NULL;
  
	/*--- Initializate the number of dimension and number of variables ---*/
	nDim = val_nDim;
	nVar = val_nvar;
  
	/*--- Allocate solution, solution old, residual and gradient 
	 which is common for all the problems, here it is also possible 
	 to allocate some extra flow variables that do not participate 
	 in the simulation ---*/
	Solution = new su2double [nVar];
	
	for (iVar = 0; iVar < nVar; iVar++)
		Solution[iVar] = 0.0;

	Solution_Old = new su2double [nVar];
	
	Gradient = new su2double* [nVar];
	for (iVar = 0; iVar < nVar; iVar++) {
		Gradient[iVar] = new su2double [nDim];
		for (iDim = 0; iDim < nDim; iDim ++)
			Gradient[iVar][iDim] = 0.0;
	}
	
	if (config->GetUnsteady_Simulation() != NO) {
		Solution_time_n = new su2double [nVar];
		Solution_time_n1 = new su2double [nVar];
	}
	
}

CVariable::~CVariable(void) {
	unsigned short iVar;

  if (Solution            != NULL) delete [] Solution;
	if (Solution_Old        != NULL) delete [] Solution_Old;
	if (Solution_time_n     != NULL) delete [] Solution_time_n;
	if (Solution_time_n1    != NULL) delete [] Solution_time_n1;
	if (Limiter             != NULL) delete [] Limiter;
	if (Solution_Max        != NULL) delete [] Solution_Max;
	if (Solution_Min        != NULL) delete [] Solution_Min;
	if (Grad_AuxVar         != NULL) delete [] Grad_AuxVar;
	if (Undivided_Laplacian != NULL) delete [] Undivided_Laplacian;
	if (Res_TruncError      != NULL) delete [] Res_TruncError;
	if (Residual_Old        != NULL) delete [] Residual_Old;
	if (Residual_Sum        != NULL) delete [] Residual_Sum;
  
  if (Gradient != NULL) {
    for (iVar = 0; iVar < nVar; iVar++)
      delete Gradient[iVar];
    delete [] Gradient;
  }

}

void CVariable::AddUnd_Lapl(su2double *val_und_lapl) {
	for (unsigned short iVar = 0; iVar < nVar; iVar++)
		Undivided_Laplacian[iVar] += val_und_lapl[iVar];
}

void CVariable::SubtractUnd_Lapl(su2double *val_und_lapl) {
	for (unsigned short iVar = 0; iVar < nVar; iVar++)
		Undivided_Laplacian[iVar] -= val_und_lapl[iVar];
}

void CVariable::SubtractUnd_Lapl(unsigned short val_var, su2double val_und_lapl) {
	Undivided_Laplacian[val_var] -= val_und_lapl;
}

void CVariable::SetUnd_LaplZero(void) {
  
	for (unsigned short iVar = 0; iVar < nVar; iVar++)
		Undivided_Laplacian[iVar] = 0.0;
  
}

void CVariable::SetUnd_Lapl(unsigned short val_var, su2double val_und_lapl) {
  
		Undivided_Laplacian[val_var] = val_und_lapl;
  
}

void CVariable::SetSolution(su2double *val_solution) {
  
	for (unsigned short iVar = 0; iVar < nVar; iVar++)
		Solution[iVar] = val_solution[iVar];
  
}

void CVariable::Set_OldSolution(void) {
  
	for (unsigned short iVar = 0; iVar < nVar; iVar++)
		Solution_Old[iVar] = Solution[iVar];
  
}

void CVariable::AddSolution(unsigned short val_var, su2double val_solution) {
  
  Solution[val_var] = Solution_Old[val_var] + val_solution;
  
}

void CVariable::AddClippedSolution(unsigned short val_var, su2double val_solution,
                                   su2double lowerlimit, su2double upperlimit) {
  
	Solution[val_var] = min(max((Solution_Old[val_var] + val_solution), lowerlimit), upperlimit);
  
}

void CVariable::AddConservativeSolution(unsigned short val_var, su2double val_solution,
		su2double val_density, su2double val_density_old, su2double lowerlimit, su2double upperlimit) {
  
	Solution[val_var] = min(max((Solution_Old[val_var]*val_density_old + val_solution)/val_density,
			lowerlimit), upperlimit);
  
}

void CVariable::Set_Solution(void) {
  
	for (unsigned short iVar = 0; iVar < nVar; iVar++)
		 Solution[iVar] = Solution_Old[iVar];
  
}

void CVariable::Set_Solution_time_n(void) {
  
	for (unsigned short iVar = 0; iVar < nVar; iVar++)
		Solution_time_n[iVar] = Solution[iVar];
  
}

void CVariable::Set_Solution_time_n1(void) {
  
	for (unsigned short iVar = 0; iVar < nVar; iVar++)
		Solution_time_n1[iVar] = Solution_time_n[iVar];
  
}

void CVariable::AddRes_TruncError(su2double *val_truncation_error) {
  
	for (unsigned short iVar = 0; iVar < nVar; iVar++)
		Res_TruncError[iVar] += val_truncation_error[iVar];
  
}

void CVariable::SubtractRes_TruncError(su2double *val_truncation_error) {
  
	for (unsigned short iVar = 0; iVar < nVar; iVar++)
		Res_TruncError[iVar] -= val_truncation_error[iVar];
  
}

void CVariable::SetResidual_Old(su2double *val_residual_old) {
  
	for (unsigned short iVar = 0; iVar < nVar; iVar++)
		Residual_Old[iVar] = val_residual_old[iVar];
  
}

void CVariable::SetSolution_Old(su2double *val_solution_old) {
  
	for (unsigned short iVar = 0; iVar < nVar; iVar++)
		Solution_Old[iVar] = val_solution_old[iVar];
  
}

void CVariable::SetSolution_time_n(su2double *val_solution_time_n) {

	for (unsigned short iVar = 0; iVar < nVar; iVar++)
		Solution_time_n[iVar] = val_solution_time_n[iVar];

}

void CVariable::AddResidual_Sum(su2double *val_residual) {
  
	for (unsigned short iVar = 0; iVar < nVar; iVar++)
		Residual_Sum[iVar] += val_residual[iVar];
  
}

void CVariable::SetVel_ResTruncError_Zero(void) {
  
	for (unsigned short iDim = 0; iDim < nDim; iDim++)
		Res_TruncError[iDim+1] = 0.0;
  
}

void CVariable::SetEnergy_ResTruncError_Zero(void) {
  
  Res_TruncError[nDim+1] = 0.0;
  
}

void CVariable::SetVelSolutionZero(void) {
  
	for (unsigned short iDim = 0; iDim < nDim; iDim++)
		Solution[iDim+1] = 0.0;
  
}

void CVariable::SetVelSolutionVector(su2double *val_vector) {
  
	for (unsigned short iDim = 0; iDim < nDim; iDim++)
		Solution[iDim+1] = val_vector[iDim];
  
}

void CVariable::SetVelSolutionOldZero(void) {
  
	for (unsigned short iDim = 0; iDim < nDim; iDim++)
		Solution_Old[iDim+1] = 0.0;
  
}

void CVariable::SetVelSolutionOldVector(su2double *val_vector) {
  
	for (unsigned short iDim = 0; iDim < nDim; iDim++)
		Solution_Old[iDim+1] = val_vector[iDim];
  
}

void CVariable::SetSolutionZero(void) {
  
	for (unsigned short iVar = 0; iVar < nVar; iVar++)
		Solution[iVar] = 0.0;
  
}

void CVariable::SetSolutionZero(unsigned short val_var) {
  
		Solution[val_var] = 0.0;
  
}

void CVariable::SetResidualSumZero(void) {
  
	for (unsigned short iVar = 0; iVar < nVar; iVar++)
		Residual_Sum[iVar] = 0.0;
  
}

void CVariable::SetGradientZero(void) {
  
	for (unsigned short iVar = 0; iVar < nVar; iVar++)
		for (unsigned short iDim = 0; iDim < nDim; iDim++)
		Gradient[iVar][iDim] = 0.0;
  
}

void CVariable::SetAuxVarGradientZero(void) {
  
	for (unsigned short iDim = 0; iDim < nDim; iDim++)
		Grad_AuxVar[iDim] = 0.0;
  
}

void CVariable::SetGradient(su2double **val_gradient) {
  
	for (unsigned short iVar = 0; iVar < nVar; iVar++)
		for (unsigned short iDim = 0; iDim < nDim; iDim++)
		Gradient[iVar][iDim] = val_gradient[iVar][iDim];
  
}

void CVariable::SetRes_TruncErrorZero(void) {
  
	for (unsigned short iVar = 0; iVar < nVar; iVar++)
		Res_TruncError[iVar] = 0.0;
  
}

void CVariable::SetVal_ResTruncError_Zero(unsigned short val_var) {
  
		Res_TruncError[val_var] = 0.0;
  
}

void CVariable::GetResidual_Sum(su2double *val_residual) {
  
	for (unsigned short iVar = 0; iVar < nVar; iVar++)
		val_residual[iVar] = Residual_Sum[iVar];
  
}

void CVariable::GetResTruncError(su2double *val_trunc_error) {
  
	for (unsigned short iVar = 0; iVar < nVar; iVar++)
		val_trunc_error[iVar] = Res_TruncError[iVar];
  
}

CBaselineVariable::CBaselineVariable(void) : CVariable() { }

CBaselineVariable::CBaselineVariable(su2double *val_solution, unsigned short val_nvar, CConfig *config) : CVariable(val_nvar, config) {
  
	for (unsigned short iVar = 0; iVar < nVar; iVar++)
		Solution[iVar] = val_solution[iVar];
  
}

CBaselineVariable::~CBaselineVariable(void) { }
>>>>>>> 0e19c915
<|MERGE_RESOLUTION|>--- conflicted
+++ resolved
@@ -1,823 +1,417 @@
-<<<<<<< HEAD
-/*!
- * \file variable_structure.cpp
- * \brief Definition of the solution fields.
- * \author F. Palacios, T. Economon
- * \version 3.2.9 "eagle"
- *
- * SU2 Lead Developers: Dr. Francisco Palacios (Francisco.D.Palacios@boeing.com).
- *                      Dr. Thomas D. Economon (economon@stanford.edu).
- *
- * SU2 Developers: Prof. Juan J. Alonso's group at Stanford University.
- *                 Prof. Piero Colonna's group at Delft University of Technology.
- *                 Prof. Nicolas R. Gauger's group at Kaiserslautern University of Technology.
- *                 Prof. Alberto Guardone's group at Polytechnic University of Milan.
- *                 Prof. Rafael Palacios' group at Imperial College London.
- *
- * Copyright (C) 2012-2015 SU2, the open-source CFD code.
- *
- * SU2 is free software; you can redistribute it and/or
- * modify it under the terms of the GNU Lesser General Public
- * License as published by the Free Software Foundation; either
- * version 2.1 of the License, or (at your option) any later version.
- *
- * SU2 is distributed in the hope that it will be useful,
- * but WITHOUT ANY WARRANTY; without even the implied warranty of
- * MERCHANTABILITY or FITNESS FOR A PARTICULAR PURPOSE. See the GNU
- * Lesser General Public License for more details.
- *
- * You should have received a copy of the GNU Lesser General Public
- * License along with SU2. If not, see <http://www.gnu.org/licenses/>.
- */
-
-#include "../include/variable_structure.hpp"
-
-unsigned short CVariable::nDim = 0;
-
-CVariable::CVariable(void) {
-
-  /*--- Array initialization ---*/
-  Solution = NULL;
-	Solution_Old = NULL;
-	Solution_time_n = NULL;
-	Solution_time_n1 = NULL;
-	Gradient = NULL;
-	Limiter = NULL;
-	Solution_Max = NULL;
-	Solution_Min = NULL;
-	Grad_AuxVar = NULL;
-	Undivided_Laplacian = NULL;
-	Res_TruncError = NULL;
-  Residual_Old = NULL;
-	Residual_Sum = NULL;
-  
-}
-
-CVariable::CVariable(unsigned short val_nvar, CConfig *config) {
-
-  /*--- Array initialization ---*/
-  Solution = NULL;
-	Solution_Old = NULL;
-	Solution_time_n = NULL;
-	Solution_time_n1 = NULL;
-	Gradient = NULL;
-	Limiter = NULL;
-	Solution_Max = NULL;
-	Solution_Min = NULL;
-	Grad_AuxVar = NULL;
-	Undivided_Laplacian = NULL;
-	Res_TruncError = NULL;
-  Residual_Old = NULL;
-	Residual_Sum = NULL;
-  
-  /*--- Initialize the number of solution variables. This version
-   of the constructor will be used primarily for converting the
-   restart files into solution files (SU2_SOL). ---*/
-	nVar = val_nvar;
-  
-	/*--- Allocate the solution array - here it is also possible
-	 to allocate some extra flow variables that do not participate
-	 in the simulation ---*/
-	Solution = new su2double [nVar];
-	for (unsigned short iVar = 0; iVar < nVar; iVar++)
-		Solution[iVar] = 0.0;
-  
-}
-
-CVariable::CVariable(unsigned short val_nDim, unsigned short val_nvar, CConfig *config) {
-  
-	unsigned short iVar, iDim;
-	
-  /*--- Array initialization ---*/
-  Solution = NULL;
-	Solution_Old = NULL;
-	Solution_time_n = NULL;
-	Solution_time_n1 = NULL;
-	Gradient = NULL;
-	Limiter = NULL;
-	Solution_Max = NULL;
-	Solution_Min = NULL;
-	Grad_AuxVar = NULL;
-	Undivided_Laplacian = NULL;
-	Res_TruncError = NULL;
-  Residual_Old = NULL;
-	Residual_Sum = NULL;
-  
-	/*--- Initializate the number of dimension and number of variables ---*/
-	nDim = val_nDim;
-	nVar = val_nvar;
-  
-	/*--- Allocate solution, solution old, residual and gradient 
-	 which is common for all the problems, here it is also possible 
-	 to allocate some extra flow variables that do not participate 
-	 in the simulation ---*/
-	Solution = new su2double [nVar];
-	
-	for (iVar = 0; iVar < nVar; iVar++)
-		Solution[iVar] = 0.0;
-
-	Solution_Old = new su2double [nVar];
-	
-	Gradient = new su2double* [nVar];
-	for (iVar = 0; iVar < nVar; iVar++) {
-		Gradient[iVar] = new su2double [nDim];
-		for (iDim = 0; iDim < nDim; iDim ++)
-			Gradient[iVar][iDim] = 0.0;
-	}
-	
-	if (config->GetUnsteady_Simulation() != NO) {
-		Solution_time_n = new su2double [nVar];
-		Solution_time_n1 = new su2double [nVar];
-	}
-	
-}
-
-CVariable::~CVariable(void) {
-	unsigned short iVar;
-
-  if (Solution            != NULL) delete [] Solution;
-	if (Solution_Old        != NULL) delete [] Solution_Old;
-	if (Solution_time_n     != NULL) delete [] Solution_time_n;
-	if (Solution_time_n1    != NULL) delete [] Solution_time_n1;
-	if (Limiter             != NULL) delete [] Limiter;
-	if (Solution_Max        != NULL) delete [] Solution_Max;
-	if (Solution_Min        != NULL) delete [] Solution_Min;
-	if (Grad_AuxVar         != NULL) delete [] Grad_AuxVar;
-	if (Undivided_Laplacian != NULL) delete [] Undivided_Laplacian;
-	if (Res_TruncError      != NULL) delete [] Res_TruncError;
-	if (Residual_Old        != NULL) delete [] Residual_Old;
-	if (Residual_Sum        != NULL) delete [] Residual_Sum;
-  
-  if (Gradient != NULL) {
-    for (iVar = 0; iVar < nVar; iVar++)
-      delete Gradient[iVar];
-    delete [] Gradient;
-  }
-
-}
-
-void CVariable::AddUnd_Lapl(su2double *val_und_lapl) {
-	for (unsigned short iVar = 0; iVar < nVar; iVar++)
-		Undivided_Laplacian[iVar] += val_und_lapl[iVar];
-}
-
-void CVariable::SubtractUnd_Lapl(su2double *val_und_lapl) {
-	for (unsigned short iVar = 0; iVar < nVar; iVar++)
-		Undivided_Laplacian[iVar] -= val_und_lapl[iVar];
-}
-
-void CVariable::SubtractUnd_Lapl(unsigned short val_var, su2double val_und_lapl) {
-	Undivided_Laplacian[val_var] -= val_und_lapl;
-}
-
-void CVariable::SetUnd_LaplZero(void) {
-  
-	for (unsigned short iVar = 0; iVar < nVar; iVar++)
-		Undivided_Laplacian[iVar] = 0.0;
-  
-}
-
-void CVariable::SetUnd_Lapl(unsigned short val_var, su2double val_und_lapl) {
-  
-		Undivided_Laplacian[val_var] = val_und_lapl;
-  
-}
-
-void CVariable::SetSolution(su2double *val_solution) {
-  
-	for (unsigned short iVar = 0; iVar < nVar; iVar++)
-		Solution[iVar] = val_solution[iVar];
-  
-}
-
-void CVariable::Set_OldSolution(void) {
-  
-	for (unsigned short iVar = 0; iVar < nVar; iVar++)
-		Solution_Old[iVar] = Solution[iVar];
-  
-}
-
-void CVariable::AddSolution(unsigned short val_var, su2double val_solution) {
-  
-  Solution[val_var] = Solution_Old[val_var] + val_solution;
-  
-}
-
-void CVariable::AddClippedSolution(unsigned short val_var, su2double val_solution,
-                                   su2double lowerlimit, su2double upperlimit) {
-  
-	Solution[val_var] = min(max((Solution_Old[val_var] + val_solution), lowerlimit), upperlimit);
-  
-}
-
-void CVariable::AddConservativeSolution(unsigned short val_var, su2double val_solution,
-		su2double val_density, su2double val_density_old, su2double lowerlimit, su2double upperlimit) {
-  
-	Solution[val_var] = min(max((Solution_Old[val_var]*val_density_old + val_solution)/val_density,
-			lowerlimit), upperlimit);
-  
-}
-
-void CVariable::Set_Solution(void) {
-  
-	for (unsigned short iVar = 0; iVar < nVar; iVar++)
-		 Solution[iVar] = Solution_Old[iVar];
-  
-}
-
-void CVariable::Set_Solution_time_n(void) {
-  
-	for (unsigned short iVar = 0; iVar < nVar; iVar++)
-		Solution_time_n[iVar] = Solution[iVar];
-  
-}
-
-void CVariable::Set_Solution_time_n1(void) {
-  
-	for (unsigned short iVar = 0; iVar < nVar; iVar++)
-		Solution_time_n1[iVar] = Solution_time_n[iVar];
-  
-}
-
-void CVariable::Set_Solution_time_n(su2double *val_sol) {
-
-  for (unsigned short iVar = 0; iVar < nVar; iVar++)
-    Solution_time_n[iVar] = val_sol[iVar];
-
-}
-
-void CVariable::Set_Solution_time_n1(su2double *val_sol) {
-
-  for (unsigned short iVar = 0; iVar < nVar; iVar++)
-    Solution_time_n1[iVar] = val_sol[iVar];
-
-}
-
-void CVariable::AddRes_TruncError(su2double *val_truncation_error) {
-  
-	for (unsigned short iVar = 0; iVar < nVar; iVar++)
-		Res_TruncError[iVar] += val_truncation_error[iVar];
-  
-}
-
-void CVariable::SubtractRes_TruncError(su2double *val_truncation_error) {
-  
-	for (unsigned short iVar = 0; iVar < nVar; iVar++)
-		Res_TruncError[iVar] -= val_truncation_error[iVar];
-  
-}
-
-void CVariable::SetResidual_Old(su2double *val_residual_old) {
-  
-	for (unsigned short iVar = 0; iVar < nVar; iVar++)
-		Residual_Old[iVar] = val_residual_old[iVar];
-  
-}
-
-void CVariable::SetSolution_Old(su2double *val_solution_old) {
-  
-	for (unsigned short iVar = 0; iVar < nVar; iVar++)
-		Solution_Old[iVar] = val_solution_old[iVar];
-  
-}
-
-void CVariable::SetSolution_time_n(su2double *val_solution_time_n) {
-
-	for (unsigned short iVar = 0; iVar < nVar; iVar++)
-		Solution_time_n[iVar] = val_solution_time_n[iVar];
-
-}
-
-void CVariable::AddResidual_Sum(su2double *val_residual) {
-  
-	for (unsigned short iVar = 0; iVar < nVar; iVar++)
-		Residual_Sum[iVar] += val_residual[iVar];
-  
-}
-
-void CVariable::SetVel_ResTruncError_Zero(void) {
-  
-	for (unsigned short iDim = 0; iDim < nDim; iDim++)
-		Res_TruncError[iDim+1] = 0.0;
-  
-}
-
-void CVariable::SetEnergy_ResTruncError_Zero(void) {
-  
-  Res_TruncError[nDim+1] = 0.0;
-  
-}
-
-void CVariable::SetVelSolutionZero(void) {
-  
-	for (unsigned short iDim = 0; iDim < nDim; iDim++)
-		Solution[iDim+1] = 0.0;
-  
-}
-
-void CVariable::SetVelSolutionVector(su2double *val_vector) {
-  
-	for (unsigned short iDim = 0; iDim < nDim; iDim++)
-		Solution[iDim+1] = val_vector[iDim];
-  
-}
-
-void CVariable::SetVelSolutionOldZero(void) {
-  
-	for (unsigned short iDim = 0; iDim < nDim; iDim++)
-		Solution_Old[iDim+1] = 0.0;
-  
-}
-
-void CVariable::SetVelSolutionOldVector(su2double *val_vector) {
-  
-	for (unsigned short iDim = 0; iDim < nDim; iDim++)
-		Solution_Old[iDim+1] = val_vector[iDim];
-  
-}
-
-void CVariable::SetSolutionZero(void) {
-  
-	for (unsigned short iVar = 0; iVar < nVar; iVar++)
-		Solution[iVar] = 0.0;
-  
-}
-
-void CVariable::SetSolutionZero(unsigned short val_var) {
-  
-		Solution[val_var] = 0.0;
-  
-}
-
-void CVariable::SetResidualSumZero(void) {
-  
-	for (unsigned short iVar = 0; iVar < nVar; iVar++)
-		Residual_Sum[iVar] = 0.0;
-  
-}
-
-void CVariable::SetGradientZero(void) {
-  
-	for (unsigned short iVar = 0; iVar < nVar; iVar++)
-		for (unsigned short iDim = 0; iDim < nDim; iDim++)
-		Gradient[iVar][iDim] = 0.0;
-  
-}
-
-void CVariable::SetAuxVarGradientZero(void) {
-  
-	for (unsigned short iDim = 0; iDim < nDim; iDim++)
-		Grad_AuxVar[iDim] = 0.0;
-  
-}
-
-void CVariable::SetGradient(su2double **val_gradient) {
-  
-	for (unsigned short iVar = 0; iVar < nVar; iVar++)
-		for (unsigned short iDim = 0; iDim < nDim; iDim++)
-		Gradient[iVar][iDim] = val_gradient[iVar][iDim];
-  
-}
-
-void CVariable::SetRes_TruncErrorZero(void) {
-  
-	for (unsigned short iVar = 0; iVar < nVar; iVar++)
-		Res_TruncError[iVar] = 0.0;
-  
-}
-
-void CVariable::SetVal_ResTruncError_Zero(unsigned short val_var) {
-  
-		Res_TruncError[val_var] = 0.0;
-  
-}
-
-void CVariable::GetResidual_Sum(su2double *val_residual) {
-  
-	for (unsigned short iVar = 0; iVar < nVar; iVar++)
-		val_residual[iVar] = Residual_Sum[iVar];
-  
-}
-
-void CVariable::GetResTruncError(su2double *val_trunc_error) {
-  
-	for (unsigned short iVar = 0; iVar < nVar; iVar++)
-		val_trunc_error[iVar] = Res_TruncError[iVar];
-  
-}
-
-CBaselineVariable::CBaselineVariable(void) : CVariable() { }
-
-CBaselineVariable::CBaselineVariable(su2double *val_solution, unsigned short val_nvar, CConfig *config) : CVariable(val_nvar, config) {
-  
-	for (unsigned short iVar = 0; iVar < nVar; iVar++)
-		Solution[iVar] = val_solution[iVar];
-  
-}
-
-CBaselineVariable::~CBaselineVariable(void) { }
-=======
-/*!
- * \file variable_structure.cpp
- * \brief Definition of the solution fields.
- * \author F. Palacios, T. Economon
- * \version 4.0.0 "Cardinal"
- *
- * SU2 Lead Developers: Dr. Francisco Palacios (Francisco.D.Palacios@boeing.com).
- *                      Dr. Thomas D. Economon (economon@stanford.edu).
- *
- * SU2 Developers: Prof. Juan J. Alonso's group at Stanford University.
- *                 Prof. Piero Colonna's group at Delft University of Technology.
- *                 Prof. Nicolas R. Gauger's group at Kaiserslautern University of Technology.
- *                 Prof. Alberto Guardone's group at Polytechnic University of Milan.
- *                 Prof. Rafael Palacios' group at Imperial College London.
- *
- * Copyright (C) 2012-2015 SU2, the open-source CFD code.
- *
- * SU2 is free software; you can redistribute it and/or
- * modify it under the terms of the GNU Lesser General Public
- * License as published by the Free Software Foundation; either
- * version 2.1 of the License, or (at your option) any later version.
- *
- * SU2 is distributed in the hope that it will be useful,
- * but WITHOUT ANY WARRANTY; without even the implied warranty of
- * MERCHANTABILITY or FITNESS FOR A PARTICULAR PURPOSE. See the GNU
- * Lesser General Public License for more details.
- *
- * You should have received a copy of the GNU Lesser General Public
- * License along with SU2. If not, see <http://www.gnu.org/licenses/>.
- */
-
-#include "../include/variable_structure.hpp"
-
-unsigned short CVariable::nDim = 0;
-
-CVariable::CVariable(void) {
-
-  /*--- Array initialization ---*/
-  Solution = NULL;
-	Solution_Old = NULL;
-	Solution_time_n = NULL;
-	Solution_time_n1 = NULL;
-	Gradient = NULL;
-	Limiter = NULL;
-	Solution_Max = NULL;
-	Solution_Min = NULL;
-	Grad_AuxVar = NULL;
-	Undivided_Laplacian = NULL;
-	Res_TruncError = NULL;
-  Residual_Old = NULL;
-	Residual_Sum = NULL;
-  
-}
-
-CVariable::CVariable(unsigned short val_nvar, CConfig *config) {
-
-  /*--- Array initialization ---*/
-  Solution = NULL;
-	Solution_Old = NULL;
-	Solution_time_n = NULL;
-	Solution_time_n1 = NULL;
-	Gradient = NULL;
-	Limiter = NULL;
-	Solution_Max = NULL;
-	Solution_Min = NULL;
-	Grad_AuxVar = NULL;
-	Undivided_Laplacian = NULL;
-	Res_TruncError = NULL;
-  Residual_Old = NULL;
-	Residual_Sum = NULL;
-  
-  /*--- Initialize the number of solution variables. This version
-   of the constructor will be used primarily for converting the
-   restart files into solution files (SU2_SOL). ---*/
-	nVar = val_nvar;
-  
-	/*--- Allocate the solution array - here it is also possible
-	 to allocate some extra flow variables that do not participate
-	 in the simulation ---*/
-	Solution = new su2double [nVar];
-	for (unsigned short iVar = 0; iVar < nVar; iVar++)
-		Solution[iVar] = 0.0;
-  
-}
-
-CVariable::CVariable(unsigned short val_nDim, unsigned short val_nvar, CConfig *config) {
-  
-	unsigned short iVar, iDim;
-	
-  /*--- Array initialization ---*/
-  Solution = NULL;
-	Solution_Old = NULL;
-	Solution_time_n = NULL;
-	Solution_time_n1 = NULL;
-	Gradient = NULL;
-	Limiter = NULL;
-	Solution_Max = NULL;
-	Solution_Min = NULL;
-	Grad_AuxVar = NULL;
-	Undivided_Laplacian = NULL;
-	Res_TruncError = NULL;
-  Residual_Old = NULL;
-	Residual_Sum = NULL;
-  
-	/*--- Initializate the number of dimension and number of variables ---*/
-	nDim = val_nDim;
-	nVar = val_nvar;
-  
-	/*--- Allocate solution, solution old, residual and gradient 
-	 which is common for all the problems, here it is also possible 
-	 to allocate some extra flow variables that do not participate 
-	 in the simulation ---*/
-	Solution = new su2double [nVar];
-	
-	for (iVar = 0; iVar < nVar; iVar++)
-		Solution[iVar] = 0.0;
-
-	Solution_Old = new su2double [nVar];
-	
-	Gradient = new su2double* [nVar];
-	for (iVar = 0; iVar < nVar; iVar++) {
-		Gradient[iVar] = new su2double [nDim];
-		for (iDim = 0; iDim < nDim; iDim ++)
-			Gradient[iVar][iDim] = 0.0;
-	}
-	
-	if (config->GetUnsteady_Simulation() != NO) {
-		Solution_time_n = new su2double [nVar];
-		Solution_time_n1 = new su2double [nVar];
-	}
-	
-}
-
-CVariable::~CVariable(void) {
-	unsigned short iVar;
-
-  if (Solution            != NULL) delete [] Solution;
-	if (Solution_Old        != NULL) delete [] Solution_Old;
-	if (Solution_time_n     != NULL) delete [] Solution_time_n;
-	if (Solution_time_n1    != NULL) delete [] Solution_time_n1;
-	if (Limiter             != NULL) delete [] Limiter;
-	if (Solution_Max        != NULL) delete [] Solution_Max;
-	if (Solution_Min        != NULL) delete [] Solution_Min;
-	if (Grad_AuxVar         != NULL) delete [] Grad_AuxVar;
-	if (Undivided_Laplacian != NULL) delete [] Undivided_Laplacian;
-	if (Res_TruncError      != NULL) delete [] Res_TruncError;
-	if (Residual_Old        != NULL) delete [] Residual_Old;
-	if (Residual_Sum        != NULL) delete [] Residual_Sum;
-  
-  if (Gradient != NULL) {
-    for (iVar = 0; iVar < nVar; iVar++)
-      delete Gradient[iVar];
-    delete [] Gradient;
-  }
-
-}
-
-void CVariable::AddUnd_Lapl(su2double *val_und_lapl) {
-	for (unsigned short iVar = 0; iVar < nVar; iVar++)
-		Undivided_Laplacian[iVar] += val_und_lapl[iVar];
-}
-
-void CVariable::SubtractUnd_Lapl(su2double *val_und_lapl) {
-	for (unsigned short iVar = 0; iVar < nVar; iVar++)
-		Undivided_Laplacian[iVar] -= val_und_lapl[iVar];
-}
-
-void CVariable::SubtractUnd_Lapl(unsigned short val_var, su2double val_und_lapl) {
-	Undivided_Laplacian[val_var] -= val_und_lapl;
-}
-
-void CVariable::SetUnd_LaplZero(void) {
-  
-	for (unsigned short iVar = 0; iVar < nVar; iVar++)
-		Undivided_Laplacian[iVar] = 0.0;
-  
-}
-
-void CVariable::SetUnd_Lapl(unsigned short val_var, su2double val_und_lapl) {
-  
-		Undivided_Laplacian[val_var] = val_und_lapl;
-  
-}
-
-void CVariable::SetSolution(su2double *val_solution) {
-  
-	for (unsigned short iVar = 0; iVar < nVar; iVar++)
-		Solution[iVar] = val_solution[iVar];
-  
-}
-
-void CVariable::Set_OldSolution(void) {
-  
-	for (unsigned short iVar = 0; iVar < nVar; iVar++)
-		Solution_Old[iVar] = Solution[iVar];
-  
-}
-
-void CVariable::AddSolution(unsigned short val_var, su2double val_solution) {
-  
-  Solution[val_var] = Solution_Old[val_var] + val_solution;
-  
-}
-
-void CVariable::AddClippedSolution(unsigned short val_var, su2double val_solution,
-                                   su2double lowerlimit, su2double upperlimit) {
-  
-	Solution[val_var] = min(max((Solution_Old[val_var] + val_solution), lowerlimit), upperlimit);
-  
-}
-
-void CVariable::AddConservativeSolution(unsigned short val_var, su2double val_solution,
-		su2double val_density, su2double val_density_old, su2double lowerlimit, su2double upperlimit) {
-  
-	Solution[val_var] = min(max((Solution_Old[val_var]*val_density_old + val_solution)/val_density,
-			lowerlimit), upperlimit);
-  
-}
-
-void CVariable::Set_Solution(void) {
-  
-	for (unsigned short iVar = 0; iVar < nVar; iVar++)
-		 Solution[iVar] = Solution_Old[iVar];
-  
-}
-
-void CVariable::Set_Solution_time_n(void) {
-  
-	for (unsigned short iVar = 0; iVar < nVar; iVar++)
-		Solution_time_n[iVar] = Solution[iVar];
-  
-}
-
-void CVariable::Set_Solution_time_n1(void) {
-  
-	for (unsigned short iVar = 0; iVar < nVar; iVar++)
-		Solution_time_n1[iVar] = Solution_time_n[iVar];
-  
-}
-
-void CVariable::AddRes_TruncError(su2double *val_truncation_error) {
-  
-	for (unsigned short iVar = 0; iVar < nVar; iVar++)
-		Res_TruncError[iVar] += val_truncation_error[iVar];
-  
-}
-
-void CVariable::SubtractRes_TruncError(su2double *val_truncation_error) {
-  
-	for (unsigned short iVar = 0; iVar < nVar; iVar++)
-		Res_TruncError[iVar] -= val_truncation_error[iVar];
-  
-}
-
-void CVariable::SetResidual_Old(su2double *val_residual_old) {
-  
-	for (unsigned short iVar = 0; iVar < nVar; iVar++)
-		Residual_Old[iVar] = val_residual_old[iVar];
-  
-}
-
-void CVariable::SetSolution_Old(su2double *val_solution_old) {
-  
-	for (unsigned short iVar = 0; iVar < nVar; iVar++)
-		Solution_Old[iVar] = val_solution_old[iVar];
-  
-}
-
-void CVariable::SetSolution_time_n(su2double *val_solution_time_n) {
-
-	for (unsigned short iVar = 0; iVar < nVar; iVar++)
-		Solution_time_n[iVar] = val_solution_time_n[iVar];
-
-}
-
-void CVariable::AddResidual_Sum(su2double *val_residual) {
-  
-	for (unsigned short iVar = 0; iVar < nVar; iVar++)
-		Residual_Sum[iVar] += val_residual[iVar];
-  
-}
-
-void CVariable::SetVel_ResTruncError_Zero(void) {
-  
-	for (unsigned short iDim = 0; iDim < nDim; iDim++)
-		Res_TruncError[iDim+1] = 0.0;
-  
-}
-
-void CVariable::SetEnergy_ResTruncError_Zero(void) {
-  
-  Res_TruncError[nDim+1] = 0.0;
-  
-}
-
-void CVariable::SetVelSolutionZero(void) {
-  
-	for (unsigned short iDim = 0; iDim < nDim; iDim++)
-		Solution[iDim+1] = 0.0;
-  
-}
-
-void CVariable::SetVelSolutionVector(su2double *val_vector) {
-  
-	for (unsigned short iDim = 0; iDim < nDim; iDim++)
-		Solution[iDim+1] = val_vector[iDim];
-  
-}
-
-void CVariable::SetVelSolutionOldZero(void) {
-  
-	for (unsigned short iDim = 0; iDim < nDim; iDim++)
-		Solution_Old[iDim+1] = 0.0;
-  
-}
-
-void CVariable::SetVelSolutionOldVector(su2double *val_vector) {
-  
-	for (unsigned short iDim = 0; iDim < nDim; iDim++)
-		Solution_Old[iDim+1] = val_vector[iDim];
-  
-}
-
-void CVariable::SetSolutionZero(void) {
-  
-	for (unsigned short iVar = 0; iVar < nVar; iVar++)
-		Solution[iVar] = 0.0;
-  
-}
-
-void CVariable::SetSolutionZero(unsigned short val_var) {
-  
-		Solution[val_var] = 0.0;
-  
-}
-
-void CVariable::SetResidualSumZero(void) {
-  
-	for (unsigned short iVar = 0; iVar < nVar; iVar++)
-		Residual_Sum[iVar] = 0.0;
-  
-}
-
-void CVariable::SetGradientZero(void) {
-  
-	for (unsigned short iVar = 0; iVar < nVar; iVar++)
-		for (unsigned short iDim = 0; iDim < nDim; iDim++)
-		Gradient[iVar][iDim] = 0.0;
-  
-}
-
-void CVariable::SetAuxVarGradientZero(void) {
-  
-	for (unsigned short iDim = 0; iDim < nDim; iDim++)
-		Grad_AuxVar[iDim] = 0.0;
-  
-}
-
-void CVariable::SetGradient(su2double **val_gradient) {
-  
-	for (unsigned short iVar = 0; iVar < nVar; iVar++)
-		for (unsigned short iDim = 0; iDim < nDim; iDim++)
-		Gradient[iVar][iDim] = val_gradient[iVar][iDim];
-  
-}
-
-void CVariable::SetRes_TruncErrorZero(void) {
-  
-	for (unsigned short iVar = 0; iVar < nVar; iVar++)
-		Res_TruncError[iVar] = 0.0;
-  
-}
-
-void CVariable::SetVal_ResTruncError_Zero(unsigned short val_var) {
-  
-		Res_TruncError[val_var] = 0.0;
-  
-}
-
-void CVariable::GetResidual_Sum(su2double *val_residual) {
-  
-	for (unsigned short iVar = 0; iVar < nVar; iVar++)
-		val_residual[iVar] = Residual_Sum[iVar];
-  
-}
-
-void CVariable::GetResTruncError(su2double *val_trunc_error) {
-  
-	for (unsigned short iVar = 0; iVar < nVar; iVar++)
-		val_trunc_error[iVar] = Res_TruncError[iVar];
-  
-}
-
-CBaselineVariable::CBaselineVariable(void) : CVariable() { }
-
-CBaselineVariable::CBaselineVariable(su2double *val_solution, unsigned short val_nvar, CConfig *config) : CVariable(val_nvar, config) {
-  
-	for (unsigned short iVar = 0; iVar < nVar; iVar++)
-		Solution[iVar] = val_solution[iVar];
-  
-}
-
-CBaselineVariable::~CBaselineVariable(void) { }
->>>>>>> 0e19c915
+/*!
+ * \file variable_structure.cpp
+ * \brief Definition of the solution fields.
+ * \author F. Palacios, T. Economon
+ * \version 4.0.0 "Cardinal"
+ *
+ * SU2 Lead Developers: Dr. Francisco Palacios (Francisco.D.Palacios@boeing.com).
+ *                      Dr. Thomas D. Economon (economon@stanford.edu).
+ *
+ * SU2 Developers: Prof. Juan J. Alonso's group at Stanford University.
+ *                 Prof. Piero Colonna's group at Delft University of Technology.
+ *                 Prof. Nicolas R. Gauger's group at Kaiserslautern University of Technology.
+ *                 Prof. Alberto Guardone's group at Polytechnic University of Milan.
+ *                 Prof. Rafael Palacios' group at Imperial College London.
+ *
+ * Copyright (C) 2012-2015 SU2, the open-source CFD code.
+ *
+ * SU2 is free software; you can redistribute it and/or
+ * modify it under the terms of the GNU Lesser General Public
+ * License as published by the Free Software Foundation; either
+ * version 2.1 of the License, or (at your option) any later version.
+ *
+ * SU2 is distributed in the hope that it will be useful,
+ * but WITHOUT ANY WARRANTY; without even the implied warranty of
+ * MERCHANTABILITY or FITNESS FOR A PARTICULAR PURPOSE. See the GNU
+ * Lesser General Public License for more details.
+ *
+ * You should have received a copy of the GNU Lesser General Public
+ * License along with SU2. If not, see <http://www.gnu.org/licenses/>.
+ */
+
+#include "../include/variable_structure.hpp"
+
+unsigned short CVariable::nDim = 0;
+
+CVariable::CVariable(void) {
+
+  /*--- Array initialization ---*/
+  Solution = NULL;
+	Solution_Old = NULL;
+	Solution_time_n = NULL;
+	Solution_time_n1 = NULL;
+	Gradient = NULL;
+	Limiter = NULL;
+	Solution_Max = NULL;
+	Solution_Min = NULL;
+	Grad_AuxVar = NULL;
+	Undivided_Laplacian = NULL;
+	Res_TruncError = NULL;
+  Residual_Old = NULL;
+	Residual_Sum = NULL;
+  
+}
+
+CVariable::CVariable(unsigned short val_nvar, CConfig *config) {
+
+  /*--- Array initialization ---*/
+  Solution = NULL;
+	Solution_Old = NULL;
+	Solution_time_n = NULL;
+	Solution_time_n1 = NULL;
+	Gradient = NULL;
+	Limiter = NULL;
+	Solution_Max = NULL;
+	Solution_Min = NULL;
+	Grad_AuxVar = NULL;
+	Undivided_Laplacian = NULL;
+	Res_TruncError = NULL;
+  Residual_Old = NULL;
+	Residual_Sum = NULL;
+  
+  /*--- Initialize the number of solution variables. This version
+   of the constructor will be used primarily for converting the
+   restart files into solution files (SU2_SOL). ---*/
+	nVar = val_nvar;
+  
+	/*--- Allocate the solution array - here it is also possible
+	 to allocate some extra flow variables that do not participate
+	 in the simulation ---*/
+	Solution = new su2double [nVar];
+	for (unsigned short iVar = 0; iVar < nVar; iVar++)
+		Solution[iVar] = 0.0;
+  
+}
+
+CVariable::CVariable(unsigned short val_nDim, unsigned short val_nvar, CConfig *config) {
+  
+	unsigned short iVar, iDim;
+	
+  /*--- Array initialization ---*/
+  Solution = NULL;
+	Solution_Old = NULL;
+	Solution_time_n = NULL;
+	Solution_time_n1 = NULL;
+	Gradient = NULL;
+	Limiter = NULL;
+	Solution_Max = NULL;
+	Solution_Min = NULL;
+	Grad_AuxVar = NULL;
+	Undivided_Laplacian = NULL;
+	Res_TruncError = NULL;
+  Residual_Old = NULL;
+	Residual_Sum = NULL;
+  
+	/*--- Initializate the number of dimension and number of variables ---*/
+	nDim = val_nDim;
+	nVar = val_nvar;
+  
+	/*--- Allocate solution, solution old, residual and gradient 
+	 which is common for all the problems, here it is also possible 
+	 to allocate some extra flow variables that do not participate 
+	 in the simulation ---*/
+	Solution = new su2double [nVar];
+	
+	for (iVar = 0; iVar < nVar; iVar++)
+		Solution[iVar] = 0.0;
+
+	Solution_Old = new su2double [nVar];
+	
+	Gradient = new su2double* [nVar];
+	for (iVar = 0; iVar < nVar; iVar++) {
+		Gradient[iVar] = new su2double [nDim];
+		for (iDim = 0; iDim < nDim; iDim ++)
+			Gradient[iVar][iDim] = 0.0;
+	}
+	
+	if (config->GetUnsteady_Simulation() != NO) {
+		Solution_time_n = new su2double [nVar];
+		Solution_time_n1 = new su2double [nVar];
+	}
+	
+}
+
+CVariable::~CVariable(void) {
+	unsigned short iVar;
+
+  if (Solution            != NULL) delete [] Solution;
+	if (Solution_Old        != NULL) delete [] Solution_Old;
+	if (Solution_time_n     != NULL) delete [] Solution_time_n;
+	if (Solution_time_n1    != NULL) delete [] Solution_time_n1;
+	if (Limiter             != NULL) delete [] Limiter;
+	if (Solution_Max        != NULL) delete [] Solution_Max;
+	if (Solution_Min        != NULL) delete [] Solution_Min;
+	if (Grad_AuxVar         != NULL) delete [] Grad_AuxVar;
+	if (Undivided_Laplacian != NULL) delete [] Undivided_Laplacian;
+	if (Res_TruncError      != NULL) delete [] Res_TruncError;
+	if (Residual_Old        != NULL) delete [] Residual_Old;
+	if (Residual_Sum        != NULL) delete [] Residual_Sum;
+  
+  if (Gradient != NULL) {
+    for (iVar = 0; iVar < nVar; iVar++)
+      delete Gradient[iVar];
+    delete [] Gradient;
+  }
+
+}
+
+void CVariable::AddUnd_Lapl(su2double *val_und_lapl) {
+	for (unsigned short iVar = 0; iVar < nVar; iVar++)
+		Undivided_Laplacian[iVar] += val_und_lapl[iVar];
+}
+
+void CVariable::SubtractUnd_Lapl(su2double *val_und_lapl) {
+	for (unsigned short iVar = 0; iVar < nVar; iVar++)
+		Undivided_Laplacian[iVar] -= val_und_lapl[iVar];
+}
+
+void CVariable::SubtractUnd_Lapl(unsigned short val_var, su2double val_und_lapl) {
+	Undivided_Laplacian[val_var] -= val_und_lapl;
+}
+
+void CVariable::SetUnd_LaplZero(void) {
+  
+	for (unsigned short iVar = 0; iVar < nVar; iVar++)
+		Undivided_Laplacian[iVar] = 0.0;
+  
+}
+
+void CVariable::SetUnd_Lapl(unsigned short val_var, su2double val_und_lapl) {
+  
+		Undivided_Laplacian[val_var] = val_und_lapl;
+  
+}
+
+void CVariable::SetSolution(su2double *val_solution) {
+  
+	for (unsigned short iVar = 0; iVar < nVar; iVar++)
+		Solution[iVar] = val_solution[iVar];
+  
+}
+
+void CVariable::Set_OldSolution(void) {
+  
+	for (unsigned short iVar = 0; iVar < nVar; iVar++)
+		Solution_Old[iVar] = Solution[iVar];
+  
+}
+
+void CVariable::AddSolution(unsigned short val_var, su2double val_solution) {
+  
+  Solution[val_var] = Solution_Old[val_var] + val_solution;
+  
+}
+
+void CVariable::AddClippedSolution(unsigned short val_var, su2double val_solution,
+                                   su2double lowerlimit, su2double upperlimit) {
+  
+	Solution[val_var] = min(max((Solution_Old[val_var] + val_solution), lowerlimit), upperlimit);
+  
+}
+
+void CVariable::AddConservativeSolution(unsigned short val_var, su2double val_solution,
+		su2double val_density, su2double val_density_old, su2double lowerlimit, su2double upperlimit) {
+  
+	Solution[val_var] = min(max((Solution_Old[val_var]*val_density_old + val_solution)/val_density,
+			lowerlimit), upperlimit);
+  
+}
+
+void CVariable::Set_Solution(void) {
+  
+	for (unsigned short iVar = 0; iVar < nVar; iVar++)
+		 Solution[iVar] = Solution_Old[iVar];
+  
+}
+
+void CVariable::Set_Solution_time_n(void) {
+  
+	for (unsigned short iVar = 0; iVar < nVar; iVar++)
+		Solution_time_n[iVar] = Solution[iVar];
+  
+}
+
+void CVariable::Set_Solution_time_n1(void) {
+  
+	for (unsigned short iVar = 0; iVar < nVar; iVar++)
+		Solution_time_n1[iVar] = Solution_time_n[iVar];
+  
+}
+
+void CVariable::Set_Solution_time_n(su2double *val_sol) {
+
+  for (unsigned short iVar = 0; iVar < nVar; iVar++)
+    Solution_time_n[iVar] = val_sol[iVar];
+
+}
+
+void CVariable::Set_Solution_time_n1(su2double *val_sol) {
+
+  for (unsigned short iVar = 0; iVar < nVar; iVar++)
+    Solution_time_n1[iVar] = val_sol[iVar];
+
+}
+
+void CVariable::AddRes_TruncError(su2double *val_truncation_error) {
+  
+	for (unsigned short iVar = 0; iVar < nVar; iVar++)
+		Res_TruncError[iVar] += val_truncation_error[iVar];
+  
+}
+
+void CVariable::SubtractRes_TruncError(su2double *val_truncation_error) {
+  
+	for (unsigned short iVar = 0; iVar < nVar; iVar++)
+		Res_TruncError[iVar] -= val_truncation_error[iVar];
+  
+}
+
+void CVariable::SetResidual_Old(su2double *val_residual_old) {
+  
+	for (unsigned short iVar = 0; iVar < nVar; iVar++)
+		Residual_Old[iVar] = val_residual_old[iVar];
+  
+}
+
+void CVariable::SetSolution_Old(su2double *val_solution_old) {
+  
+	for (unsigned short iVar = 0; iVar < nVar; iVar++)
+		Solution_Old[iVar] = val_solution_old[iVar];
+  
+}
+
+void CVariable::SetSolution_time_n(su2double *val_solution_time_n) {
+
+	for (unsigned short iVar = 0; iVar < nVar; iVar++)
+		Solution_time_n[iVar] = val_solution_time_n[iVar];
+
+}
+
+void CVariable::AddResidual_Sum(su2double *val_residual) {
+  
+	for (unsigned short iVar = 0; iVar < nVar; iVar++)
+		Residual_Sum[iVar] += val_residual[iVar];
+  
+}
+
+void CVariable::SetVel_ResTruncError_Zero(void) {
+  
+	for (unsigned short iDim = 0; iDim < nDim; iDim++)
+		Res_TruncError[iDim+1] = 0.0;
+  
+}
+
+void CVariable::SetEnergy_ResTruncError_Zero(void) {
+  
+  Res_TruncError[nDim+1] = 0.0;
+  
+}
+
+void CVariable::SetVelSolutionZero(void) {
+  
+	for (unsigned short iDim = 0; iDim < nDim; iDim++)
+		Solution[iDim+1] = 0.0;
+  
+}
+
+void CVariable::SetVelSolutionVector(su2double *val_vector) {
+  
+	for (unsigned short iDim = 0; iDim < nDim; iDim++)
+		Solution[iDim+1] = val_vector[iDim];
+  
+}
+
+void CVariable::SetVelSolutionOldZero(void) {
+  
+	for (unsigned short iDim = 0; iDim < nDim; iDim++)
+		Solution_Old[iDim+1] = 0.0;
+  
+}
+
+void CVariable::SetVelSolutionOldVector(su2double *val_vector) {
+  
+	for (unsigned short iDim = 0; iDim < nDim; iDim++)
+		Solution_Old[iDim+1] = val_vector[iDim];
+  
+}
+
+void CVariable::SetSolutionZero(void) {
+  
+	for (unsigned short iVar = 0; iVar < nVar; iVar++)
+		Solution[iVar] = 0.0;
+  
+}
+
+void CVariable::SetSolutionZero(unsigned short val_var) {
+  
+		Solution[val_var] = 0.0;
+  
+}
+
+void CVariable::SetResidualSumZero(void) {
+  
+	for (unsigned short iVar = 0; iVar < nVar; iVar++)
+		Residual_Sum[iVar] = 0.0;
+  
+}
+
+void CVariable::SetGradientZero(void) {
+  
+	for (unsigned short iVar = 0; iVar < nVar; iVar++)
+		for (unsigned short iDim = 0; iDim < nDim; iDim++)
+		Gradient[iVar][iDim] = 0.0;
+  
+}
+
+void CVariable::SetAuxVarGradientZero(void) {
+  
+	for (unsigned short iDim = 0; iDim < nDim; iDim++)
+		Grad_AuxVar[iDim] = 0.0;
+  
+}
+
+void CVariable::SetGradient(su2double **val_gradient) {
+  
+	for (unsigned short iVar = 0; iVar < nVar; iVar++)
+		for (unsigned short iDim = 0; iDim < nDim; iDim++)
+		Gradient[iVar][iDim] = val_gradient[iVar][iDim];
+  
+}
+
+void CVariable::SetRes_TruncErrorZero(void) {
+  
+	for (unsigned short iVar = 0; iVar < nVar; iVar++)
+		Res_TruncError[iVar] = 0.0;
+  
+}
+
+void CVariable::SetVal_ResTruncError_Zero(unsigned short val_var) {
+  
+		Res_TruncError[val_var] = 0.0;
+  
+}
+
+void CVariable::GetResidual_Sum(su2double *val_residual) {
+  
+	for (unsigned short iVar = 0; iVar < nVar; iVar++)
+		val_residual[iVar] = Residual_Sum[iVar];
+  
+}
+
+void CVariable::GetResTruncError(su2double *val_trunc_error) {
+  
+	for (unsigned short iVar = 0; iVar < nVar; iVar++)
+		val_trunc_error[iVar] = Res_TruncError[iVar];
+  
+}
+
+CBaselineVariable::CBaselineVariable(void) : CVariable() { }
+
+CBaselineVariable::CBaselineVariable(su2double *val_solution, unsigned short val_nvar, CConfig *config) : CVariable(val_nvar, config) {
+  
+	for (unsigned short iVar = 0; iVar < nVar; iVar++)
+		Solution[iVar] = val_solution[iVar];
+  
+}
+
+CBaselineVariable::~CBaselineVariable(void) { }