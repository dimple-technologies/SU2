--- conflicted
+++ resolved
@@ -37,355 +37,8 @@
 
   /*--- This constructor only allocates/inits what is extra to CEulerSolver. ---*/
 
-<<<<<<< HEAD
-  ForceViscous = NULL; MomentViscous = NULL; CSkinFriction = NULL;
-
-  Buffet_Sensor = NULL; Buffet_Metric = NULL;
-
-  /*--- Surface based array initialization ---*/
-
-  Surface_CL_Visc = NULL; Surface_CD_Visc = NULL; Surface_CSF_Visc = NULL; Surface_CEff_Visc = NULL;
-  Surface_CFx_Visc = NULL;   Surface_CFy_Visc = NULL;   Surface_CFz_Visc = NULL;
-  Surface_CMx_Visc = NULL;   Surface_CMy_Visc = NULL;   Surface_CMz_Visc = NULL;
-  Surface_HF_Visc = NULL; Surface_MaxHF_Visc = NULL;    Surface_Buffet_Metric = NULL;
-
-  /*--- Rotorcraft simulation array initialization ---*/
-
-  CMerit_Visc = NULL; CT_Visc = NULL; CQ_Visc = NULL;
-  HF_Visc = NULL; MaxHF_Visc = NULL;
-
-  /*--- Inlet Variables ---*/
-  Inlet_Ttotal = NULL;
-  Inlet_Ptotal = NULL;
-  Inlet_FlowDir = NULL;
-
-  SlidingState      = NULL;
-  SlidingStateNodes = NULL;
-
-  DonorPrimVar = NULL; DonorGlobalIndex = NULL;
-
-  HeatConjugateVar = NULL;
-
-}
-
-CNSSolver::CNSSolver(CGeometry *geometry, CConfig *config, unsigned short iMesh) : CEulerSolver() {
-
-  unsigned long iPoint, counter_local = 0, counter_global = 0, iVertex;
-  unsigned short iVar, iDim, iMarker, nLineLets;
-  su2double Density, Velocity2, Pressure, Temperature, StaticEnergy;
-  ifstream restart_file;
-  unsigned short nZone = geometry->GetnZone();
-  bool restart    = (config->GetRestart() || config->GetRestart_Flow());
-  int Unst_RestartIter = 0;
-  bool dual_time = ((config->GetTime_Marching() == DT_STEPPING_1ST) ||
-                    (config->GetTime_Marching() == DT_STEPPING_2ND));
-  bool time_stepping = config->GetTime_Marching() == TIME_STEPPING;
-
-  /* A grid is defined as dynamic if there's rigid grid movement or grid deformation AND the problem is time domain */
-  dynamic_grid = config->GetDynamic_Grid();
-
-  bool roe_turkel = (config->GetKind_Upwind_Flow() == TURKEL);
-  bool low_mach_prec = config->Low_Mach_Preconditioning();
-
-  bool adjoint = (config->GetContinuous_Adjoint()) || (config->GetDiscrete_Adjoint());
-  string filename_ = "flow";
-
-  unsigned short direct_diff = config->GetDirectDiff();
-  bool rans = (config->GetKind_Turb_Model() != NONE);
-
-  /*--- Store the multigrid level. ---*/
-  MGLevel = iMesh;
-
-  /*--- Check for a restart file to evaluate if there is a change in the angle of attack
-   before computing all the non-dimesional quantities. ---*/
-
-  if (!(!restart || (iMesh != MESH_0) || nZone > 1) &&
-      (config->GetFixed_CL_Mode() || config->GetFixed_CM_Mode())) {
-
-    /*--- Modify file name for a dual-time unsteady restart ---*/
-
-    if (dual_time) {
-      if (adjoint) Unst_RestartIter = SU2_TYPE::Int(config->GetUnst_AdjointIter())-1;
-      else if (config->GetTime_Marching() == DT_STEPPING_1ST)
-        Unst_RestartIter = SU2_TYPE::Int(config->GetRestart_Iter())-1;
-      else Unst_RestartIter = SU2_TYPE::Int(config->GetRestart_Iter())-2;
-    }
-
-    /*--- Modify file name for a time stepping unsteady restart ---*/
-
-    if (time_stepping) {
-      if (adjoint) Unst_RestartIter = SU2_TYPE::Int(config->GetUnst_AdjointIter())-1;
-      else Unst_RestartIter = SU2_TYPE::Int(config->GetRestart_Iter())-1;
-    }
-
-    filename_ = config->GetFilename(filename_, ".meta", Unst_RestartIter);
-
-    /*--- Read and store the restart metadata. ---*/
-
-    Read_SU2_Restart_Metadata(geometry, config, adjoint, filename_);
-
-  }
-
-  /*--- Array initialization ---*/
-
-  CD_Visc = NULL; CL_Visc = NULL; CSF_Visc = NULL; CEff_Visc = NULL;
-  CFx_Visc = NULL;   CFy_Visc = NULL;   CFz_Visc = NULL;
-  CMx_Visc = NULL;   CMy_Visc = NULL;   CMz_Visc = NULL;
-  CoPx_Visc = NULL;   CoPy_Visc = NULL;   CoPz_Visc = NULL;
-
-  Buffet_Sensor = NULL; Buffet_Metric = NULL;
-
-  Surface_CL_Visc = NULL; Surface_CD_Visc = NULL; Surface_CSF_Visc = NULL; Surface_CEff_Visc = NULL;
-  Surface_CFx_Visc = NULL;   Surface_CFy_Visc = NULL;   Surface_CFz_Visc = NULL;
-  Surface_CMx_Visc = NULL;   Surface_CMy_Visc = NULL;   Surface_CMz_Visc = NULL;
-  Surface_HF_Visc = NULL; Surface_MaxHF_Visc = NULL;
-
-  Surface_Buffet_Metric = NULL;
-
-  CMerit_Visc = NULL;      CT_Visc = NULL;      CQ_Visc = NULL;
-  MaxHF_Visc = NULL; ForceViscous = NULL; MomentViscous = NULL;
-  CSkinFriction = NULL; HF_Visc = NULL;
-  HeatConjugateVar = NULL;
-
-  /*--- Initialize quantities for the average process for internal flow ---*/
-
-  AverageVelocity                   = NULL;
-  AverageTurboVelocity              = NULL;
-  OldAverageTurboVelocity           = NULL;
-  ExtAverageTurboVelocity           = NULL;
-  AverageFlux                       = NULL;
-  SpanTotalFlux                     = NULL;
-  AveragePressure                   = NULL;
-  OldAveragePressure                = NULL;
-  RadialEquilibriumPressure         = NULL;
-  ExtAveragePressure                = NULL;
-  AverageDensity                    = NULL;
-  OldAverageDensity                 = NULL;
-  ExtAverageDensity                 = NULL;
-  AverageNu                         = NULL;
-  AverageKine                       = NULL;
-  AverageOmega                      = NULL;
-  ExtAverageNu                      = NULL;
-  ExtAverageKine                    = NULL;
-  ExtAverageOmega                   = NULL;
-
-
-  /*--- Initialize primitive quantities for turboperformace ---*/
-
-  DensityIn                         = NULL;
-  PressureIn                        = NULL;
-  TurboVelocityIn                   = NULL;
-  DensityOut                        = NULL;
-  PressureOut                       = NULL;
-  TurboVelocityOut                  = NULL;
-
-
-  /*--- Initialize quantities for Giles BC ---*/
-
-  CkInflow                          = NULL;
-  CkOutflow1                        = NULL;
-  CkOutflow2                        = NULL;
-
-
-
-  /*--- Set the gamma value ---*/
-
-  Gamma = config->GetGamma();
-  Gamma_Minus_One = Gamma - 1.0;
-
-  /*--- Define geometry constants in the solver structure
-   Compressible flow, primitive variables (T, vx, vy, vz, P, rho, h, c, lamMu, EddyMu, ThCond, Cp).
-   ---*/
-
-  nDim = geometry->GetnDim();
-
-  nVar = nDim+2;
-  nPrimVar = nDim+9; nPrimVarGrad = nDim+4;
-  nSecondaryVar = 8; nSecondaryVarGrad = 2;
-
-
-  /*--- Initialize nVarGrad for deallocation ---*/
-
-  nVarGrad = nPrimVarGrad;
-
-  nMarker      = config->GetnMarker_All();
-  nPoint       = geometry->GetnPoint();
-  nPointDomain = geometry->GetnPointDomain();
-
-  /*--- Store the number of vertices on each marker for deallocation later ---*/
-
-  nVertex = new unsigned long[nMarker];
-  for (iMarker = 0; iMarker < nMarker; iMarker++)
-    nVertex[iMarker] = geometry->nVertex[iMarker];
-
-  /*--- Perform the non-dimensionalization for the flow equations using the
-   specified reference values. ---*/
-
-  SetNondimensionalization(config, iMesh);
-
-  /*--- Check if we are executing a verification case. If so, the
-   VerificationSolution object will be instantiated for a particular
-   option from the available library of verification solutions. Note
-   that this is done after SetNondim(), as problem-specific initial
-   parameters are needed by the solution constructors. ---*/
-
-  SetVerificationSolution(nDim, nVar, config);
-
-  /*--- Define some auxiliar vector related with the residual ---*/
-
-  Residual      = new su2double[nVar]; for (iVar = 0; iVar < nVar; iVar++) Residual[iVar]      = 0.0;
-  Residual_RMS  = new su2double[nVar]; for (iVar = 0; iVar < nVar; iVar++) Residual_RMS[iVar]  = 0.0;
-  Residual_RMS_Init = new su2double[nVar];     for (iVar = 0; iVar < nVar; iVar++) Residual_RMS_Init[iVar] = 0.0;
-  Residual_Max  = new su2double[nVar]; for (iVar = 0; iVar < nVar; iVar++) Residual_Max[iVar]  = 0.0;
-  Residual_i    = new su2double[nVar]; for (iVar = 0; iVar < nVar; iVar++) Residual_i[iVar]    = 0.0;
-  Residual_j    = new su2double[nVar]; for (iVar = 0; iVar < nVar; iVar++) Residual_j[iVar]    = 0.0;
-  Res_Conv      = new su2double[nVar]; for (iVar = 0; iVar < nVar; iVar++) Res_Conv[iVar]      = 0.0;
-  Res_Visc      = new su2double[nVar]; for (iVar = 0; iVar < nVar; iVar++) Res_Visc[iVar]      = 0.0;
-  Res_Sour      = new su2double[nVar]; for (iVar = 0; iVar < nVar; iVar++) Res_Sour[iVar]      = 0.0;
-
-  /*--- Define some structures for locating max residuals ---*/
-
-  Point_Max     = new unsigned long[nVar];  for (iVar = 0; iVar < nVar; iVar++) Point_Max[iVar]     = 0;
-  Point_Max_Coord = new su2double*[nVar];
-  for (iVar = 0; iVar < nVar; iVar++) {
-    Point_Max_Coord[iVar] = new su2double[nDim];
-    for (iDim = 0; iDim < nDim; iDim++) Point_Max_Coord[iVar][iDim] = 0.0;
-  }
-
-  /*--- Define some auxiliary vectors related to the solution ---*/
-
-  Solution   = new su2double[nVar]; for (iVar = 0; iVar < nVar; iVar++) Solution[iVar]   = 0.0;
-  Solution_i = new su2double[nVar]; for (iVar = 0; iVar < nVar; iVar++) Solution_i[iVar] = 0.0;
-  Solution_j = new su2double[nVar]; for (iVar = 0; iVar < nVar; iVar++) Solution_j[iVar] = 0.0;
-
-  /*--- Define some auxiliary vectors related to the geometry ---*/
-
-  Vector   = new su2double[nDim]; for (iDim = 0; iDim < nDim; iDim++) Vector[iDim]   = 0.0;
-  Vector_i = new su2double[nDim]; for (iDim = 0; iDim < nDim; iDim++) Vector_i[iDim] = 0.0;
-  Vector_j = new su2double[nDim]; for (iDim = 0; iDim < nDim; iDim++) Vector_j[iDim] = 0.0;
-
-  /*--- Define some auxiliary vectors related to the primitive solution ---*/
-
-  Primitive   = new su2double[nPrimVar]; for (iVar = 0; iVar < nPrimVar; iVar++) Primitive[iVar]   = 0.0;
-  Primitive_i = new su2double[nPrimVar]; for (iVar = 0; iVar < nPrimVar; iVar++) Primitive_i[iVar] = 0.0;
-  Primitive_j = new su2double[nPrimVar]; for (iVar = 0; iVar < nPrimVar; iVar++) Primitive_j[iVar] = 0.0;
-
-  /*--- Define some auxiliary vectors related to the Secondary solution ---*/
-
-  Secondary   = new su2double[nSecondaryVar]; for (iVar = 0; iVar < nSecondaryVar; iVar++) Secondary[iVar]   = 0.0;
-  Secondary_i = new su2double[nSecondaryVar]; for (iVar = 0; iVar < nSecondaryVar; iVar++) Secondary_i[iVar] = 0.0;
-  Secondary_j = new su2double[nSecondaryVar]; for (iVar = 0; iVar < nSecondaryVar; iVar++) Secondary_j[iVar] = 0.0;
-
-  /*--- Define some auxiliar vector related with the undivided lapalacian computation ---*/
-
-  if (config->GetKind_ConvNumScheme_Flow() == SPACE_CENTERED) {
-    iPoint_UndLapl = new su2double [nPoint];
-    jPoint_UndLapl = new su2double [nPoint];
-  }
-
-  /*--- Define some auxiliary vectors related to low-speed preconditioning ---*/
-
-  if (roe_turkel || low_mach_prec) {
-    LowMach_Precontioner = new su2double* [nVar];
-    for (iVar = 0; iVar < nVar; iVar ++)
-      LowMach_Precontioner[iVar] = new su2double[nVar];
-  }
-
-  /*--- Initialize the solution and right hand side vectors for storing
-   the residuals and updating the solution (always needed even for
-   explicit schemes). ---*/
-
-  LinSysSol.Initialize(nPoint, nPointDomain, nVar, 0.0);
-  LinSysRes.Initialize(nPoint, nPointDomain, nVar, 0.0);
-
-  /*--- Jacobians and vector structures for implicit computations ---*/
-
-  if (config->GetKind_TimeIntScheme_Flow() == EULER_IMPLICIT) {
-
-    Jacobian_i = new su2double* [nVar];
-    Jacobian_j = new su2double* [nVar];
-    for (iVar = 0; iVar < nVar; iVar++) {
-      Jacobian_i[iVar] = new su2double [nVar];
-      Jacobian_j[iVar] = new su2double [nVar];
-    }
-
-    if (rank == MASTER_NODE) cout << "Initialize Jacobian structure (Navier-Stokes). MG level: " << iMesh <<"." << endl;
-    Jacobian.Initialize(nPoint, nPointDomain, nVar, nVar, true, geometry, config);
-
-    if (config->GetKind_Linear_Solver_Prec() == LINELET) {
-      nLineLets = Jacobian.BuildLineletPreconditioner(geometry, config);
-      if (rank == MASTER_NODE) cout << "Compute linelet structure. " << nLineLets << " elements in each line (average)." << endl;
-    }
-
-  }
-
-  else {
-    if (rank == MASTER_NODE)
-      cout << "Explicit scheme. No Jacobian structure (Navier-Stokes). MG level: " << iMesh <<"." << endl;
-  }
-
-  /*--- Define some auxiliary vectors for computing flow variable
-   gradients by least squares, S matrix := inv(R)*traspose(inv(R)),
-   c vector := transpose(WA)*(Wb) ---*/
-
-  if (config->GetLeastSquaresRequired()) {
-    Smatrix = new su2double* [nDim];
-    for (iDim = 0; iDim < nDim; iDim++)
-      Smatrix[iDim] = new su2double [nDim];
-
-    Cvector = new su2double* [nPrimVarGrad];
-    for (iVar = 0; iVar < nPrimVarGrad; iVar++)
-      Cvector[iVar] = new su2double [nDim];
-  }
-
-  /*--- Store the value of the characteristic primitive variables at the boundaries ---*/
-
-  CharacPrimVar = new su2double** [nMarker];
-  for (iMarker = 0; iMarker < nMarker; iMarker++) {
-    CharacPrimVar[iMarker] = new su2double* [geometry->nVertex[iMarker]];
-    for (iVertex = 0; iVertex < geometry->nVertex[iMarker]; iVertex++) {
-      CharacPrimVar[iMarker][iVertex] = new su2double [nPrimVar];
-      for (iVar = 0; iVar < nPrimVar; iVar++) {
-        CharacPrimVar[iMarker][iVertex][iVar] = 0.0;
-      }
-    }
-  }
-
-  /*--- Store the value of the primitive variables + 2 turb variables at the boundaries,
-   used for IO with a donor cell ---*/
-
-  DonorPrimVar = new su2double** [nMarker];
-  for (iMarker = 0; iMarker < nMarker; iMarker++) {
-    DonorPrimVar[iMarker] = new su2double* [geometry->nVertex[iMarker]];
-    for (iVertex = 0; iVertex < geometry->nVertex[iMarker]; iVertex++) {
-      if (rans) {
-        DonorPrimVar[iMarker][iVertex] = new su2double [nPrimVar+2];
-        for (iVar = 0; iVar < nPrimVar + 2 ; iVar++) {
-          DonorPrimVar[iMarker][iVertex][iVar] = 0.0;
-        }
-      }
-      else {
-        DonorPrimVar[iMarker][iVertex] = new su2double [nPrimVar];
-        for (iVar = 0; iVar < nPrimVar ; iVar++) {
-          DonorPrimVar[iMarker][iVertex][iVar] = 0.0;
-        }
-      }
-    }
-  }
-
-  /*--- Store the value of the characteristic primitive variables index at the boundaries ---*/
-
-  DonorGlobalIndex = new unsigned long* [nMarker];
-  for (iMarker = 0; iMarker < nMarker; iMarker++) {
-    DonorGlobalIndex[iMarker] = new unsigned long [geometry->nVertex[iMarker]];
-    for (iVertex = 0; iVertex < geometry->nVertex[iMarker]; iVertex++) {
-      DonorGlobalIndex[iMarker][iVertex] = 0;
-    }
-  }
-=======
   unsigned short iMarker, iDim;
   unsigned long iVertex;
->>>>>>> 58bc0dc8
 
   /*--- Store the values of the temperature and the heat flux density at the boundaries,
    used for coupling with a solid donor cell ---*/
@@ -685,14 +338,24 @@
 
   /*--- Turbulent kinetic energy. ---*/
 
-  if (tkeNeeded)
-    numerics->SetTurbKineticEnergy(turbNodes->GetSolution(iPoint,0),
-                                   turbNodes->GetSolution(jPoint,0));
+  if (tkeNeeded) {
+    if ((config->GetKind_Turb_Model() == SST) || (config->GetKind_Turb_Model() == SST_SUST))
+      numerics->SetTurbKineticEnergy(turbNodes->GetPrimitive(iPoint,0),
+                                     turbNodes->GetPrimitive(jPoint,0));
+    else
+      numerics->SetTurbKineticEnergy(turbNodes->GetSolution(iPoint,0),
+                                     turbNodes->GetSolution(jPoint,0));
+  }
 
   /*--- Wall shear stress values (wall functions) ---*/
 
   numerics->SetTauWall(nodes->GetTauWall(iPoint),
                        nodes->GetTauWall(iPoint));
+
+  /*--- Set values for gradient Jacobian ---*/
+    
+  numerics->SetVolume(geometry->node[iPoint]->GetVolume(), 
+                      geometry->node[jPoint]->GetVolume());
 
   /*--- Compute and update residual ---*/
 
@@ -707,125 +370,8 @@
     LinSysRes.SubtractBlock(iPoint, residual);
     LinSysRes.AddBlock(jPoint, residual);
 
-<<<<<<< HEAD
-  /*--- For exact time solution use the minimum delta time of the whole mesh ---*/
-  if (config->GetTime_Marching() == TIME_STEPPING) {
-#ifdef HAVE_MPI
-    su2double rbuf_time, sbuf_time;
-    sbuf_time = Global_Delta_Time;
-    SU2_MPI::Reduce(&sbuf_time, &rbuf_time, 1, MPI_DOUBLE, MPI_MIN, MASTER_NODE, MPI_COMM_WORLD);
-    SU2_MPI::Bcast(&rbuf_time, 1, MPI_DOUBLE, MASTER_NODE, MPI_COMM_WORLD);
-    Global_Delta_Time = rbuf_time;
-#endif
-    /*--- If the unsteady CFL is set to zero, it uses the defined
-     unsteady time step, otherwise it computes the time step based
-     on the unsteady CFL ---*/
-
-    if (config->GetUnst_CFL() == 0.0) {
-      Global_Delta_Time = config->GetDelta_UnstTime();
-    }
-    config->SetDelta_UnstTimeND(Global_Delta_Time);
-    for (iPoint = 0; iPoint < nPointDomain; iPoint++){
-
-      /*--- Sets the regular CFL equal to the unsteady CFL ---*/
-
-      nodes->SetLocalCFL(iPoint, config->GetUnst_CFL());
-      nodes->SetDelta_Time(iPoint, Global_Delta_Time);
-      Min_Delta_Time = Global_Delta_Time;
-      Max_Delta_Time = Global_Delta_Time;
-
-    }
-  }
-
-  /*--- Recompute the unsteady time step for the dual time strategy
-   if the unsteady CFL is diferent from 0 ---*/
-  if ((dual_time) && (Iteration == 0) && (config->GetUnst_CFL() != 0.0) && (iMesh == MESH_0)) {
-
-    Global_Delta_UnstTimeND = 1e30;
-    for (iPoint = 0; iPoint < nPointDomain; iPoint++){
-      Global_Delta_UnstTimeND = min(Global_Delta_UnstTimeND,config->GetUnst_CFL()*Global_Delta_Time/nodes->GetLocalCFL(iPoint));
-    }
-
-#ifdef HAVE_MPI
-    su2double rbuf_time, sbuf_time;
-    sbuf_time = Global_Delta_UnstTimeND;
-    SU2_MPI::Reduce(&sbuf_time, &rbuf_time, 1, MPI_DOUBLE, MPI_MIN, MASTER_NODE, MPI_COMM_WORLD);
-    SU2_MPI::Bcast(&rbuf_time, 1, MPI_DOUBLE, MASTER_NODE, MPI_COMM_WORLD);
-    Global_Delta_UnstTimeND = rbuf_time;
-#endif
-    config->SetDelta_UnstTimeND(Global_Delta_UnstTimeND);
-  }
-
-  /*--- The pseudo local time (explicit integration) cannot be greater than the physical time ---*/
-  if (dual_time)
-    for (iPoint = 0; iPoint < nPointDomain; iPoint++) {
-      if (!implicit) {
-        Local_Delta_Time = min((2.0/3.0)*config->GetDelta_UnstTimeND(), nodes->GetDelta_Time(iPoint));
-        nodes->SetDelta_Time(iPoint,Local_Delta_Time);
-      }
-    }
-
-}
-
-void CNSSolver::Viscous_Residual(CGeometry *geometry, CSolver **solver_container, CNumerics *numerics,
-                                 CConfig *config, unsigned short iMesh, unsigned short iRKStep) {
-
-  unsigned long iPoint, jPoint, iEdge;
-
-  bool implicit = (config->GetKind_TimeIntScheme_Flow() == EULER_IMPLICIT);
-
-  for (iEdge = 0; iEdge < geometry->GetnEdge(); iEdge++) {
-
-    /*--- Points, coordinates and normal vector in edge ---*/
-
-    iPoint = geometry->edge[iEdge]->GetNode(0);
-    jPoint = geometry->edge[iEdge]->GetNode(1);
-    numerics->SetCoord(geometry->node[iPoint]->GetCoord(), geometry->node[jPoint]->GetCoord());
-    numerics->SetNormal(geometry->edge[iEdge]->GetNormal());
-
-    /*--- Primitive and secondary variables ---*/
-
-    numerics->SetPrimitive(nodes->GetPrimitive(iPoint), nodes->GetPrimitive(jPoint));
-    numerics->SetSecondary(nodes->GetSecondary(iPoint), nodes->GetSecondary(jPoint));
-
-    /*--- Gradient and limiters ---*/
-
-    numerics->SetPrimVarGradient(nodes->GetGradient_Primitive(iPoint), nodes->GetGradient_Primitive(jPoint));
-
-    /*--- Turbulent kinetic energy ---*/
-
-    if ((config->GetKind_Turb_Model() == SST) || (config->GetKind_Turb_Model() == SST_SUST))
-      numerics->SetTurbKineticEnergy(solver_container[TURB_SOL]->GetNodes()->GetPrimitive(iPoint,0),
-                                     solver_container[TURB_SOL]->GetNodes()->GetPrimitive(jPoint,0));
-
-    /*--- Wall shear stress values (wall functions) ---*/
-
-    numerics->SetTauWall(nodes->GetTauWall(iPoint), nodes->GetTauWall(iPoint));
-    
-    /*--- Set values for gradient Jacobian ---*/
-    
-    numerics->SetVolume(geometry->node[iPoint]->GetVolume(), geometry->node[jPoint]->GetVolume());
-
-    /*--- Compute and update residual ---*/
-
-    numerics->ComputeResidual(Res_Visc, Jacobian_i, Jacobian_j, config);
-
-    LinSysRes.SubtractBlock(iPoint, Res_Visc);
-    LinSysRes.AddBlock(jPoint, Res_Visc);
-
-    /*--- Implicit part ---*/
-
-    if (implicit) {
-      Jacobian.SubtractBlock(iPoint, iPoint, Jacobian_i);
-      Jacobian.SubtractBlock(iPoint, jPoint, Jacobian_j);
-      Jacobian.AddBlock(jPoint, iPoint, Jacobian_i);
-      Jacobian.AddBlock(jPoint, jPoint, Jacobian_j);
-    }
-
-=======
     if (implicit)
       Jacobian.UpdateBlocksSub(iEdge, iPoint, jPoint, residual.jacobian_i, residual.jacobian_j);
->>>>>>> 58bc0dc8
   }
 
 }
