--- conflicted
+++ resolved
@@ -262,11 +262,6 @@
     
   }
 
-<<<<<<< HEAD
-	if ((rank == MASTER_NODE) && nZone > 1)
-		cout << endl <<"------------------- Multizone Interface Preprocessing -------------------" << endl;
-=======
->>>>>>> 4befb10b
 
   /*--- Definition of the interface and transfer conditions between different zones.
    *--- The transfer container is defined for zones paired one to one.
@@ -274,18 +269,6 @@
    *--- Also, at the moment this capability is limited to two zones (nZone < 3).
    *--- This will change in the future. ---*/
 
-<<<<<<< HEAD
-	if ( nZone > 1 ) {
-
-		for (iZone = 0; iZone < nZone; iZone++){
-			transfer_container[iZone] = new CTransfer*[nZone];
-			interpolator_container[iZone] = new CInterpolator*[nZone];
-			for (jZone = 0; jZone < nZone; jZone++){
-				transfer_container[iZone][jZone]     = NULL;
-				interpolator_container[iZone][jZone] = NULL;
-			}
-		}
-=======
   if ((rank == MASTER_NODE) && nZone > 1)
     cout << endl <<"------------------- Multizone Interface Preprocessing -------------------" << endl;
 
@@ -301,7 +284,6 @@
     
     Interface_Preprocessing();
   }
->>>>>>> 4befb10b
 
 	/*--- Instantiate the geometry movement classes for the solution of unsteady
    flows on dynamic meshes, including rigid mesh transformations, dynamically
@@ -2212,17 +2194,7 @@
   unsigned short donorZone, targetZone;
   unsigned short nVar, nVarTransfer;
 
-<<<<<<< HEAD
-	int rank = MASTER_NODE;
-	unsigned short donorZone, targetZone;
-	unsigned short nVar, nVarTransfer;
-	unsigned short nInterface;
-	unsigned short nMarkerTarget, iMarkerTarget, nMarkerDonor, iMarkerDonor;
-
-	int FSI_interface_marker, FSI_interface_marker_compare;
-=======
   unsigned short nMarkerTarget, iMarkerTarget, nMarkerDonor, iMarkerDonor;
->>>>>>> 4befb10b
 
   /*--- Initialize some useful booleans ---*/
   bool fluid_donor, structural_donor;
@@ -2230,13 +2202,8 @@
 
   int markDonor, markTarget, Donor_check, Target_check, iMarkerInt, nMarkerInt;
 
-<<<<<<< HEAD
-	fluid_donor   = false;  structural_donor   = false;
-	fluid_target  = false;  structural_target  = false;
-=======
   #ifdef HAVE_MPI
   int *Buffer_Recv_mark, iRank;
->>>>>>> 4befb10b
 
   MPI_Comm_rank(MPI_COMM_WORLD, &rank);
   MPI_Comm_size(MPI_COMM_WORLD, &nProcessor);
@@ -2245,176 +2212,6 @@
     Buffer_Recv_mark = new int[nProcessor];
   #endif
 
-<<<<<<< HEAD
-if (config_container[ZONE_0]->GetFSI_Simulation() && nZone != 2){
-		cout << "Error, cannot run the FSI solver on more than 2 zones!" << endl;exit(EXIT_FAILURE);
-
-		/* --- Not sure about this, it also may work --- */
-}
-
-
-/*--- Coupling between zones ---*/
-// Limit: the interface boundary must connect only 2 zones
-
-for (targetZone = 0; targetZone < nZone; targetZone++){
-	
-	
-	nMarkerTarget  = geometry_container[targetZone][MESH_0]->GetnMarker();
-	
-	for( iMarkerTarget = 0; iMarkerTarget < nMarkerTarget; iMarkerTarget++){
-			
-		FSI_interface_marker = config_container[targetZone]->GetMarker_FSIinterface( config_container[targetZone]->GetMarker_All_TagBound( iMarkerTarget ) );
-
-		if(	FSI_interface_marker != 0 ){
-			
-			
-			/*--- Initialize target booleans ---*/
-			fluid_target  = false;  structural_target  = false;
-
-			/*--- Set the target boolean: as of now, only Fluid-Structure Interaction considered ---*/
-
-			switch ( config_container[targetZone]->GetKind_Solver() ) {
-
-			case EULER : case NAVIER_STOKES: case RANS: 
-			
-												fluid_target  = true;     
-												
-												break;
-
-			case FEM_ELASTICITY:            
-												structural_target = true;   
-			
-												break;
-			}
-
-			for (donorZone = 0; donorZone < nZone; donorZone++){
-				
-				if(donorZone == targetZone) continue;
-				
-				nMarkerDonor  = geometry_container[donorZone][MESH_0]->GetnMarker();
-				
-				for( iMarkerDonor = 0; iMarkerDonor < nMarkerDonor; iMarkerDonor++){
-				
-						FSI_interface_marker_compare = config_container[donorZone]->GetMarker_FSIinterface( config_container[donorZone]->GetMarker_All_TagBound( iMarkerDonor) );
-
-						if( FSI_interface_marker_compare != 0 && FSI_interface_marker == FSI_interface_marker_compare &&  transfer_container[donorZone][targetZone] == NULL){
-
-							/*--- Initialize donor booleans ---*/
-
-							fluid_donor  = false;  structural_donor  = false;
-
-							matching_mesh = config_container[donorZone]->GetMatchingMesh();
-
-							/*--- Set the donor boolean: as of now, only Fluid-Structure Interaction considered ---*/
-
-							switch ( config_container[donorZone]->GetKind_Solver() ) {
-								
-								case EULER : case NAVIER_STOKES: case RANS: 
-								
-																	fluid_donor  = true;    
-																	
-																	break;
-
-								case FEM_ELASTICITY:            
-																	structural_donor = true;  
-																	
-																	break;
-							}
-
-
-							/*--- Retrieve the number of conservative variables (for problems not involving structural analysis ---*/
-							if (!structural_donor && !structural_target)
-								nVar = solver_container[donorZone][MESH_0][FLOW_SOL]->GetnVar();
-							else
-								/*--- If at least one of the components is structural ---*/
-								nVar = nDim;
-
-
-							if (rank == MASTER_NODE) cout << "From zone " << donorZone << " to zone " << targetZone << ": ";
-
-							/*--- Match Zones ---*/
-							if (rank == MASTER_NODE) cout << "Setting coupling "<<endl;
-
-							/*--- If the mesh is matching: match points ---*/
-							if (matching_mesh){
-								if (rank == MASTER_NODE) 
-									cout << "between matching meshes. " << endl;
-								geometry_container[donorZone][MESH_0]->MatchZone(config_container[donorZone], geometry_container[targetZone][MESH_0], config_container[targetZone], donorZone, nZone);
-							}
-							/*--- Else: interpolate ---*/
-							else {
-								switch (config_container[donorZone]->GetKindInterpolation()){
-
-									case NEAREST_NEIGHBOR:
-										interpolator_container[donorZone][targetZone] = new CNearestNeighbor(geometry_container, config_container, donorZone, targetZone);
-										if (rank == MASTER_NODE) cout << "using a nearest-neighbor approach." << endl;
-										
-										break;
-
-									case ISOPARAMETRIC:
-										interpolator_container[donorZone][targetZone] = new CIsoparametric(geometry_container, config_container, donorZone, targetZone);
-										if (rank == MASTER_NODE) cout << "using an isoparametric approach." << endl;
-										
-										break;
-										
-									case SLIDING_MESH:
-										interpolator_container[donorZone][targetZone] = new CSlidingmesh(geometry_container, config_container, donorZone, targetZone);
-										if (rank == MASTER_NODE) cout << "using an sliding mesh approach." << endl;
-										
-										break;
-
-									case CONSISTCONSERVE:
-										if ( targetZone > 0 && structural_target ){
-											interpolator_container[donorZone][targetZone] = new CMirror(geometry_container, config_container, donorZone, targetZone);
-											if (rank == MASTER_NODE) cout << "using a mirror approach: matching coefficients from opposite mesh." << endl;
-										}
-										else{
-											interpolator_container[donorZone][targetZone] = new CIsoparametric(geometry_container, config_container, donorZone, targetZone);
-											if (rank == MASTER_NODE) cout << "using an isoparametric approach." << endl;
-										}
-										if ( targetZone == 0 && structural_target ){
-											if (rank == MASTER_NODE) cout << "Consistent and conservative interpolation assumes the structure model mesh is evaluated second. Somehow this has not happened. The isoparametric coefficients will be calculated for both meshes, and are not guaranteed to be consistent." << endl;
-										}
-										
-										break;
-
-								}
-							}
-
-							/*--- Initialize the appropriate transfer strategy ---*/
-							if (rank == MASTER_NODE) cout << "Transferring ";
-
-							if (fluid_donor && structural_target) {
-								nVarTransfer = 2;
-								transfer_container[donorZone][targetZone] = new CTransfer_FlowTraction(nVar, nVarTransfer, config_container[donorZone]);
-								if (rank == MASTER_NODE) cout << "flow tractions. "<< endl;
-							}
-							else if (structural_donor && fluid_target) {
-								nVarTransfer = 0;
-								transfer_container[donorZone][targetZone] = new CTransfer_StructuralDisplacements(nVar, nVarTransfer, config_container[donorZone]);
-								if (rank == MASTER_NODE) cout << "structural displacements. "<< endl;
-							}
-							else if (!structural_donor && !structural_target) {
-								nVarTransfer = 0;
-								nVar = solver_container[donorZone][MESH_0][FLOW_SOL]->GetnPrimVar();
-								transfer_container[donorZone][targetZone] = new CTransfer_SlidingInterface(nVar, nVarTransfer, config_container[donorZone]);
-								if (rank == MASTER_NODE) cout << "sliding interface. " << endl;
-							}
-							else {
-								nVarTransfer = 0;
-								transfer_container[donorZone][targetZone] = new CTransfer_ConservativeVars(nVar, nVarTransfer, config_container[donorZone]);
-								if (rank == MASTER_NODE) cout << "generic conservative variables. " << endl;	
-							}
-
-						}
-
-
-				}
-			}
-		}
-	}
-}
-=======
   if (config_container[ZONE_0]->GetFSI_Simulation() && nZone != 2 && rank == MASTER_NODE){
     cout << "Error, cannot run the FSI solver on more than 2 zones!" << endl;
     exit(EXIT_FAILURE);
@@ -2438,7 +2235,7 @@
 
         markDonor  = -1;
         markTarget = -1;
-
+        
         /*--- On the donor side ---*/
         nMarkerDonor = config_container[donorZone]->GetnMarker_All();
 
@@ -2454,187 +2251,191 @@
         }
 
 
-      /*--- On the target side ---*/
-      nMarkerTarget = config_container[targetZone]->GetnMarker_All();
-
-      for (iMarkerTarget = 0; iMarkerTarget < nMarkerTarget; iMarkerTarget++){
-
-        /*--- If the tag GetMarker_All_FSIinterface(iMarker) equals the index we are looping at ---*/
-        if ( config_container[targetZone]->GetMarker_All_FSIinterface(iMarkerTarget) == iMarkerInt ){
-          /*--- We have identified the identifier for the interface marker ---*/
-          markTarget = iMarkerTarget;
-          
-          break;
-        } 
-      }
-
-      #ifdef HAVE_MPI
-
-      Donor_check  = -1;
-      Target_check = -1;
-
-      /*--- We gather a vector in MASTER_NODE that determines if the boundary is not on the processor because of the partition or because the zone does not include it ---*/
-
-      SU2_MPI::Gather(&markDonor , 1, MPI_INT, Buffer_Recv_mark, 1, MPI_INT, MASTER_NODE, MPI_COMM_WORLD);
-
-      if (rank == MASTER_NODE){
-        for (iRank = 0; iRank < nProcessor; iRank++){
-          if( Buffer_Recv_mark[iRank] != -1 ){
-            Donor_check = Buffer_Recv_mark[iRank];
+        /*--- On the target side ---*/
+        nMarkerTarget = config_container[targetZone]->GetnMarker_All();
+
+        for (iMarkerTarget = 0; iMarkerTarget < nMarkerTarget; iMarkerTarget++){
+
+          /*--- If the tag GetMarker_All_FSIinterface(iMarker) equals the index we are looping at ---*/
+          if ( config_container[targetZone]->GetMarker_All_FSIinterface(iMarkerTarget) == iMarkerInt ){
+            /*--- We have identified the identifier for the interface marker ---*/
+            markTarget = iMarkerTarget;
+          
+            break;
+          } 
+        }
+
+        #ifdef HAVE_MPI
+
+        Donor_check  = -1;
+        Target_check = -1;
+
+        /*--- We gather a vector in MASTER_NODE that determines if the boundary is not on the processor because of the partition or because the zone does not include it ---*/
+
+        SU2_MPI::Gather(&markDonor , 1, MPI_INT, Buffer_Recv_mark, 1, MPI_INT, MASTER_NODE, MPI_COMM_WORLD);
+
+        if (rank == MASTER_NODE){
+          for (iRank = 0; iRank < nProcessor; iRank++){
+            if( Buffer_Recv_mark[iRank] != -1 ){
+              Donor_check = Buffer_Recv_mark[iRank];
             
-            break;
+              break;
+            }
           }
         }
-      }
-
-      SU2_MPI::Bcast(&Donor_check , 1, MPI_INT, MASTER_NODE, MPI_COMM_WORLD);
-
-      SU2_MPI::Gather(&markTarget, 1, MPI_INT, Buffer_Recv_mark, 1, MPI_INT, MASTER_NODE, MPI_COMM_WORLD);
-
-      if (rank == MASTER_NODE){
-        for (iRank = 0; iRank < nProcessor; iRank++){
-          if( Buffer_Recv_mark[iRank] != -1 ){
-            Target_check = Buffer_Recv_mark[iRank];
+
+        SU2_MPI::Bcast(&Donor_check , 1, MPI_INT, MASTER_NODE, MPI_COMM_WORLD);
+
+        SU2_MPI::Gather(&markTarget, 1, MPI_INT, Buffer_Recv_mark, 1, MPI_INT, MASTER_NODE, MPI_COMM_WORLD);
+
+        if (rank == MASTER_NODE){
+          for (iRank = 0; iRank < nProcessor; iRank++){
+            if( Buffer_Recv_mark[iRank] != -1 ){
+              Target_check = Buffer_Recv_mark[iRank];
             
-            break;
+              break;
+            }
           }
         }
-      }
-
-      SU2_MPI::Bcast(&Target_check, 1, MPI_INT, MASTER_NODE, MPI_COMM_WORLD);
-
-      #else
-      Donor_check  = markDonor;
-      Target_check = markTarget;	
-      #endif
-
-      /* --- Check ifzones are actually sharing the interface boundary, if not skip ---*/				
-      if(Target_check == -1 || Donor_check == -1)
-        continue;
-
-
-      /*--- Set some boolean to properly allocate data structure later ---*/
-      fluid_target      = false; 
-      structural_target = false;
-
-      fluid_donor       = false; 
-      structural_donor  = false;
-
-      switch ( config_container[targetZone]->GetKind_Solver() ) {
-
-        case EULER : case NAVIER_STOKES: case RANS: 
-          fluid_target  = true;   
+
+        SU2_MPI::Bcast(&Target_check, 1, MPI_INT, MASTER_NODE, MPI_COMM_WORLD);
+
+        #else
+        Donor_check  = markDonor;
+        Target_check = markTarget;	
+        #endif
+
+        /* --- Check ifzones are actually sharing the interface boundary, if not skip ---*/				
+        if(Target_check == -1 || Donor_check == -1)
+          continue;
+
+
+        /*--- Set some boolean to properly allocate data structure later ---*/
+        fluid_target      = false; 
+        structural_target = false;
+
+        fluid_donor       = false; 
+        structural_donor  = false;
+
+        switch ( config_container[targetZone]->GetKind_Solver() ) {
+
+          case EULER : case NAVIER_STOKES: case RANS: 
+            fluid_target  = true;   
             		
           break;
 
-        case FEM_ELASTICITY:            
-          structural_target = true;   
+          case FEM_ELASTICITY:            
+            structural_target = true;   
           
           break;
-      }
-
-
-      switch ( config_container[donorZone]->GetKind_Solver() ) {
-
-      case EULER : case NAVIER_STOKES: case RANS: 
-        fluid_donor  = true;   
+        }
+
+
+        switch ( config_container[donorZone]->GetKind_Solver() ) {
+
+          case EULER : case NAVIER_STOKES: case RANS: 
+            fluid_donor  = true;   
          
-        break;
-
-      case FEM_ELASTICITY:            
-        structural_donor = true;  
-        
-        break;
-      }
+          break;
+
+          case FEM_ELASTICITY:            
+            structural_donor = true;  
+        
+          break;
+        }
  
-      /*--- Begin the creation of the communication pattern among zones ---*/
-
-      /*--- Retrieve the number of conservative variables (for problems not involving structural analysis ---*/
-      if (!structural_donor && !structural_target)
-        nVar = solver_container[donorZone][MESH_0][FLOW_SOL]->GetnVar();
-      else
-        /*--- If at least one of the components is structural ---*/
-        nVar = nDim;
-
-      if (rank == MASTER_NODE) cout << "From zone " << donorZone << " to zone " << targetZone << ": ";
-
-      /*--- Match Zones ---*/
-      if (rank == MASTER_NODE) cout << "Setting coupling "<<endl;
-
-      /*--- If the mesh is matching: match points ---*/
-      if ( config_container[donorZone]->GetMatchingMesh() ){
-        if (rank == MASTER_NODE) 
-          cout << "between matching meshes. " << endl;
-        geometry_container[donorZone][MESH_0]->MatchZone(config_container[donorZone], geometry_container[targetZone][MESH_0], config_container[targetZone], donorZone, nZone);
-      }
-      /*--- Else: interpolate ---*/
-      else {
-        switch (config_container[donorZone]->GetKindInterpolation()){
-
-          case NEAREST_NEIGHBOR:
-            interpolator_container[donorZone][targetZone] = new CNearestNeighbor(geometry_container, config_container, donorZone, targetZone);
-            if (rank == MASTER_NODE) cout << "using a nearest-neighbor approach." << endl;
+        /*--- Begin the creation of the communication pattern among zones ---*/
+
+        /*--- Retrieve the number of conservative variables (for problems not involving structural analysis ---*/
+        if (!structural_donor && !structural_target)
+          nVar = solver_container[donorZone][MESH_0][FLOW_SOL]->GetnVar();
+        else
+          /*--- If at least one of the components is structural ---*/
+          nVar = nDim;
+
+        if (rank == MASTER_NODE) cout << "From zone " << donorZone << " to zone " << targetZone << ": ";
+
+        /*--- Match Zones ---*/
+        if (rank == MASTER_NODE) cout << "Setting coupling "<<endl;
+
+        /*--- If the mesh is matching: match points ---*/
+        if ( config_container[donorZone]->GetMatchingMesh() ){
+          if (rank == MASTER_NODE) 
+            cout << "between matching meshes. " << endl;
+          geometry_container[donorZone][MESH_0]->MatchZone(config_container[donorZone], geometry_container[targetZone][MESH_0], config_container[targetZone], donorZone, nZone);
+        }
+        /*--- Else: interpolate ---*/
+        else {
+          switch (config_container[donorZone]->GetKindInterpolation()){
+
+            case NEAREST_NEIGHBOR:
+              interpolator_container[donorZone][targetZone] = new CNearestNeighbor(geometry_container, config_container, donorZone, targetZone);
+              if (rank == MASTER_NODE) cout << "using a nearest-neighbor approach." << endl;
 
             break;
 
-          case ISOPARAMETRIC:
-            interpolator_container[donorZone][targetZone] = new CIsoparametric(geometry_container, config_container, donorZone, targetZone);
-            if (rank == MASTER_NODE) cout << "using an isoparametric approach." << endl;
-
-            break;
-
-          case CONSISTCONSERVE:
-            if ( targetZone > 0 && structural_target ){
-              interpolator_container[donorZone][targetZone] = new CMirror(geometry_container, config_container, donorZone, targetZone);
-              if (rank == MASTER_NODE) cout << "using a mirror approach: matching coefficients from opposite mesh." << endl;
-            }
-            else{
+            case ISOPARAMETRIC:
               interpolator_container[donorZone][targetZone] = new CIsoparametric(geometry_container, config_container, donorZone, targetZone);
               if (rank == MASTER_NODE) cout << "using an isoparametric approach." << endl;
-            }
-            if ( targetZone == 0 && structural_target ){
-              if (rank == MASTER_NODE) cout << "Consistent and conservative interpolation assumes the structure model mesh is evaluated second. Somehow this has not happened. The isoparametric coefficients will be calculated for both meshes, and are not guaranteed to be consistent." << endl;
-            }
 
             break;
 
-        }
-      }
-
-      /*--- Initialize the appropriate transfer strategy ---*/
-      if (rank == MASTER_NODE) cout << "Transferring ";
-
-      if (fluid_donor && structural_target) {
-        nVarTransfer = 2;
-        transfer_container[donorZone][targetZone] = new CTransfer_FlowTraction(nVar, nVarTransfer, config_container[donorZone]);
-        if (rank == MASTER_NODE) cout << "flow tractions. "<< endl;
-      }
-      else if (structural_donor && fluid_target) {
-        nVarTransfer = 0;
-        transfer_container[donorZone][targetZone] = new CTransfer_StructuralDisplacements(nVar, nVarTransfer, config_container[donorZone]);
-        if (rank == MASTER_NODE) cout << "structural displacements. "<< endl;
-      }
-      else if (!structural_donor && !structural_target) {
-        nVarTransfer = 0;
-        nVar = solver_container[donorZone][MESH_0][FLOW_SOL]->GetnPrimVar();
-        transfer_container[donorZone][targetZone] = new CTransfer_SlidingInterface(nVar, nVarTransfer, config_container[donorZone]);
-        if (rank == MASTER_NODE) cout << "sliding interface. " << endl;
-      }
-      else {
-        nVarTransfer = 0;
-        transfer_container[donorZone][targetZone] = new CTransfer_ConservativeVars(nVar, nVarTransfer, config_container[donorZone]);
-        if (rank == MASTER_NODE) cout << "generic conservative variables. " << endl;	
-      }
-
-      break;
-
-      }
-
-    }
-
-  }
-
->>>>>>> 4befb10b
+            case SLIDING_MESH:
+              interpolator_container[donorZone][targetZone] = new CSlidingmesh(geometry_container, config_container, donorZone, targetZone);
+              if (rank == MASTER_NODE) cout << "using an sliding mesh approach." << endl;
+
+            break;
+
+            case CONSISTCONSERVE:
+              if ( targetZone > 0 && structural_target ){
+                interpolator_container[donorZone][targetZone] = new CMirror(geometry_container, config_container, donorZone, targetZone);
+                if (rank == MASTER_NODE) cout << "using a mirror approach: matching coefficients from opposite mesh." << endl;
+              }
+              else{
+                interpolator_container[donorZone][targetZone] = new CIsoparametric(geometry_container, config_container, donorZone, targetZone);
+                if (rank == MASTER_NODE) cout << "using an isoparametric approach." << endl;
+              }
+              if ( targetZone == 0 && structural_target ){
+                if (rank == MASTER_NODE) cout << "Consistent and conservative interpolation assumes the structure model mesh is evaluated second. Somehow this has not happened. The isoparametric coefficients will be calculated for both meshes, and are not guaranteed to be consistent." << endl;
+              }
+
+            break;
+
+          }
+        }
+
+        /*--- Initialize the appropriate transfer strategy ---*/
+        if (rank == MASTER_NODE) cout << "Transferring ";
+
+        if (fluid_donor && structural_target) {
+          nVarTransfer = 2;
+          transfer_container[donorZone][targetZone] = new CTransfer_FlowTraction(nVar, nVarTransfer, config_container[donorZone]);
+          if (rank == MASTER_NODE) cout << "flow tractions. "<< endl;
+        }
+        else if (structural_donor && fluid_target) {
+          nVarTransfer = 0;
+          transfer_container[donorZone][targetZone] = new CTransfer_StructuralDisplacements(nVar, nVarTransfer, config_container[donorZone]);
+          if (rank == MASTER_NODE) cout << "structural displacements. "<< endl;
+        }
+        else if (!structural_donor && !structural_target) {
+          nVarTransfer = 0;
+          nVar = solver_container[donorZone][MESH_0][FLOW_SOL]->GetnPrimVar();
+          transfer_container[donorZone][targetZone] = new CTransfer_SlidingInterface(nVar, nVarTransfer, config_container[donorZone]);
+          if (rank == MASTER_NODE) cout << "sliding interface. " << endl;
+        }
+        else {
+          nVarTransfer = 0;
+          transfer_container[donorZone][targetZone] = new CTransfer_ConservativeVars(nVar, nVarTransfer, config_container[donorZone]);
+          if (rank == MASTER_NODE) cout << "generic conservative variables. " << endl;	
+        }
+
+        break;
+
+      }
+
+    }
+
+  }
 
   #ifdef HAVE_MPI
   if (rank == MASTER_NODE) 
@@ -2672,184 +2473,6 @@
 
   while ( ExtIter < config_container[ZONE_0]->GetnExtIter() ) {
 
-<<<<<<< HEAD
-CMultiZoneDriver::CMultiZoneDriver(CIteration **iteration_container,
-                                   CSolver ****solver_container,
-                                   CGeometry ***geometry_container,
-                                   CIntegration ***integration_container,
-                                   CNumerics *****numerics_container,
-                                   CInterpolator ***interpolator_container,
-                                   CTransfer ***transfer_container,
-                                   CConfig **config_container,
-                                   unsigned short val_nZone,
-                                   unsigned short val_nDim) : CDriver(iteration_container,
-                                                                       solver_container,
-                                                                       geometry_container,
-                                                                       integration_container,
-                                                                       numerics_container,
-                                                                       interpolator_container,
-                                                                       transfer_container,
-                                                                       config_container,
-                                                                       val_nZone,
-                                                                       val_nDim) { }
-
-
-CMultiZoneDriver::~CMultiZoneDriver(void) { }
-
-void CMultiZoneDriver::Run(CIteration **iteration_container,
-                           COutput *output,
-                           CIntegration ***integration_container,
-                           CGeometry ***geometry_container,
-                           CSolver ****solver_container,
-                           CNumerics *****numerics_container,
-                           CConfig **config_container,
-                           CSurfaceMovement **surface_movement,
-                           CVolumetricMovement **grid_movement,
-                           CFreeFormDefBox*** FFDBox,
-                           CInterpolator ***interpolator_container,
-                           CTransfer ***transfer_container) {
-  
-	unsigned short iZone, jZone, checkConvergence;
-	unsigned long IntIter, nIntIter;
-	bool unsteady = (config_container[MESH_0]->GetUnsteady_Simulation() == DT_STEPPING_1ST) || (config_container[MESH_0]->GetUnsteady_Simulation() == DT_STEPPING_2ND);
-
-	/*--- Run a single iteration of a multi-zone problem by looping over all
-	zones and executing the iterations. Note that data transers between zones
-	and other intermediate procedures may be required. ---*/
-
-	/*--- Zone preprocessing ---*/
-
-	for (iZone = 0; iZone < nZone; iZone++)
-		iteration_container[iZone]->Preprocess(output, integration_container, geometry_container, solver_container, numerics_container, config_container, surface_movement, grid_movement, FFDBox, iZone);
-
-	/*--- Updating zone interface communication patterns,
-	 needed only for unsteady simulation since for steady problems
-	 the transfer structure is already created in the 
-	 interpolator_container constructor---*/
-
-	if ( unsteady ){
-
-		for (iZone = 0; iZone < nZone; iZone++) {   
-			                                     
-			for (jZone = 0; jZone < nZone; jZone++)
-			
-				if(jZone != iZone && interpolator_container[iZone][jZone] != NULL)
-					interpolator_container[iZone][jZone]->Set_TransferCoeff(config_container);
-		}
-	}
-
-
-	/*--- Begin Unsteady pseudo-time stepping internal loop, if not unstady it does only one step --*/
-	
-	if (unsteady) 
-		nIntIter = config_container[MESH_0]->GetUnst_nIntIter();
-	else
-		nIntIter = 1;
-
-	for (IntIter = 0; IntIter < nIntIter; IntIter++){
-	
-		for (iZone = 0; iZone < nZone; iZone++)   
-			for (jZone = 0; jZone < nZone; jZone++)
-				if(jZone != iZone && transfer_container[iZone][jZone] != NULL)
-					Transfer_Data(output, integration_container, geometry_container, solver_container, numerics_container, config_container,
-								surface_movement, grid_movement, FFDBox, transfer_container, iZone, jZone);
-	
-		for (iZone = 0; iZone < nZone; iZone++) {
-
-			config_container[iZone]->SetIntIter(IntIter);
-
-			iteration_container[iZone]->Iterate(output, integration_container, geometry_container,
-			solver_container, numerics_container, config_container,
-			surface_movement, grid_movement, FFDBox, iZone);
-		}
-
-		/*--- Check convergence in each zone --*/
-		
-		checkConvergence = 0;
-		for (iZone = 0; iZone < nZone; iZone++)
-			checkConvergence += (int) integration_container[iZone][FLOW_SOL]->GetConvergence();
-
-		/*--- If convergence was reached in every zone --*/
-
-		if (checkConvergence == nZone) break;
-	}
-
-	for (iZone = 0; iZone < nZone; iZone++) {
-		
-		iteration_container[iZone]->Update(output, integration_container, geometry_container,
-		solver_container, numerics_container, config_container,
-		surface_movement, grid_movement, FFDBox, iZone);
-
-		iteration_container[iZone]->Monitor();     /*--- Does nothing for now. ---*/
-
-		iteration_container[iZone]->Output();      /*--- Does nothing for now. ---*/
-
-		iteration_container[iZone]->Postprocess(); /*--- Does nothing for now. ---*/
-	}
-}
-
-void CMultiZoneDriver::Transfer_Data(COutput *output, CIntegration ***integration_container, CGeometry ***geometry_container,
-		     CSolver ****solver_container, CNumerics *****numerics_container, CConfig **config_container,
-			 CSurfaceMovement **surface_movement, CVolumetricMovement **grid_movement, CFreeFormDefBox*** FFDBox,
-			 CTransfer ***transfer_container, unsigned short donorZone, unsigned short targetZone){
-
-#ifdef HAVE_MPI
-	int rank;
-	MPI_Comm_rank(MPI_COMM_WORLD, &rank);
-#endif
-
-	bool MatchingMesh = config_container[targetZone]->GetMatchingMesh();
-
-	/*--- Select the transfer method and the appropriate mesh properties (matching or nonmatching mesh) ---*/
-
-	switch (config_container[targetZone]->GetKind_TransferMethod()) {
-	case BROADCAST_DATA:
-		if (MatchingMesh){
-			transfer_container[donorZone][targetZone]->Broadcast_InterfaceData_Matching(solver_container[donorZone][MESH_0][FLOW_SOL],solver_container[targetZone][MESH_0][FLOW_SOL],
-					geometry_container[donorZone][MESH_0],geometry_container[targetZone][MESH_0],
-					config_container[donorZone], config_container[targetZone]);
-			/*--- Set the volume deformation for the fluid zone ---*/
-//			grid_movement[targetZone]->SetVolume_Deformation(geometry_container[targetZone][MESH_0], config_container[targetZone], true);
-
-		}
-		else {
-			transfer_container[donorZone][targetZone]->Broadcast_InterfaceData_Interpolate(solver_container[donorZone][MESH_0][FLOW_SOL],solver_container[targetZone][MESH_0][FLOW_SOL],
-					geometry_container[donorZone][MESH_0],geometry_container[targetZone][MESH_0],
-					config_container[donorZone], config_container[targetZone]);
-			/*--- Set the volume deformation for the fluid zone ---*/
-//			grid_movement[targetZone]->SetVolume_Deformation(geometry_container[targetZone][MESH_0], config_container[targetZone], true);
-
-		}
-		break;
-	case SCATTER_DATA:
-		if (MatchingMesh){
-			transfer_container[donorZone][targetZone]->Scatter_InterfaceData(solver_container[donorZone][MESH_0][FLOW_SOL],solver_container[targetZone][MESH_0][FLOW_SOL],
-					geometry_container[donorZone][MESH_0],geometry_container[targetZone][MESH_0],
-					config_container[donorZone], config_container[targetZone]);
-			/*--- Set the volume deformation for the fluid zone ---*/
-//			grid_movement[targetZone]->SetVolume_Deformation(geometry_container[targetZone][MESH_0], config_container[targetZone], true);
-		}
-		else {
-			cout << "Scatter method not implemented for non-matching meshes. Exiting..." << endl;
-			exit(EXIT_FAILURE);
-		}
-		break;
-	case ALLGATHER_DATA:
-		if (MatchingMesh){
-			cout << "Allgather method not yet implemented for matching meshes. Exiting..." << endl;
-			exit(EXIT_FAILURE);
-		}
-		else {
-			transfer_container[donorZone][targetZone]->Allgather_InterfaceData(solver_container[donorZone][MESH_0][FLOW_SOL],solver_container[targetZone][MESH_0][FLOW_SOL],
-					geometry_container[donorZone][MESH_0],geometry_container[targetZone][MESH_0],
-					config_container[donorZone], config_container[targetZone]);
-			/*--- Set the volume deformation for the fluid zone ---*/
-//			grid_movement[targetZone]->SetVolume_Deformation(geometry_container[targetZone][MESH_0], config_container[targetZone], true);
-		}
-		break;
-	}
-
-=======
     /*--- Perform some external iteration preprocessing. ---*/
     
     PreprocessExtIter(ExtIter);
@@ -2891,7 +2514,6 @@
     
   }
   
->>>>>>> 4befb10b
 }
 
 void CDriver::PreprocessExtIter(unsigned long ExtIter) {
@@ -4063,15 +3685,8 @@
 		DD[iZone]   = new complex<su2double>[nZone];
 	}
 
-<<<<<<< HEAD
-	unsigned long IntIter = 0; for (iZone = 0; iZone < nZone; iZone++) config_container[iZone]->SetIntIter(IntIter);
-	unsigned long FSIIter = 0; for (iZone = 0; iZone < nZone; iZone++) config_container[iZone]->SetFSIIter(FSIIter);
-	unsigned long nFSIIter = config_container[ZONE_FLOW]->GetnIterFSI();
-	unsigned long nIntIter;
-=======
 	/*--- Get simualation period from config file ---*/
 	su2double Period = config_container[ZONE_0]->GetHarmonicBalance_Period();
->>>>>>> 4befb10b
 
 	/*--- Non-dimensionalize the input period, if necessary.      */
 	Period /= config_container[ZONE_0]->GetTime_Ref();
@@ -4115,43 +3730,6 @@
 		temp[i][nZone + i] = 1;
 	}
 
-<<<<<<< HEAD
-		/*-----------------------------------------------------------------*/
-		/*------------------- Transfer Displacements ----------------------*/
-		/*-----------------------------------------------------------------*/
-		if(transfer_container[ZONE_STRUCT][ZONE_FLOW] != NULL)
-			Transfer_Displacements(output, integration_container, geometry_container,
-                solver_container, numerics_container, config_container,
-                surface_movement, grid_movement, FFDBox, transfer_container,
-                ZONE_STRUCT, ZONE_FLOW);
-
-		/*-----------------------------------------------------------------*/
-		/*-------------------- Fluid subiteration -------------------------*/
-		/*-----------------------------------------------------------------*/
-		
-		iteration_container[ZONE_FLOW]->Preprocess(output, integration_container, geometry_container,
-		                                       solver_container, numerics_container, config_container,
-		                                       surface_movement, grid_movement, FFDBox, ZONE_FLOW);
-		                                       
-		if ( (config_container[ZONE_FLOW]->GetUnsteady_Simulation() == DT_STEPPING_1ST) || (config_container[ZONE_FLOW]->GetUnsteady_Simulation() == DT_STEPPING_2ND) ) 
-			nIntIter = config_container[ZONE_FLOW]->GetUnst_nIntIter();
-		else
-			nIntIter = 1;
-
-		for (IntIter = 0; IntIter < nIntIter; IntIter++){
-
-				config_container[ZONE_FLOW]->SetIntIter(IntIter);
-
-				iteration_container[ZONE_FLOW]->Iterate(output, integration_container, geometry_container,
-												   solver_container, numerics_container, config_container,
-												   surface_movement, grid_movement, FFDBox, ZONE_FLOW);
-
-			/*--- If convergence was reached in every zone --*/
-
-			if (integration_container[ZONE_FLOW][FLOW_SOL]->GetConvergence() == 1) break;
-		}
-
-=======
 	su2double max_val;
 	unsigned short max_idx;
 
@@ -4221,7 +3799,6 @@
 		Temp[iZone]    = new complex<su2double>[nZone];
 		Dcpx[iZone]   = new complex<su2double>[nZone];
 	}
->>>>>>> 4befb10b
 
 	/*---  Calculation of the HB operator matrix ---*/
 	for (int row = 0; row < nZone; row++) {
@@ -4249,16 +3826,6 @@
 		}
 	}
 
-<<<<<<< HEAD
-		/*-----------------------------------------------------------------*/
-		/*------------------- Set FEA loads from fluid --------------------*/
-		/*-----------------------------------------------------------------*/
-		if(transfer_container[ZONE_FLOW][ZONE_STRUCT]!= NULL)
-			Transfer_Tractions(output, integration_container, geometry_container,
-                solver_container, numerics_container, config_container,
-                surface_movement, grid_movement, FFDBox, transfer_container,
-                ZONE_FLOW, ZONE_STRUCT);
-=======
 	/*--- Deallocate dynamic memory ---*/
 		for (iZone = 0; iZone < nZone; iZone++){
 			delete [] E[iZone];
@@ -4275,7 +3842,6 @@
 		delete [] Omega_HB;
 
 }
->>>>>>> 4befb10b
 
 
 
