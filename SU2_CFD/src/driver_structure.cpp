﻿/*!
 * \file driver_structure.cpp
 * \brief The main subroutines for driving single or multi-zone problems.
 * \author T. Economon, H. Kline, R. Sanchez, F. Palacios
 * \version 5.0.0 "Raven"
 *
 * SU2 Original Developers: Dr. Francisco D. Palacios.
 *                          Dr. Thomas D. Economon.
 *
 * SU2 Developers: Prof. Juan J. Alonso's group at Stanford University.
 *                 Prof. Piero Colonna's group at Delft University of Technology.
 *                 Prof. Nicolas R. Gauger's group at Kaiserslautern University of Technology.
 *                 Prof. Alberto Guardone's group at Polytechnic University of Milan.
 *                 Prof. Rafael Palacios' group at Imperial College London.
 *                 Prof. Edwin van der Weide's group at the University of Twente.
 *                 Prof. Vincent Terrapon's group at the University of Liege.
 *
 * Copyright (C) 2012-2017 SU2, the open-source CFD code.
 *
 * SU2 is free software; you can redistribute it and/or
 * modify it under the terms of the GNU Lesser General Public
 * License as published by the Free Software Foundation; either
 * version 2.1 of the License, or (at your option) any later version.
 *
 * SU2 is distributed in the hope that it will be useful,
 * but WITHOUT ANY WARRANTY; without even the implied warranty of
 * MERCHANTABILITY or FITNESS FOR A PARTICULAR PURPOSE. See the GNU
 * Lesser General Public License for more details.
 *
 * You should have received a copy of the GNU Lesser General Public
 * License along with SU2. If not, see <http://www.gnu.org/licenses/>.
 */

#include "../include/driver_structure.hpp"
#include "../include/definition_structure.hpp"

CDriver::CDriver(char* confFile,
                 unsigned short val_nZone,
                 unsigned short val_nDim,
                 SU2_Comm MPICommunicator):config_file_name(confFile), StartTime(0.0), StopTime(0.0), UsedTime(0.0), ExtIter(0), nZone(val_nZone), nDim(val_nDim), StopCalc(false), fsi(false) {


  unsigned short jZone, iSol;
  unsigned short Kind_Grid_Movement;
  bool initStaticMovement;

  SU2_MPI::SetComm(MPICommunicator);

  rank = SU2_MPI::GetRank();
  size = SU2_MPI::GetSize();

  /*--- Create pointers to all of the classes that may be used throughout
   the SU2_CFD code. In general, the pointers are instantiated down a
   hierarchy over all zones, multigrid levels, equation sets, and equation
   terms as described in the comments below. ---*/

  iteration_container            = NULL;
  output                         = NULL;
  integration_container          = NULL;
  geometry_container             = NULL;
  solver_container               = NULL;
  numerics_container             = NULL;
  config_container               = NULL;
  surface_movement               = NULL;
  grid_movement                  = NULL;
  FFDBox                         = NULL;
  interpolator_container         = NULL;
  transfer_container             = NULL;

  /*--- Definition and of the containers for all possible zones. ---*/

  iteration_container            = new CIteration*[nZone];
  solver_container               = new CSolver***[nZone];
  integration_container          = new CIntegration**[nZone];
  numerics_container             = new CNumerics****[nZone];
  config_container               = new CConfig*[nZone];
  geometry_container             = new CGeometry**[nZone];
  surface_movement               = new CSurfaceMovement*[nZone];
  grid_movement                  = new CVolumetricMovement*[nZone];
  FFDBox                         = new CFreeFormDefBox**[nZone];
  interpolator_container         = new CInterpolator**[nZone];
  transfer_container             = new CTransfer**[nZone];

  for (iZone = 0; iZone < nZone; iZone++) {
    solver_container[iZone]               = NULL;
    integration_container[iZone]          = NULL;
    numerics_container[iZone]             = NULL;
    config_container[iZone]               = NULL;
    geometry_container[iZone]             = NULL;
    surface_movement[iZone]               = NULL;
    grid_movement[iZone]                  = NULL;
    FFDBox[iZone]                         = NULL;
    interpolator_container[iZone]         = NULL;
    transfer_container[iZone]             = NULL;
  }

  /*--- Loop over all zones to initialize the various classes. In most
   cases, nZone is equal to one. This represents the solution of a partial
   differential equation on a single block, unstructured mesh. ---*/

  for (iZone = 0; iZone < nZone; iZone++) {

    /*--- Definition of the configuration option class for all zones. In this
     constructor, the input configuration file is parsed and all options are
     read and stored. ---*/

    config_container[iZone] = new CConfig(config_file_name, SU2_CFD, iZone, nZone, nDim, VERB_HIGH);

    /*--- Set the MPI communicator ---*/

    config_container[iZone]->SetMPICommunicator(MPICommunicator);

    /*--- Definition of the geometry class to store the primal grid in the
     partitioning process. ---*/

    CGeometry *geometry_aux = NULL;

    /*--- All ranks process the grid and call ParMETIS for partitioning ---*/

    geometry_aux = new CPhysicalGeometry(config_container[iZone], iZone, nZone);

    /*--- Color the initial grid and set the send-receive domains (ParMETIS) ---*/

    geometry_aux->SetColorGrid_Parallel(config_container[iZone]);

    /*--- Allocate the memory of the current domain, and divide the grid
     between the ranks. ---*/

    geometry_container[iZone] = new CGeometry *[config_container[iZone]->GetnMGLevels()+1];
    geometry_container[iZone][MESH_0] = new CPhysicalGeometry(geometry_aux, config_container[iZone]);

    /*--- Deallocate the memory of geometry_aux ---*/

    delete geometry_aux;

    /*--- Add the Send/Receive boundaries ---*/

    geometry_container[iZone][MESH_0]->SetSendReceive(config_container[iZone]);

    /*--- Add the Send/Receive boundaries ---*/

    geometry_container[iZone][MESH_0]->SetBoundaries(config_container[iZone]);

  }

  /*--- Preprocessing of the geometry for all zones. In this routine, the edge-
   based data structure is constructed, i.e. node and cell neighbors are
   identified and linked, face areas and volumes of the dual mesh cells are
   computed, and the multigrid levels are created using an agglomeration procedure. ---*/

  if (rank == MASTER_NODE)
    cout << endl <<"------------------------- Geometry Preprocessing ------------------------" << endl;

  Geometrical_Preprocessing();

  for (iZone = 0; iZone < nZone; iZone++) {

    /*--- Computation of wall distances for turbulence modeling ---*/

    if (rank == MASTER_NODE)
      cout << "Computing wall distances." << endl;

    if ((config_container[iZone]->GetKind_Solver() == RANS) ||
        (config_container[iZone]->GetKind_Solver() == ADJ_RANS) ||
        (config_container[iZone]->GetKind_Solver() == DISC_ADJ_RANS))
      geometry_container[iZone][MESH_0]->ComputeWall_Distance(config_container[iZone]);

    /*--- Computation of positive surface area in the z-plane which is used for
     the calculation of force coefficient (non-dimensionalization). ---*/

    geometry_container[iZone][MESH_0]->SetPositive_ZArea(config_container[iZone]);

    /*--- Set the near-field, interface and actuator disk boundary conditions, if necessary. ---*/

    for (iMesh = 0; iMesh <= config_container[iZone]->GetnMGLevels(); iMesh++) {
      geometry_container[iZone][iMesh]->MatchNearField(config_container[iZone]);
      geometry_container[iZone][iMesh]->MatchInterface(config_container[iZone]);
      geometry_container[iZone][iMesh]->MatchActuator_Disk(config_container[iZone]);
    }

  }

  /*--- If activated by the compile directive, perform a partition analysis. ---*/
#if PARTITION
  Partition_Analysis(geometry_container[ZONE_0][MESH_0], config_container[ZONE_0]);
#endif

  /*--- Output some information about the driver that has been instantiated for the problem. ---*/

  if (rank == MASTER_NODE)
    cout << endl <<"------------------------- Driver information --------------------------" << endl;

  fsi = config_container[ZONE_0]->GetFSI_Simulation();
  cht = config_container[ZONE_0]->GetCHT_Simulation();
  bool stat_fsi = ((config_container[ZONE_0]->GetDynamic_Analysis() == STATIC) && (config_container[ZONE_0]->GetUnsteady_Simulation() == STEADY));
  bool disc_adj_fsi = (config_container[ZONE_0]->GetDiscrete_Adjoint());

  if ( (config_container[ZONE_0]->GetKind_Solver() == FEM_ELASTICITY ||
        config_container[ZONE_0]->GetKind_Solver() == DISC_ADJ_FEM ||
        config_container[ZONE_0]->GetKind_Solver() == POISSON_EQUATION ||
        config_container[ZONE_0]->GetKind_Solver() == WAVE_EQUATION ||
        config_container[ZONE_0]->GetKind_Solver() == HEAT_EQUATION) ) {
    if (rank == MASTER_NODE) cout << "A General driver has been instantiated." << endl;
  }
  else if (config_container[ZONE_0]->GetUnsteady_Simulation() == HARMONIC_BALANCE) {
    if (rank == MASTER_NODE) cout << "A Harmonic Balance driver has been instantiated." << endl;
  }
  else if (nZone == 2 && fsi) {
    if (disc_adj_fsi) {
      if (stat_fsi)
        if (rank == MASTER_NODE) cout << "A Discrete-Adjoint driver for Fluid-Structure Interaction has been instantiated." << endl;
    }
    else{
      if (stat_fsi){if (rank == MASTER_NODE) cout << "A Static Fluid-Structure Interaction driver has been instantiated." << endl;}
      else{if (rank == MASTER_NODE) cout << "A Dynamic Fluid-Structure Interaction driver has been instantiated." << endl;}
    }

  }
  else if (nZone == 2 && cht) {
    if (rank == MASTER_NODE) cout << "A Conjugate Heat Transfer driver has been instantiated." << endl;
  }
  else {
    if (rank == MASTER_NODE) cout << "A Fluid driver has been instantiated." << endl;
  }

  for (iZone = 0; iZone < nZone; iZone++) {

    /*--- Instantiate the type of physics iteration to be executed within each zone. For
     example, one can execute the same physics across multiple zones (mixing plane),
     different physics in different zones (fluid-structure interaction), or couple multiple
     systems tightly within a single zone by creating a new iteration class (e.g., RANS). ---*/
    
    if (rank == MASTER_NODE) {
      cout << endl <<"------------------------ Iteration Preprocessing ------------------------" << endl;
    }
    Iteration_Preprocessing();

    /*--- Definition of the solver class: solver_container[#ZONES][#MG_GRIDS][#EQ_SYSTEMS].
     The solver classes are specific to a particular set of governing equations,
     and they contain the subroutines with instructions for computing each spatial
     term of the PDE, i.e. loops over the edges to compute convective and viscous
     fluxes, loops over the nodes to compute source terms, and routines for
     imposing various boundary condition type for the PDE. ---*/

    if (rank == MASTER_NODE)
      cout << endl <<"------------------------- Solver Preprocessing --------------------------" << endl;

    solver_container[iZone] = new CSolver** [config_container[iZone]->GetnMGLevels()+1];
    for (iMesh = 0; iMesh <= config_container[iZone]->GetnMGLevels(); iMesh++)
      solver_container[iZone][iMesh] = NULL;

    for (iMesh = 0; iMesh <= config_container[iZone]->GetnMGLevels(); iMesh++) {
      solver_container[iZone][iMesh] = new CSolver* [MAX_SOLS];
      for (iSol = 0; iSol < MAX_SOLS; iSol++)
        solver_container[iZone][iMesh][iSol] = NULL;
    }
    Solver_Preprocessing(solver_container[iZone], geometry_container[iZone],
        config_container[iZone]);

    if (rank == MASTER_NODE)
      cout << endl <<"----------------- Integration and Numerics Preprocessing ----------------" << endl;

    /*--- Definition of the integration class: integration_container[#ZONES][#EQ_SYSTEMS].
     The integration class orchestrates the execution of the spatial integration
     subroutines contained in the solver class (including multigrid) for computing
     the residual at each node, R(U) and then integrates the equations to a
     steady state or time-accurately. ---*/

    integration_container[iZone] = new CIntegration*[MAX_SOLS];
    Integration_Preprocessing(integration_container[iZone], geometry_container[iZone],
                              config_container[iZone]);

    
    if (rank == MASTER_NODE) cout << "Integration Preprocessing." << endl;

    /*--- Definition of the numerical method class:
     numerics_container[#ZONES][#MG_GRIDS][#EQ_SYSTEMS][#EQ_TERMS].
     The numerics class contains the implementation of the numerical methods for
     evaluating convective or viscous fluxes between any two nodes in the edge-based
     data structure (centered, upwind, galerkin), as well as any source terms
     (piecewise constant reconstruction) evaluated in each dual mesh volume. ---*/

    numerics_container[iZone] = new CNumerics***[config_container[iZone]->GetnMGLevels()+1];
    Numerics_Preprocessing(numerics_container[iZone], solver_container[iZone],
        geometry_container[iZone], config_container[iZone]);

    if (rank == MASTER_NODE) cout << "Numerics Preprocessing." << endl;

  }

  /*--- Definition of the interface and transfer conditions between different zones.
   *--- The transfer container is defined for zones paired one to one.
   *--- This only works for a multizone FSI problem (nZone > 1).
   *--- Also, at the moment this capability is limited to two zones (nZone < 3).
   *--- This will change in the future. ---*/

  if ((rank == MASTER_NODE) && nZone > 1)
    cout << endl <<"------------------- Multizone Interface Preprocessing -------------------" << endl;

  if ( nZone > 1 ) {
    for (iZone = 0; iZone < nZone; iZone++){
      transfer_container[iZone] = new CTransfer*[nZone];
      interpolator_container[iZone] = new CInterpolator*[nZone];
      for (jZone = 0; jZone < nZone; jZone++){
        transfer_container[iZone][jZone]             = NULL;
        interpolator_container[iZone][jZone]         = NULL;
      }
    }

    Interface_Preprocessing();
  }

  /*--- Instantiate the geometry movement classes for the solution of unsteady
   flows on dynamic meshes, including rigid mesh transformations, dynamically
   deforming meshes, and preprocessing of harmonic balance. ---*/

  for (iZone = 0; iZone < nZone; iZone++) {

    if (config_container[iZone]->GetGrid_Movement() ||
        (config_container[iZone]->GetDirectDiff() == D_DESIGN)) {
      if (rank == MASTER_NODE)
        cout << "Setting dynamic mesh structure for zone "<< iZone<<"." << endl;
      grid_movement[iZone] = new CVolumetricMovement(geometry_container[iZone][MESH_0], config_container[iZone]);
      FFDBox[iZone] = new CFreeFormDefBox*[MAX_NUMBER_FFD];
      surface_movement[iZone] = new CSurfaceMovement();
      surface_movement[iZone]->CopyBoundary(geometry_container[iZone][MESH_0], config_container[iZone]);
      if (config_container[iZone]->GetUnsteady_Simulation() == HARMONIC_BALANCE)
        iteration_container[iZone]->SetGrid_Movement(geometry_container, surface_movement, grid_movement, FFDBox, solver_container, config_container, iZone, 0, 0);
    }

    if (config_container[iZone]->GetDirectDiff() == D_DESIGN) {
      if (rank == MASTER_NODE)
        cout << "Setting surface/volume derivatives." << endl;

      /*--- Set the surface derivatives, i.e. the derivative of the surface mesh nodes with respect to the design variables ---*/

      surface_movement[iZone]->SetSurface_Derivative(geometry_container[iZone][MESH_0],config_container[iZone]);

      /*--- Call the volume deformation routine with derivative mode enabled.
       This computes the derivative of the volume mesh with respect to the surface nodes ---*/

      grid_movement[iZone]->SetVolume_Deformation(geometry_container[iZone][MESH_0],config_container[iZone], true, true);

      /*--- Update the multi-grid structure to propagate the derivative information to the coarser levels ---*/

      geometry_container[iZone][MESH_0]->UpdateGeometry(geometry_container[iZone],config_container[iZone]);

      /*--- Set the derivative of the wall-distance with respect to the surface nodes ---*/

      if ( (config_container[iZone]->GetKind_Solver() == RANS) ||
          (config_container[iZone]->GetKind_Solver() == ADJ_RANS) ||
          (config_container[iZone]->GetKind_Solver() == DISC_ADJ_RANS))
        geometry_container[iZone][MESH_0]->ComputeWall_Distance(config_container[iZone]);
    }

    if (config_container[iZone]->GetKind_GridMovement(iZone) == FLUID_STRUCTURE_STATIC){
      if (rank == MASTER_NODE)
        cout << "Setting moving mesh structure for static FSI problems." << endl;
        /*--- Instantiate the container for the grid movement structure ---*/
      grid_movement[iZone]    = new CElasticityMovement(geometry_container[iZone][MESH_0], config_container[iZone]);
    }

  }

  if(fsi && (config_container[ZONE_0]->GetRestart() || config_container[ZONE_0]->GetDiscrete_Adjoint())){
    if (rank == MASTER_NODE)cout << endl <<"Restarting Fluid and Structural Solvers." << endl;

    for (iZone = 0; iZone < nZone; iZone++) {
        Solver_Restart(solver_container[iZone], geometry_container[iZone],
                       config_container[iZone], true);
    }

  }

  /*---If the Grid Movement is static initialize the static mesh movment ---*/
  Kind_Grid_Movement = config_container[ZONE_0]->GetKind_GridMovement(ZONE_0);
  initStaticMovement = (config_container[ZONE_0]->GetGrid_Movement() && (Kind_Grid_Movement == MOVING_WALL
                        || Kind_Grid_Movement == ROTATING_FRAME || Kind_Grid_Movement == STEADY_TRANSLATION));


  if(initStaticMovement){
    if (rank == MASTER_NODE)cout << endl <<"--------------------- Initialize Static Mesh Movement --------------------" << endl;

      InitStaticMeshMovement();
  }

 if (config_container[ZONE_0]->GetBoolTurbomachinery()){
   if (rank == MASTER_NODE)cout << endl <<"---------------------- Turbomachinery Preprocessing ---------------------" << endl;
      TurbomachineryPreprocessing();
  }


  if (rank == MASTER_NODE) cout << endl << "---------------------- Python Interface Preprocessing ---------------------" << endl;
  PythonInterface_Preprocessing();

  /*--- Definition of the output class (one for all zones). The output class
   manages the writing of all restart, volume solution, surface solution,
   surface comma-separated value, and convergence history files (both in serial
   and in parallel). ---*/

  output = new COutput(config_container[ZONE_0]);

  /*--- Open the convergence history file ---*/

  if (rank == MASTER_NODE){
    ConvHist_file = new ofstream[nZone];
    for (iZone = 0; iZone < nZone; iZone++) {
      output->SetConvHistory_Header(&ConvHist_file[iZone], config_container[ZONE_0], iZone);
    }
  }
  /*--- Check for an unsteady restart. Update ExtIter if necessary. ---*/
  if (config_container[ZONE_0]->GetWrt_Unsteady() && config_container[ZONE_0]->GetRestart())
    ExtIter = config_container[ZONE_0]->GetUnst_RestartIter();

  /*--- Check for a dynamic restart (structural analysis). Update ExtIter if necessary. ---*/
  if (config_container[ZONE_0]->GetKind_Solver() == FEM_ELASTICITY
      && config_container[ZONE_0]->GetWrt_Dynamic() && config_container[ZONE_0]->GetRestart())
    ExtIter = config_container[ZONE_0]->GetDyn_RestartIter();



  /*--- Set up a timer for performance benchmarking (preprocessing time is not included) ---*/

#ifndef HAVE_MPI
  StartTime = su2double(clock())/su2double(CLOCKS_PER_SEC);
#else
  StartTime = MPI_Wtime();
#endif

}

void CDriver::Postprocessing() {

    /*--- Output some information to the console. ---*/

  if (rank == MASTER_NODE) {

    /*--- Print out the number of non-physical points and reconstructions ---*/

    if (config_container[ZONE_0]->GetNonphysical_Points() > 0)
      cout << "Warning: there are " << config_container[ZONE_0]->GetNonphysical_Points() << " non-physical points in the solution." << endl;
    if (config_container[ZONE_0]->GetNonphysical_Reconstr() > 0)
      cout << "Warning: " << config_container[ZONE_0]->GetNonphysical_Reconstr() << " reconstructed states for upwinding are non-physical." << endl;

    /*--- Close the convergence history file. ---*/
    for (iZone = 0; iZone < nZone; iZone++) {
      ConvHist_file[iZone].close();
    }

  }

  if (rank == MASTER_NODE)
    cout << endl <<"------------------------- Solver Postprocessing -------------------------" << endl;

  for (iZone = 0; iZone < nZone; iZone++) {
     Numerics_Postprocessing(numerics_container[iZone], solver_container[iZone],
     geometry_container[iZone], config_container[iZone]);
    delete [] numerics_container[iZone];
  }
  delete [] numerics_container;
  if (rank == MASTER_NODE) cout << "Deleted CNumerics container." << endl;
  
  for (iZone = 0; iZone < nZone; iZone++) {
    Integration_Postprocessing(integration_container[iZone],
                               geometry_container[iZone],
                               config_container[iZone]);
    delete [] integration_container[iZone];
  }
  delete [] integration_container;
  if (rank == MASTER_NODE) cout << "Deleted CIntegration container." << endl;
  
  for (iZone = 0; iZone < nZone; iZone++) {
    Solver_Postprocessing(solver_container[iZone],
                          geometry_container[iZone],
                          config_container[iZone]);
    delete [] solver_container[iZone];
  }
  delete [] solver_container;
  if (rank == MASTER_NODE) cout << "Deleted CSolver container." << endl;
  
  for (iZone = 0; iZone < nZone; iZone++) {
    delete iteration_container[iZone];
  }
  delete [] iteration_container;
  if (rank == MASTER_NODE) cout << "Deleted CIteration container." << endl;
  
  if (interpolator_container != NULL) {
    for (iZone = 0; iZone < nZone; iZone++) {
    if (interpolator_container[iZone] != NULL){
            delete [] interpolator_container[iZone];
      }
    }
    delete [] interpolator_container;
    if (rank == MASTER_NODE) cout << "Deleted CInterpolator container." << endl;
  }
  
  if (transfer_container != NULL) {
    for (iZone = 0; iZone < nZone; iZone++) {
        if (transfer_container[iZone] != NULL)
          delete [] transfer_container[iZone];
    }
    delete [] transfer_container;
    if (rank == MASTER_NODE) cout << "Deleted CTransfer container." << endl;
  }

  for (iZone = 0; iZone < nZone; iZone++) {
    if (geometry_container[iZone] != NULL) {
      for (unsigned short iMGlevel = 0; iMGlevel < config_container[iZone]->GetnMGLevels()+1; iMGlevel++) {
        if (geometry_container[iZone][iMGlevel] != NULL) delete geometry_container[iZone][iMGlevel];
      }
      delete [] geometry_container[iZone];
    }
  }
  delete [] geometry_container;
  if (rank == MASTER_NODE) cout << "Deleted CGeometry container." << endl;

  for (iZone = 0; iZone < nZone; iZone++) {
    delete [] FFDBox[iZone];
  }
  delete [] FFDBox;
  if (rank == MASTER_NODE) cout << "Deleted CFreeFormDefBox class." << endl;

  for (iZone = 0; iZone < nZone; iZone++) {
    delete surface_movement[iZone];
  }
  delete [] surface_movement;
  if (rank == MASTER_NODE) cout << "Deleted CSurfaceMovement class." << endl;

  for (iZone = 0; iZone < nZone; iZone++) {
    delete grid_movement[iZone];
  }
  delete [] grid_movement;
  if (rank == MASTER_NODE) cout << "Deleted CVolumetricMovement class." << endl;

  if (config_container!= NULL) {
    for (iZone = 0; iZone < nZone; iZone++) {
      if (config_container[iZone] != NULL) {
        delete config_container[iZone];
      }
    }
    delete [] config_container;
  }
  if (rank == MASTER_NODE) cout << "Deleted CConfig container." << endl;

  /*--- Deallocate output container ---*/
  if (output!= NULL) delete output;
  if (rank == MASTER_NODE) cout << "Deleted COutput class." << endl;

  if (rank == MASTER_NODE) cout << "-------------------------------------------------------------------------" << endl;


  /*--- Synchronization point after a single solver iteration. Compute the
   wall clock time required. ---*/

#ifndef HAVE_MPI
  StopTime = su2double(clock())/su2double(CLOCKS_PER_SEC);
#else
  StopTime = MPI_Wtime();
#endif

  /*--- Compute/print the total time for performance benchmarking. ---*/

  UsedTime = StopTime-StartTime;
  if (rank == MASTER_NODE) {
    cout << "\nCompleted in " << fixed << UsedTime << " seconds on "<< size;
    if (size == 1) cout << " core." << endl; else cout << " cores." << endl;
  }

  /*--- Exit the solver cleanly ---*/

  if (rank == MASTER_NODE)
    cout << endl <<"------------------------- Exit Success (SU2_CFD) ------------------------" << endl << endl;

}

void CDriver::Geometrical_Preprocessing() {

  unsigned short iMGlevel;
  unsigned short requestedMGlevels = config_container[ZONE_0]->GetnMGLevels();
  unsigned long iPoint;

  for (iZone = 0; iZone < nZone; iZone++) {

    /*--- Compute elements surrounding points, points surrounding points ---*/

    if (rank == MASTER_NODE) cout << "Setting point connectivity." << endl;
    geometry_container[iZone][MESH_0]->SetPoint_Connectivity();

    /*--- Renumbering points using Reverse Cuthill McKee ordering ---*/

    if (rank == MASTER_NODE) cout << "Renumbering points (Reverse Cuthill McKee Ordering)." << endl;
    geometry_container[iZone][MESH_0]->SetRCM_Ordering(config_container[iZone]);

    /*--- recompute elements surrounding points, points surrounding points ---*/

    if (rank == MASTER_NODE) cout << "Recomputing point connectivity." << endl;
    geometry_container[iZone][MESH_0]->SetPoint_Connectivity();

    /*--- Compute elements surrounding elements ---*/

    if (rank == MASTER_NODE) cout << "Setting element connectivity." << endl;
    geometry_container[iZone][MESH_0]->SetElement_Connectivity();

    /*--- Check the orientation before computing geometrical quantities ---*/

    if (rank == MASTER_NODE) cout << "Checking the numerical grid orientation." << endl;
    geometry_container[iZone][MESH_0]->SetBoundVolume();
    geometry_container[iZone][MESH_0]->Check_IntElem_Orientation(config_container[iZone]);
    geometry_container[iZone][MESH_0]->Check_BoundElem_Orientation(config_container[iZone]);

    /*--- Create the edge structure ---*/

    if (rank == MASTER_NODE) cout << "Identifying edges and vertices." << endl;
    geometry_container[iZone][MESH_0]->SetEdges();
    geometry_container[iZone][MESH_0]->SetVertex(config_container[iZone]);

    /*--- Compute cell center of gravity ---*/

    if (rank == MASTER_NODE) cout << "Computing centers of gravity." << endl;
    geometry_container[iZone][MESH_0]->SetCoord_CG();

    /*--- Create the control volume structures ---*/

    if (rank == MASTER_NODE) cout << "Setting the control volume structure." << endl;
    geometry_container[iZone][MESH_0]->SetControlVolume(config_container[iZone], ALLOCATE);
    geometry_container[iZone][MESH_0]->SetBoundControlVolume(config_container[iZone], ALLOCATE);

    /*--- Visualize a dual control volume if requested ---*/

    if ((config_container[iZone]->GetVisualize_CV() >= 0) &&
        (config_container[iZone]->GetVisualize_CV() < (long)geometry_container[iZone][MESH_0]->GetnPointDomain()))
      geometry_container[iZone][MESH_0]->VisualizeControlVolume(config_container[iZone], UPDATE);

    /*--- Identify closest normal neighbor ---*/

    if (rank == MASTER_NODE) cout << "Searching for the closest normal neighbors to the surfaces." << endl;
    geometry_container[iZone][MESH_0]->FindNormal_Neighbor(config_container[iZone]);

    /*--- Store the global to local mapping. ---*/

    if (rank == MASTER_NODE) cout << "Storing a mapping from global to local point index." << endl;
    geometry_container[iZone][MESH_0]->SetGlobal_to_Local_Point();

    /*--- Compute the surface curvature ---*/

    if (rank == MASTER_NODE) cout << "Compute the surface curvature." << endl;
    geometry_container[iZone][MESH_0]->ComputeSurf_Curvature(config_container[iZone]);

    /*--- Check for periodicity and disable MG if necessary. ---*/

    if (rank == MASTER_NODE) cout << "Checking for periodicity." << endl;
    geometry_container[iZone][MESH_0]->Check_Periodicity(config_container[iZone]);

    if ((config_container[iZone]->GetnMGLevels() != 0) && (rank == MASTER_NODE))
      cout << "Setting the multigrid structure." << endl;

  }

  /*--- Loop over all zones at each grid level. ---*/

  for (iZone = 0; iZone < nZone; iZone++) {

    /*--- Loop over all the new grid ---*/

    for (iMGlevel = 1; iMGlevel <= config_container[iZone]->GetnMGLevels(); iMGlevel++) {

      /*--- Create main agglomeration structure ---*/

      geometry_container[iZone][iMGlevel] = new CMultiGridGeometry(geometry_container, config_container, iMGlevel, iZone);

      /*--- Compute points surrounding points. ---*/

      geometry_container[iZone][iMGlevel]->SetPoint_Connectivity(geometry_container[iZone][iMGlevel-1]);

      /*--- Create the edge structure ---*/

      geometry_container[iZone][iMGlevel]->SetEdges();
      geometry_container[iZone][iMGlevel]->SetVertex(geometry_container[iZone][iMGlevel-1], config_container[iZone]);

      /*--- Create the control volume structures ---*/

      geometry_container[iZone][iMGlevel]->SetControlVolume(config_container[iZone], geometry_container[iZone][iMGlevel-1], ALLOCATE);
      geometry_container[iZone][iMGlevel]->SetBoundControlVolume(config_container[iZone], geometry_container[iZone][iMGlevel-1], ALLOCATE);
      geometry_container[iZone][iMGlevel]->SetCoord(geometry_container[iZone][iMGlevel-1]);

      /*--- Find closest neighbor to a surface point ---*/

      geometry_container[iZone][iMGlevel]->FindNormal_Neighbor(config_container[iZone]);

      /*--- Protect against the situation that we were not able to complete
       the agglomeration for this level, i.e., there weren't enough points.
       We need to check if we changed the total number of levels and delete
       the incomplete CMultiGridGeometry object. ---*/

      if (config_container[iZone]->GetnMGLevels() != requestedMGlevels) {
        delete geometry_container[iZone][iMGlevel];
        break;
      }

    }

  }

  /*--- For unsteady simulations, initialize the grid volumes
   and coordinates for previous solutions. Loop over all zones/grids ---*/

  for (iZone = 0; iZone < nZone; iZone++) {
    if (config_container[iZone]->GetUnsteady_Simulation() && config_container[iZone]->GetGrid_Movement()) {
      for (iMGlevel = 0; iMGlevel <= config_container[iZone]->GetnMGLevels(); iMGlevel++) {
        for (iPoint = 0; iPoint < geometry_container[iZone][iMGlevel]->GetnPoint(); iPoint++) {

          /*--- Update cell volume ---*/

          geometry_container[iZone][iMGlevel]->node[iPoint]->SetVolume_n();
          geometry_container[iZone][iMGlevel]->node[iPoint]->SetVolume_nM1();

          /*--- Update point coordinates ---*/
          geometry_container[iZone][iMGlevel]->node[iPoint]->SetCoord_n();
          geometry_container[iZone][iMGlevel]->node[iPoint]->SetCoord_n1();

        }
      }
    }
  }

}

void CDriver::Solver_Preprocessing(CSolver ***solver_container, CGeometry **geometry,
                                   CConfig *config) {
  
  unsigned short iMGlevel;
  bool euler, ns, turbulent,
  adj_euler, adj_ns, adj_turb,
  poisson, wave, heat,
  fem, disc_adj_fem,
  spalart_allmaras, neg_spalart_allmaras, menter_sst, transition,
  template_solver, disc_adj, disc_adj_turb;

  /*--- Initialize some useful booleans ---*/
  
  euler            = false;  ns              = false;  turbulent = false;
  adj_euler        = false;  adj_ns          = false;  adj_turb  = false;
  spalart_allmaras = false;  menter_sst      = false;  disc_adj_turb = false;
  poisson          = false;  neg_spalart_allmaras = false;
  wave             = false;	 disc_adj         = false;
  fem              = false;  disc_adj_fem     = false;
  heat             = false;
  transition       = false;
  template_solver  = false;
  
  bool compressible   = (config->GetKind_Regime() == COMPRESSIBLE);
  bool incompressible = (config->GetKind_Regime() == INCOMPRESSIBLE);

  /*--- Assign booleans ---*/
  
  switch (config->GetKind_Solver()) {
    case TEMPLATE_SOLVER: template_solver = true; break;
    case EULER : euler = true; heat = config->GetHeat_Inc(); break;
    case NAVIER_STOKES: ns = true; heat = config->GetHeat_Inc(); break;
    case RANS : ns = true; turbulent = true; if (config->GetKind_Trans_Model() == LM) transition = true; heat = config->GetHeat_Inc(); break;
    case POISSON_EQUATION: poisson = true; break;
    case WAVE_EQUATION: wave = true; break;
    case HEAT_EQUATION: heat = true; break;
    case FEM_ELASTICITY: fem = true; break;
    case ADJ_EULER : euler = true; adj_euler = true; break;
    case ADJ_NAVIER_STOKES : ns = true; turbulent = (config->GetKind_Turb_Model() != NONE); adj_ns = true; break;
    case ADJ_RANS : ns = true; turbulent = true; adj_ns = true; adj_turb = (!config->GetFrozen_Visc_Cont()); break;
<<<<<<< HEAD
    case DISC_ADJ_EULER: euler = true; disc_adj = true; heat = config->GetHeat_Inc(); break;
    case DISC_ADJ_NAVIER_STOKES: ns = true; disc_adj = true; heat = config->GetHeat_Inc(); break;
    case DISC_ADJ_RANS: ns = true; turbulent = true; disc_adj = true; adj_turb = (!config->GetFrozen_Visc_Disc()); heat = config->GetHeat_Inc(); break;
=======
    case DISC_ADJ_EULER: euler = true; disc_adj = true; break;
    case DISC_ADJ_NAVIER_STOKES: ns = true; disc_adj = true; break;
    case DISC_ADJ_RANS: ns = true; turbulent = true; disc_adj = true; disc_adj_turb = (!config->GetFrozen_Visc_Disc()); break;
>>>>>>> 0311971e
    case DISC_ADJ_FEM: fem = true; disc_adj_fem = true; break;
  }
  
  /*--- Assign turbulence model booleans ---*/
  
  if (turbulent)
    switch (config->GetKind_Turb_Model()) {
      case SA:     spalart_allmaras = true;     break;
      case SA_NEG: neg_spalart_allmaras = true; break;
      case SST:    menter_sst = true;           break;
        
      default: SU2_MPI::Error("Specified turbulence model unavailable or none selected", CURRENT_FUNCTION); break;
    }
  
  /*--- Definition of the Class for the solution: solver_container[DOMAIN][MESH_LEVEL][EQUATION]. Note that euler, ns
   and potential are incompatible, they use the same position in sol container ---*/
  
  for (iMGlevel = 0; iMGlevel <= config->GetnMGLevels(); iMGlevel++) {
    
    /*--- Allocate solution for a template problem ---*/
    
    if (template_solver) {
      solver_container[iMGlevel][TEMPLATE_SOL] = new CTemplateSolver(geometry[iMGlevel], config);
    }
    
    /*--- Allocate solution for direct problem, and run the preprocessing and postprocessing ---*/
    
    if (euler) {
      if (compressible) {
        solver_container[iMGlevel][FLOW_SOL] = new CEulerSolver(geometry[iMGlevel], config, iMGlevel);
        solver_container[iMGlevel][FLOW_SOL]->Preprocessing(geometry[iMGlevel], solver_container[iMGlevel], config, iMGlevel, NO_RK_ITER, RUNTIME_FLOW_SYS, false);
      }
      if (incompressible) {
        solver_container[iMGlevel][FLOW_SOL] = new CIncEulerSolver(geometry[iMGlevel], config, iMGlevel);
        solver_container[iMGlevel][FLOW_SOL]->Preprocessing(geometry[iMGlevel], solver_container[iMGlevel], config, iMGlevel, NO_RK_ITER, RUNTIME_FLOW_SYS, false);
      }
    }
    if (ns) {
      if (compressible) {
        solver_container[iMGlevel][FLOW_SOL] = new CNSSolver(geometry[iMGlevel], config, iMGlevel);
      }
      if (incompressible) {
        solver_container[iMGlevel][FLOW_SOL] = new CIncNSSolver(geometry[iMGlevel], config, iMGlevel);
      }
    }
    if (turbulent) {
      if (spalart_allmaras) {
        solver_container[iMGlevel][TURB_SOL] = new CTurbSASolver(geometry[iMGlevel], config, iMGlevel, solver_container[iMGlevel][FLOW_SOL]->GetFluidModel() );
        solver_container[iMGlevel][FLOW_SOL]->Preprocessing(geometry[iMGlevel], solver_container[iMGlevel], config, iMGlevel, NO_RK_ITER, RUNTIME_FLOW_SYS, false);
        solver_container[iMGlevel][TURB_SOL]->Postprocessing(geometry[iMGlevel], solver_container[iMGlevel], config, iMGlevel);
      }
      else if (neg_spalart_allmaras) {
        solver_container[iMGlevel][TURB_SOL] = new CTurbSASolver(geometry[iMGlevel], config, iMGlevel, solver_container[iMGlevel][FLOW_SOL]->GetFluidModel() );
        solver_container[iMGlevel][FLOW_SOL]->Preprocessing(geometry[iMGlevel], solver_container[iMGlevel], config, iMGlevel, NO_RK_ITER, RUNTIME_FLOW_SYS, false);
        solver_container[iMGlevel][TURB_SOL]->Postprocessing(geometry[iMGlevel], solver_container[iMGlevel], config, iMGlevel);
      }
      else if (menter_sst) {
        solver_container[iMGlevel][TURB_SOL] = new CTurbSSTSolver(geometry[iMGlevel], config, iMGlevel);
        solver_container[iMGlevel][FLOW_SOL]->Preprocessing(geometry[iMGlevel], solver_container[iMGlevel], config, iMGlevel, NO_RK_ITER, RUNTIME_FLOW_SYS, false);
        solver_container[iMGlevel][TURB_SOL]->Postprocessing(geometry[iMGlevel], solver_container[iMGlevel], config, iMGlevel);
        solver_container[iMGlevel][FLOW_SOL]->Preprocessing(geometry[iMGlevel], solver_container[iMGlevel], config, iMGlevel, NO_RK_ITER, RUNTIME_FLOW_SYS, false);
      }
      if (transition) {
        solver_container[iMGlevel][TRANS_SOL] = new CTransLMSolver(geometry[iMGlevel], config, iMGlevel);
      }
    }
    if (poisson) {
      solver_container[iMGlevel][POISSON_SOL] = new CPoissonSolver(geometry[iMGlevel], config);
    }
    if (wave) {
      solver_container[iMGlevel][WAVE_SOL] = new CWaveSolver(geometry[iMGlevel], config);
    }
    if (heat) {
      solver_container[iMGlevel][HEAT_SOL] = new CHeatSolver(geometry[iMGlevel], config, iMGlevel);
    }
    if (fem) {
      solver_container[iMGlevel][FEA_SOL] = new CFEM_ElasticitySolver(geometry[iMGlevel], config);
    }
    
    /*--- Allocate solution for adjoint problem ---*/
    
    if (adj_euler) {
      if (compressible) {
        solver_container[iMGlevel][ADJFLOW_SOL] = new CAdjEulerSolver(geometry[iMGlevel], config, iMGlevel);
      }
      if (incompressible) {
        solver_container[iMGlevel][ADJFLOW_SOL] = new CAdjIncEulerSolver(geometry[iMGlevel], config, iMGlevel);
      }
    }
    if (adj_ns) {
      if (compressible) {
        solver_container[iMGlevel][ADJFLOW_SOL] = new CAdjNSSolver(geometry[iMGlevel], config, iMGlevel);
      }
      if (incompressible) {
        solver_container[iMGlevel][ADJFLOW_SOL] = new CAdjIncNSSolver(geometry[iMGlevel], config, iMGlevel);
      }
    }
    if (adj_turb) {
      solver_container[iMGlevel][ADJTURB_SOL] = new CAdjTurbSolver(geometry[iMGlevel], config, iMGlevel);
    }
    
    if (disc_adj) {
      solver_container[iMGlevel][ADJFLOW_SOL] = new CDiscAdjSolver(geometry[iMGlevel], config, solver_container[iMGlevel][FLOW_SOL], RUNTIME_FLOW_SYS, iMGlevel);
      if (disc_adj_turb)
        solver_container[iMGlevel][ADJTURB_SOL] = new CDiscAdjSolver(geometry[iMGlevel], config, solver_container[iMGlevel][TURB_SOL], RUNTIME_TURB_SYS, iMGlevel);
      if (heat)
        solver_container[iMGlevel][ADJHEAT_SOL] = new CDiscAdjSolver(geometry[iMGlevel], config, solver_container[iMGlevel][HEAT_SOL], RUNTIME_HEAT_SYS, iMGlevel);

    }

    if (disc_adj_fem) {
      solver_container[iMGlevel][ADJFEA_SOL] = new CDiscAdjFEASolver(geometry[iMGlevel], config, solver_container[iMGlevel][FEA_SOL], RUNTIME_FEA_SYS, iMGlevel);
    }
  }
  

  /*--- Check for restarts and use the LoadRestart() routines. ---*/

  bool update_geo = true;
  if (config->GetFSI_Simulation()) update_geo = false;

  Solver_Restart(solver_container, geometry, config, update_geo);

}

void CDriver::Solver_Restart(CSolver ***solver_container, CGeometry **geometry,
                             CConfig *config, bool update_geo) {

  bool euler, ns, turbulent,
  adj_euler, adj_ns, adj_turb,
  poisson, wave, heat,
  fem,
  template_solver, disc_adj, disc_adj_fem, disc_adj_turb;
  int val_iter = 0;

  /*--- Initialize some useful booleans ---*/

  euler            = false;  ns              = false;  turbulent = false;
  adj_euler        = false;  adj_ns          = false;  adj_turb  = false;
  poisson          = false;
  wave             = false;  disc_adj         = false;
  fem              = false;  disc_adj_fem     = false;
  heat             = false;  disc_adj_turb    = false;
  template_solver  = false;

  /*--- Check for restarts and use the LoadRestart() routines. ---*/

  bool restart      = config->GetRestart();
  bool restart_flow = config->GetRestart_Flow();
  bool no_restart   = false;

  /*--- Adjust iteration number for unsteady restarts. ---*/

  bool dual_time = ((config->GetUnsteady_Simulation() == DT_STEPPING_1ST) ||
                    (config->GetUnsteady_Simulation() == DT_STEPPING_2ND));
  bool time_stepping = config->GetUnsteady_Simulation() == TIME_STEPPING;
  bool adjoint = (config->GetDiscrete_Adjoint() || config->GetContinuous_Adjoint());
  bool dynamic = (config->GetDynamic_Analysis() == DYNAMIC); // Dynamic simulation (FSI).

  if (dual_time) {
    if (adjoint) val_iter = SU2_TYPE::Int(config->GetUnst_AdjointIter())-1;
    else if (config->GetUnsteady_Simulation() == DT_STEPPING_1ST)
      val_iter = SU2_TYPE::Int(config->GetUnst_RestartIter())-1;
    else val_iter = SU2_TYPE::Int(config->GetUnst_RestartIter())-2;
  }

  if (time_stepping) {
    if (adjoint) val_iter = SU2_TYPE::Int(config->GetUnst_AdjointIter())-1;
    else val_iter = SU2_TYPE::Int(config->GetUnst_RestartIter())-1;
  }

  /*--- Assign booleans ---*/

  switch (config->GetKind_Solver()) {
    case TEMPLATE_SOLVER: template_solver = true; break;
    case EULER : euler = true; heat = config->GetHeat_Inc(); break;
    case NAVIER_STOKES: ns = true; heat = config->GetHeat_Inc(); break;
    case RANS : ns = true; turbulent = true; heat = config->GetHeat_Inc(); break;
    case POISSON_EQUATION: poisson = true; break;
    case WAVE_EQUATION: wave = true; break;
    case HEAT_EQUATION: heat = true; break;
    case FEM_ELASTICITY: fem = true; break;
    case ADJ_EULER : euler = true; adj_euler = true; break;
    case ADJ_NAVIER_STOKES : ns = true; turbulent = (config->GetKind_Turb_Model() != NONE); adj_ns = true; break;
    case ADJ_RANS : ns = true; turbulent = true; adj_ns = true; adj_turb = (!config->GetFrozen_Visc_Cont()); break;
    case DISC_ADJ_EULER: euler = true; disc_adj = true; break;
    case DISC_ADJ_NAVIER_STOKES: ns = true; disc_adj = true; break;
    case DISC_ADJ_RANS: ns = true; turbulent = true; disc_adj = true; disc_adj_turb = (!config->GetFrozen_Visc_Disc()); break;
    case DISC_ADJ_FEM: fem = true; disc_adj_fem = true; break;
  }


  /*--- Load restarts for any of the active solver containers. Note that
   these restart routines fill the fine grid and interpolate to all MG levels. ---*/

  if (restart || restart_flow) {
    if (euler || ns) {
      solver_container[MESH_0][FLOW_SOL]->LoadRestart(geometry, solver_container, config, val_iter, update_geo);
    }
    if (turbulent) {
      solver_container[MESH_0][TURB_SOL]->LoadRestart(geometry, solver_container, config, val_iter, update_geo);
    }
    if (heat) {
      solver_container[MESH_0][HEAT_SOL]->LoadRestart(geometry, solver_container, config, val_iter, update_geo);
    }
    if (fem) {
      if (dynamic) val_iter = SU2_TYPE::Int(config->GetDyn_RestartIter())-1;
      solver_container[MESH_0][FEA_SOL]->LoadRestart(geometry, solver_container, config, val_iter, update_geo);
    }
  }

  if (restart) {
    if (template_solver) {
      no_restart = true;
    }
    if (poisson) {
      no_restart = true;
    }
    if (wave) {
      no_restart = true;
    }
    if (adj_euler || adj_ns) {
      solver_container[MESH_0][ADJFLOW_SOL]->LoadRestart(geometry, solver_container, config, val_iter, update_geo);
    }
    if (adj_turb) {
      no_restart = true;
    }
    if (disc_adj) {
      solver_container[MESH_0][ADJFLOW_SOL]->LoadRestart(geometry, solver_container, config, val_iter, update_geo);
      if (disc_adj_turb)
        solver_container[MESH_0][ADJTURB_SOL]->LoadRestart(geometry, solver_container, config, val_iter, update_geo);
    }
    if (disc_adj_fem) {
        if (dynamic) val_iter = SU2_TYPE::Int(config->GetDyn_RestartIter())-1;
        solver_container[MESH_0][ADJFEA_SOL]->LoadRestart(geometry, solver_container, config, val_iter, update_geo);
    }
  }

  /*--- Exit if a restart was requested for a solver that is not available. ---*/

  if (no_restart) {
    SU2_MPI::Error(string("A restart capability has not been implemented yet for this solver.\n") +
                   string("Please set RESTART_SOL= NO and try again."), CURRENT_FUNCTION);
  }

  /*--- Think about calls to pre / post-processing here, plus realizability checks. ---*/
  

}

void CDriver::Solver_Postprocessing(CSolver ***solver_container, CGeometry **geometry,
                                    CConfig *config) {
  unsigned short iMGlevel;
  bool euler, ns, turbulent,
  adj_euler, adj_ns, adj_turb,
  poisson, wave, heat, fem,
  spalart_allmaras, neg_spalart_allmaras, menter_sst, transition,
  template_solver, disc_adj, disc_adj_turb, disc_adj_fem;
  
  /*--- Initialize some useful booleans ---*/
  
  euler            = false;  ns              = false;  turbulent = false;
  adj_euler        = false;  adj_ns          = false;  adj_turb  = false;
  spalart_allmaras = false;  menter_sst      = false;  disc_adj_turb = false;
  poisson          = false;  neg_spalart_allmaras = false;
  wave             = false;  disc_adj        = false;
  fem              = false;  disc_adj_fem    = false;
  heat             = false;
  transition       = false;
  template_solver  = false;
  
  /*--- Assign booleans ---*/
  
  switch (config->GetKind_Solver()) {
    case TEMPLATE_SOLVER: template_solver = true; break;
    case EULER : euler = true; heat = config->GetHeat_Inc(); break;
    case NAVIER_STOKES: ns = true; heat = config->GetHeat_Inc(); break;
    case RANS : ns = true; turbulent = true; if (config->GetKind_Trans_Model() == LM) transition = true; heat = config->GetHeat_Inc(); break;
    case POISSON_EQUATION: poisson = true; break;
    case WAVE_EQUATION: wave = true; break;
    case HEAT_EQUATION: heat = true; break;
    case FEM_ELASTICITY: fem = true; break;
    case ADJ_EULER : euler = true; adj_euler = true; break;
    case ADJ_NAVIER_STOKES : ns = true; turbulent = (config->GetKind_Turb_Model() != NONE); adj_ns = true; break;
    case ADJ_RANS : ns = true; turbulent = true; adj_ns = true; adj_turb = (!config->GetFrozen_Visc_Cont()); break;
    case DISC_ADJ_EULER: euler = true; disc_adj = true; break;
    case DISC_ADJ_NAVIER_STOKES: ns = true; disc_adj = true; break;
    case DISC_ADJ_RANS: ns = true; turbulent = true; disc_adj = true; disc_adj_turb = (!config->GetFrozen_Visc_Disc()); break;
    case DISC_ADJ_FEM: fem = true; disc_adj_fem = true; break;
  }
  
  /*--- Assign turbulence model booleans ---*/
  
  if (turbulent)
    switch (config->GetKind_Turb_Model()) {
      case SA:     spalart_allmaras = true;     break;
      case SA_NEG: neg_spalart_allmaras = true; break;
      case SST:    menter_sst = true;           break;
    }
  
  /*--- Definition of the Class for the solution: solver_container[DOMAIN][MESH_LEVEL][EQUATION]. Note that euler, ns
   and potential are incompatible, they use the same position in sol container ---*/
  
  for (iMGlevel = 0; iMGlevel <= config->GetnMGLevels(); iMGlevel++) {
    
    /*--- DeAllocate solution for a template problem ---*/
    
    if (template_solver) {
      delete solver_container[iMGlevel][TEMPLATE_SOL];
    }
    
    /*--- DeAllocate solution for adjoint problem ---*/
    
    if (adj_euler || adj_ns || disc_adj) {
      delete solver_container[iMGlevel][ADJFLOW_SOL];
      if (disc_adj_turb || adj_turb) {
        delete solver_container[iMGlevel][ADJTURB_SOL];
      }
    }
    
    /*--- DeAllocate solution for direct problem ---*/
    
    if (euler || ns) {
      delete solver_container[iMGlevel][FLOW_SOL];
    }
    
    if (turbulent) {
      if (spalart_allmaras || neg_spalart_allmaras || menter_sst ) {
        delete solver_container[iMGlevel][TURB_SOL];
      }
      if (transition) {
        delete solver_container[iMGlevel][TRANS_SOL];
      }
    }
    if (poisson) {
      delete solver_container[iMGlevel][POISSON_SOL];
    }
    if (wave) {
      delete solver_container[iMGlevel][WAVE_SOL];
    }
    if (heat) {
      delete solver_container[iMGlevel][HEAT_SOL];
    }
    if (fem) {
      delete solver_container[iMGlevel][FEA_SOL];
    }
    if (disc_adj_fem) {
      delete solver_container[iMGlevel][ADJFEA_SOL];
    }
    
    delete [] solver_container[iMGlevel];
  }
  
}

void CDriver::Integration_Preprocessing(CIntegration **integration_container,
    CGeometry **geometry, CConfig *config) {

  bool euler, adj_euler, ns, adj_ns, turbulent, adj_turb, poisson, wave, fem,
      heat, template_solver, transition, disc_adj, disc_adj_fem;
  /*--- Initialize some useful booleans ---*/
  euler            = false; adj_euler        = false;
  ns               = false; adj_ns           = false;
  turbulent        = false; adj_turb         = false;
  poisson          = false; disc_adj         = false;
  wave             = false;
  heat             = false;
  fem 			       = false; disc_adj_fem     = false;
  transition       = false;
  template_solver  = false;

  /*--- Assign booleans ---*/
  switch (config->GetKind_Solver()) {
    case TEMPLATE_SOLVER: template_solver = true; break;
    case EULER : euler = true; heat = config->GetHeat_Inc(); break;
    case NAVIER_STOKES: ns = true; heat = config->GetHeat_Inc(); break;
    case RANS : ns = true; turbulent = true; if (config->GetKind_Trans_Model() == LM) transition = true; heat = config->GetHeat_Inc(); break;
    case POISSON_EQUATION: poisson = true; break;
    case WAVE_EQUATION: wave = true; break;
    case HEAT_EQUATION: heat = true; break;
    case FEM_ELASTICITY: fem = true; break;
    case ADJ_EULER : euler = true; adj_euler = true; break;
    case ADJ_NAVIER_STOKES : ns = true; turbulent = (config->GetKind_Turb_Model() != NONE); adj_ns = true; break;
    case ADJ_RANS : ns = true; turbulent = true; adj_ns = true; adj_turb = (!config->GetFrozen_Visc_Cont()); break;
    case DISC_ADJ_EULER : euler = true; disc_adj = true; heat = config->GetHeat_Inc(); break;
    case DISC_ADJ_NAVIER_STOKES: ns = true; disc_adj = true; heat = config->GetHeat_Inc(); break;
    case DISC_ADJ_RANS : ns = true; turbulent = true; disc_adj = true; heat = config->GetHeat_Inc(); break;
    case DISC_ADJ_FEM: fem = true; disc_adj_fem = true; break;
  }

  /*--- Allocate solution for a template problem ---*/
  if (template_solver) integration_container[TEMPLATE_SOL] = new CSingleGridIntegration(config);

  /*--- Allocate solution for direct problem ---*/
  if (euler) integration_container[FLOW_SOL] = new CMultiGridIntegration(config);
  if (ns) integration_container[FLOW_SOL] = new CMultiGridIntegration(config);
  if (turbulent) integration_container[TURB_SOL] = new CSingleGridIntegration(config);
  if (transition) integration_container[TRANS_SOL] = new CSingleGridIntegration(config);
  if (poisson) integration_container[POISSON_SOL] = new CSingleGridIntegration(config);
  if (wave) integration_container[WAVE_SOL] = new CSingleGridIntegration(config);
  if (heat) integration_container[HEAT_SOL] = new CSingleGridIntegration(config);
  if (fem) integration_container[FEA_SOL] = new CStructuralIntegration(config);

  /*--- Allocate solution for adjoint problem ---*/
  if (adj_euler) integration_container[ADJFLOW_SOL] = new CMultiGridIntegration(config);
  if (adj_ns) integration_container[ADJFLOW_SOL] = new CMultiGridIntegration(config);
  if (adj_turb) integration_container[ADJTURB_SOL] = new CSingleGridIntegration(config);

  if (disc_adj) integration_container[ADJFLOW_SOL] = new CIntegration(config);
  if (disc_adj_fem) integration_container[ADJFEA_SOL] = new CIntegration(config);

}

void CDriver::Integration_Postprocessing(CIntegration **integration_container,
    CGeometry **geometry, CConfig *config) {
  bool euler, adj_euler, ns, adj_ns, turbulent, adj_turb, poisson, wave, fem,
      heat, template_solver, transition, disc_adj, disc_adj_fem;

  /*--- Initialize some useful booleans ---*/
  euler            = false; adj_euler        = false;
  ns               = false; adj_ns           = false;
  turbulent        = false; adj_turb         = false;
  poisson          = false; disc_adj         = false;
  wave             = false;
  heat             = false;
  fem              = false; disc_adj_fem     = false;
  transition       = false;
  template_solver  = false;

  /*--- Assign booleans ---*/
  switch (config->GetKind_Solver()) {
    case TEMPLATE_SOLVER: template_solver = true; break;
    case EULER : euler = true; break;
    case NAVIER_STOKES: ns = true; break;
    case RANS : ns = true; turbulent = true; if (config->GetKind_Trans_Model() == LM) transition = true; break;
    case POISSON_EQUATION: poisson = true; break;
    case WAVE_EQUATION: wave = true; break;
    case HEAT_EQUATION: heat = true; break;
    case FEM_ELASTICITY: fem = true; break;
    case ADJ_EULER : euler = true; adj_euler = true; break;
    case ADJ_NAVIER_STOKES : ns = true; turbulent = (config->GetKind_Turb_Model() != NONE); adj_ns = true; break;
    case ADJ_RANS : ns = true; turbulent = true; adj_ns = true; adj_turb = (!config->GetFrozen_Visc_Cont()); break;
    case DISC_ADJ_EULER : euler = true; disc_adj = true; break;
    case DISC_ADJ_NAVIER_STOKES: ns = true; disc_adj = true; break;
    case DISC_ADJ_RANS : ns = true; turbulent = true; disc_adj = true; break;
    case DISC_ADJ_FEM: fem = true; disc_adj_fem = true; break;
  }

  /*--- DeAllocate solution for a template problem ---*/
  if (template_solver) integration_container[TEMPLATE_SOL] = new CSingleGridIntegration(config);

  /*--- DeAllocate solution for direct problem ---*/
  if (euler || ns) delete integration_container[FLOW_SOL];
  if (turbulent) delete integration_container[TURB_SOL];
  if (transition) delete integration_container[TRANS_SOL];
  if (poisson) delete integration_container[POISSON_SOL];
  if (wave) delete integration_container[WAVE_SOL];
  if (heat) delete integration_container[HEAT_SOL];
  if (fem) delete integration_container[FEA_SOL];
  if (disc_adj_fem) delete integration_container[ADJFEA_SOL];

  /*--- DeAllocate solution for adjoint problem ---*/
  if (adj_euler || adj_ns || disc_adj) delete integration_container[ADJFLOW_SOL];
  if (adj_turb) delete integration_container[ADJTURB_SOL];
  

}

void CDriver::Numerics_Preprocessing(CNumerics ****numerics_container,
                                     CSolver ***solver_container, CGeometry **geometry,
                                     CConfig *config) {
  
  unsigned short iMGlevel, iSol, nDim,
  
  nVar_Template         = 0,
  nVar_Flow             = 0,
  nVar_Trans            = 0,
  nVar_Turb             = 0,
  nVar_Adj_Flow         = 0,
  nVar_Adj_Turb         = 0,
  nVar_Poisson          = 0,
  nVar_FEM              = 0,
  nVar_Wave             = 0,
  nVar_Heat             = 0;
  
  su2double *constants = NULL;
  
  bool
  euler, adj_euler,
  ns, adj_ns,
  turbulent, adj_turb,
  spalart_allmaras, neg_spalart_allmaras, menter_sst,
  poisson,
  wave,
  fem,
  heat,
  transition,
  template_solver;
  
  bool compressible = (config->GetKind_Regime() == COMPRESSIBLE);
  bool incompressible = (config->GetKind_Regime() == INCOMPRESSIBLE);
  bool ideal_gas = (config->GetKind_FluidModel() == STANDARD_AIR || config->GetKind_FluidModel() == IDEAL_GAS );
  
  /*--- Initialize some useful booleans ---*/
  euler            = false;   ns               = false;   turbulent        = false;
  poisson          = false;
  adj_euler        = false;   adj_ns           = false;   adj_turb         = false;
  wave             = false;   heat             = false;
  fem              = false;
  spalart_allmaras = false; neg_spalart_allmaras = false;	menter_sst       = false;
  transition       = false;
  template_solver  = false;
  
  /*--- Assign booleans ---*/
  switch (config->GetKind_Solver()) {
    case TEMPLATE_SOLVER: template_solver = true; break;
    case EULER : case DISC_ADJ_EULER: euler = true; heat = config->GetHeat_Inc(); break;
    case NAVIER_STOKES: case DISC_ADJ_NAVIER_STOKES: ns = true; heat = config->GetHeat_Inc(); break;
    case RANS : case DISC_ADJ_RANS:  ns = true; turbulent = true; if (config->GetKind_Trans_Model() == LM) transition = true; heat = config->GetHeat_Inc(); break;
    case POISSON_EQUATION: poisson = true; break;
    case WAVE_EQUATION: wave = true; break;
    case HEAT_EQUATION: heat = true; break;
    case FEM_ELASTICITY: case DISC_ADJ_FEM: fem = true; break;
    case ADJ_EULER : euler = true; adj_euler = true; break;
    case ADJ_NAVIER_STOKES : ns = true; turbulent = (config->GetKind_Turb_Model() != NONE); adj_ns = true; break;
    case ADJ_RANS : ns = true; turbulent = true; adj_ns = true; adj_turb = (!config->GetFrozen_Visc_Cont()); break;
  }
  
  /*--- Assign turbulence model booleans ---*/
  
  if (turbulent)
    switch (config->GetKind_Turb_Model()) {
      case SA:     spalart_allmaras = true;     break;
      case SA_NEG: neg_spalart_allmaras = true; break;
      case SST:    menter_sst = true; constants = solver_container[MESH_0][TURB_SOL]->GetConstants(); break;
      default: SU2_MPI::Error("Specified turbulence model unavailable or none selected", CURRENT_FUNCTION); break;
    }
  
  /*--- Number of variables for the template ---*/
  
  if (template_solver) nVar_Flow = solver_container[MESH_0][FLOW_SOL]->GetnVar();
  
  /*--- Number of variables for direct problem ---*/
  
  if (euler)        nVar_Flow = solver_container[MESH_0][FLOW_SOL]->GetnVar();
  if (ns)           nVar_Flow = solver_container[MESH_0][FLOW_SOL]->GetnVar();
  if (turbulent)    nVar_Turb = solver_container[MESH_0][TURB_SOL]->GetnVar();
  if (transition)   nVar_Trans = solver_container[MESH_0][TRANS_SOL]->GetnVar();
  if (poisson)      nVar_Poisson = solver_container[MESH_0][POISSON_SOL]->GetnVar();
  
  if (wave)         nVar_Wave = solver_container[MESH_0][WAVE_SOL]->GetnVar();
  if (fem)          nVar_FEM = solver_container[MESH_0][FEA_SOL]->GetnVar();
  if (heat)         nVar_Heat = solver_container[MESH_0][HEAT_SOL]->GetnVar();
  
  /*--- Number of variables for adjoint problem ---*/
  
  if (adj_euler)        nVar_Adj_Flow = solver_container[MESH_0][ADJFLOW_SOL]->GetnVar();
  if (adj_ns)           nVar_Adj_Flow = solver_container[MESH_0][ADJFLOW_SOL]->GetnVar();
  if (adj_turb)         nVar_Adj_Turb = solver_container[MESH_0][ADJTURB_SOL]->GetnVar();
  
  /*--- Number of dimensions ---*/
  
  nDim = geometry[MESH_0]->GetnDim();
  
  /*--- Definition of the Class for the numerical method: numerics_container[MESH_LEVEL][EQUATION][EQ_TERM] ---*/
  if (fem){
    for (iMGlevel = 0; iMGlevel <= config->GetnMGLevels(); iMGlevel++) {
      numerics_container[iMGlevel] = new CNumerics** [MAX_SOLS];
      for (iSol = 0; iSol < MAX_SOLS; iSol++)
        numerics_container[iMGlevel][iSol] = new CNumerics* [MAX_TERMS_FEA];
    }
  }
  else{
    for (iMGlevel = 0; iMGlevel <= config->GetnMGLevels(); iMGlevel++) {
      numerics_container[iMGlevel] = new CNumerics** [MAX_SOLS];
      for (iSol = 0; iSol < MAX_SOLS; iSol++)
        numerics_container[iMGlevel][iSol] = new CNumerics* [MAX_TERMS];
    }
  }
  
  /*--- Solver definition for the template problem ---*/
  if (template_solver) {
    
    /*--- Definition of the convective scheme for each equation and mesh level ---*/
    switch (config->GetKind_ConvNumScheme_Template()) {
      case SPACE_CENTERED : case SPACE_UPWIND :
        for (iMGlevel = 0; iMGlevel <= config->GetnMGLevels(); iMGlevel++)
          numerics_container[iMGlevel][TEMPLATE_SOL][CONV_TERM] = new CConvective_Template(nDim, nVar_Template, config);
        break;
      default : SU2_MPI::Error("Convective scheme not implemented (template_solver).", CURRENT_FUNCTION); break;
    }
    
    /*--- Definition of the viscous scheme for each equation and mesh level ---*/
    for (iMGlevel = 0; iMGlevel <= config->GetnMGLevels(); iMGlevel++)
      numerics_container[iMGlevel][TEMPLATE_SOL][VISC_TERM] = new CViscous_Template(nDim, nVar_Template, config);
    
    /*--- Definition of the source term integration scheme for each equation and mesh level ---*/
    for (iMGlevel = 0; iMGlevel <= config->GetnMGLevels(); iMGlevel++)
      numerics_container[iMGlevel][TEMPLATE_SOL][SOURCE_FIRST_TERM] = new CSource_Template(nDim, nVar_Template, config);
    
    /*--- Definition of the boundary condition method ---*/
    for (iMGlevel = 0; iMGlevel <= config->GetnMGLevels(); iMGlevel++) {
      numerics_container[iMGlevel][TEMPLATE_SOL][CONV_BOUND_TERM] = new CConvective_Template(nDim, nVar_Template, config);
    }
    
  }
  
  /*--- Solver definition for the Potential, Euler, Navier-Stokes problems ---*/
  if ((euler) || (ns)) {
    
    /*--- Definition of the convective scheme for each equation and mesh level ---*/
    switch (config->GetKind_ConvNumScheme_Flow()) {
      case NO_CONVECTIVE :
        SU2_MPI::Error("No convective scheme.", CURRENT_FUNCTION);
        break;
        
      case SPACE_CENTERED :
        if (compressible) {
          /*--- Compressible flow ---*/
          switch (config->GetKind_Centered_Flow()) {
            case NO_CENTERED : cout << "No centered scheme." << endl; break;
            case LAX : numerics_container[MESH_0][FLOW_SOL][CONV_TERM] = new CCentLax_Flow(nDim, nVar_Flow, config); break;
            case JST : numerics_container[MESH_0][FLOW_SOL][CONV_TERM] = new CCentJST_Flow(nDim, nVar_Flow, config); break;
            case JST_KE : numerics_container[MESH_0][FLOW_SOL][CONV_TERM] = new CCentJST_KE_Flow(nDim, nVar_Flow, config); break;
            default : SU2_MPI::Error("Centered scheme not implemented.", CURRENT_FUNCTION); break;
          }
          
          for (iMGlevel = 1; iMGlevel <= config->GetnMGLevels(); iMGlevel++)
            numerics_container[iMGlevel][FLOW_SOL][CONV_TERM] = new CCentLax_Flow(nDim, nVar_Flow, config);
          
          /*--- Definition of the boundary condition method ---*/
          for (iMGlevel = 0; iMGlevel <= config->GetnMGLevels(); iMGlevel++)
            numerics_container[iMGlevel][FLOW_SOL][CONV_BOUND_TERM] = new CUpwRoe_Flow(nDim, nVar_Flow, config);
          
        }
        if (incompressible) {
          /*--- Incompressible flow, use artificial compressibility method ---*/
          switch (config->GetKind_Centered_Flow()) {
            case NO_CENTERED : cout << "No centered scheme." << endl; break;
            case LAX : numerics_container[MESH_0][FLOW_SOL][CONV_TERM] = new CCentLaxArtComp_Flow(nDim, nVar_Flow, config); break;
            case JST : numerics_container[MESH_0][FLOW_SOL][CONV_TERM] = new CCentJSTArtComp_Flow(nDim, nVar_Flow, config); break;
            default : SU2_MPI::Error("Centered scheme not implemented.", CURRENT_FUNCTION); break;
          }
          for (iMGlevel = 1; iMGlevel <= config->GetnMGLevels(); iMGlevel++)
            numerics_container[iMGlevel][FLOW_SOL][CONV_TERM] = new CCentLaxArtComp_Flow(nDim, nVar_Flow, config);
          
          /*--- Definition of the boundary condition method ---*/
          for (iMGlevel = 0; iMGlevel <= config->GetnMGLevels(); iMGlevel++)
            numerics_container[iMGlevel][FLOW_SOL][CONV_BOUND_TERM] = new CUpwArtComp_Flow(nDim, nVar_Flow, config);
          
        }
        break;
      case SPACE_UPWIND :
        if (compressible) {
          /*--- Compressible flow ---*/
          switch (config->GetKind_Upwind_Flow()) {
            case NO_UPWIND : cout << "No upwind scheme." << endl; break;
            case ROE:
              if (ideal_gas) {
                
                for (iMGlevel = 0; iMGlevel <= config->GetnMGLevels(); iMGlevel++) {
                  numerics_container[iMGlevel][FLOW_SOL][CONV_TERM] = new CUpwRoe_Flow(nDim, nVar_Flow, config);
                  numerics_container[iMGlevel][FLOW_SOL][CONV_BOUND_TERM] = new CUpwRoe_Flow(nDim, nVar_Flow, config);
                }
              } else {
                
                for (iMGlevel = 0; iMGlevel <= config->GetnMGLevels(); iMGlevel++) {
                  numerics_container[iMGlevel][FLOW_SOL][CONV_TERM] = new CUpwGeneralRoe_Flow(nDim, nVar_Flow, config);
                  numerics_container[iMGlevel][FLOW_SOL][CONV_BOUND_TERM] = new CUpwGeneralRoe_Flow(nDim, nVar_Flow, config);
                }
              }
              break;
              
            case AUSM:
              for (iMGlevel = 0; iMGlevel <= config->GetnMGLevels(); iMGlevel++) {
                numerics_container[iMGlevel][FLOW_SOL][CONV_TERM] = new CUpwAUSM_Flow(nDim, nVar_Flow, config);
                numerics_container[iMGlevel][FLOW_SOL][CONV_BOUND_TERM] = new CUpwAUSM_Flow(nDim, nVar_Flow, config);
              }
              break;
              
            case TURKEL:
              for (iMGlevel = 0; iMGlevel <= config->GetnMGLevels(); iMGlevel++) {
                numerics_container[iMGlevel][FLOW_SOL][CONV_TERM] = new CUpwTurkel_Flow(nDim, nVar_Flow, config);
                numerics_container[iMGlevel][FLOW_SOL][CONV_BOUND_TERM] = new CUpwTurkel_Flow(nDim, nVar_Flow, config);
              }
              break;
              
            case HLLC:
              if (ideal_gas) {
                for (iMGlevel = 0; iMGlevel <= config->GetnMGLevels(); iMGlevel++) {
                  numerics_container[iMGlevel][FLOW_SOL][CONV_TERM] = new CUpwHLLC_Flow(nDim, nVar_Flow, config);
                  numerics_container[iMGlevel][FLOW_SOL][CONV_BOUND_TERM] = new CUpwHLLC_Flow(nDim, nVar_Flow, config);
                }
              }
              else {
                for (iMGlevel = 0; iMGlevel <= config->GetnMGLevels(); iMGlevel++) {
                  numerics_container[iMGlevel][FLOW_SOL][CONV_TERM] = new CUpwGeneralHLLC_Flow(nDim, nVar_Flow, config);
                  numerics_container[iMGlevel][FLOW_SOL][CONV_BOUND_TERM] = new CUpwGeneralHLLC_Flow(nDim, nVar_Flow, config);
                }
              }
              break;
              
            case MSW:
              for (iMGlevel = 0; iMGlevel <= config->GetnMGLevels(); iMGlevel++) {
                numerics_container[iMGlevel][FLOW_SOL][CONV_TERM] = new CUpwMSW_Flow(nDim, nVar_Flow, config);
                numerics_container[iMGlevel][FLOW_SOL][CONV_BOUND_TERM] = new CUpwMSW_Flow(nDim, nVar_Flow, config);
              }
              break;
              
            case CUSP:
              for (iMGlevel = 0; iMGlevel <= config->GetnMGLevels(); iMGlevel++) {
                numerics_container[iMGlevel][FLOW_SOL][CONV_TERM] = new CUpwCUSP_Flow(nDim, nVar_Flow, config);
                numerics_container[iMGlevel][FLOW_SOL][CONV_BOUND_TERM] = new CUpwCUSP_Flow(nDim, nVar_Flow, config);
              }
              break;
              
            default : SU2_MPI::Error("Upwind scheme not implemented.", CURRENT_FUNCTION); break;
          }
          
        }
        if (incompressible) {
          /*--- Incompressible flow, use artificial compressibility method ---*/
          switch (config->GetKind_Upwind_Flow()) {
            case NO_UPWIND : cout << "No upwind scheme." << endl; break;
            case ROE:
              for (iMGlevel = 0; iMGlevel <= config->GetnMGLevels(); iMGlevel++) {
                numerics_container[iMGlevel][FLOW_SOL][CONV_TERM] = new CUpwArtComp_Flow(nDim, nVar_Flow, config);
                numerics_container[iMGlevel][FLOW_SOL][CONV_BOUND_TERM] = new CUpwArtComp_Flow(nDim, nVar_Flow, config);
              }
              break;
            default : SU2_MPI::Error("Upwind scheme not implemented.", CURRENT_FUNCTION); break;
          }
        }
        break;
        
      default :
        SU2_MPI::Error("Convective scheme not implemented (euler and ns).", CURRENT_FUNCTION);
        break;
    }
    
    /*--- Definition of the viscous scheme for each equation and mesh level ---*/
    if (compressible) {
      if (ideal_gas) {
        
        /*--- Compressible flow Ideal gas ---*/
        numerics_container[MESH_0][FLOW_SOL][VISC_TERM] = new CAvgGradCorrected_Flow(nDim, nVar_Flow, config);
        for (iMGlevel = 1; iMGlevel <= config->GetnMGLevels(); iMGlevel++)
          numerics_container[iMGlevel][FLOW_SOL][VISC_TERM] = new CAvgGrad_Flow(nDim, nVar_Flow, config);
        
        /*--- Definition of the boundary condition method ---*/
        for (iMGlevel = 0; iMGlevel <= config->GetnMGLevels(); iMGlevel++)
          numerics_container[iMGlevel][FLOW_SOL][VISC_BOUND_TERM] = new CAvgGrad_Flow(nDim, nVar_Flow, config);
        
      } else {
        
        /*--- Compressible flow Realgas ---*/
        numerics_container[MESH_0][FLOW_SOL][VISC_TERM] = new CGeneralAvgGradCorrected_Flow(nDim, nVar_Flow, config);
        for (iMGlevel = 1; iMGlevel <= config->GetnMGLevels(); iMGlevel++)
          numerics_container[iMGlevel][FLOW_SOL][VISC_TERM] = new CGeneralAvgGrad_Flow(nDim, nVar_Flow, config);
        
        /*--- Definition of the boundary condition method ---*/
        for (iMGlevel = 0; iMGlevel <= config->GetnMGLevels(); iMGlevel++)
          numerics_container[iMGlevel][FLOW_SOL][VISC_BOUND_TERM] = new CGeneralAvgGrad_Flow(nDim, nVar_Flow, config);
        
      }
    }
    if (incompressible) {
      /*--- Incompressible flow, use artificial compressibility method ---*/
      numerics_container[MESH_0][FLOW_SOL][VISC_TERM] = new CAvgGradCorrectedArtComp_Flow(nDim, nVar_Flow, config);
      for (iMGlevel = 1; iMGlevel <= config->GetnMGLevels(); iMGlevel++)
        numerics_container[iMGlevel][FLOW_SOL][VISC_TERM] = new CAvgGradArtComp_Flow(nDim, nVar_Flow, config);
      
      /*--- Definition of the boundary condition method ---*/
      for (iMGlevel = 0; iMGlevel <= config->GetnMGLevels(); iMGlevel++)
        numerics_container[iMGlevel][FLOW_SOL][VISC_BOUND_TERM] = new CAvgGradArtComp_Flow(nDim, nVar_Flow, config);
    }
    
    /*--- Definition of the source term integration scheme for each equation and mesh level ---*/
    for (iMGlevel = 0; iMGlevel <= config->GetnMGLevels(); iMGlevel++) {
      
      if (config->GetBody_Force() == YES)
        numerics_container[iMGlevel][FLOW_SOL][SOURCE_FIRST_TERM] = new CSourceBodyForce(nDim, nVar_Flow, config);
      else if (config->GetRotating_Frame() == YES)
        numerics_container[iMGlevel][FLOW_SOL][SOURCE_FIRST_TERM] = new CSourceRotatingFrame_Flow(nDim, nVar_Flow, config);
      else if (config->GetAxisymmetric() == YES)
        numerics_container[iMGlevel][FLOW_SOL][SOURCE_FIRST_TERM] = new CSourceAxisymmetric_Flow(nDim, nVar_Flow, config);
      else if (config->GetGravityForce() == YES)
        numerics_container[iMGlevel][FLOW_SOL][SOURCE_FIRST_TERM] = new CSourceGravity(nDim, nVar_Flow, config);
      else if (config->GetWind_Gust() == YES)
        numerics_container[iMGlevel][FLOW_SOL][SOURCE_FIRST_TERM] = new CSourceWindGust(nDim, nVar_Flow, config);
      else
        numerics_container[iMGlevel][FLOW_SOL][SOURCE_FIRST_TERM] = new CSourceNothing(nDim, nVar_Flow, config);
      
      numerics_container[iMGlevel][FLOW_SOL][SOURCE_SECOND_TERM] = new CSourceNothing(nDim, nVar_Flow, config);
    }
    
  }
  
  /*--- Solver definition for the turbulent model problem ---*/
  
  if (turbulent) {
    
    /*--- Definition of the convective scheme for each equation and mesh level ---*/
    
    switch (config->GetKind_ConvNumScheme_Turb()) {
      case NONE :
        break;
      case SPACE_UPWIND :
        for (iMGlevel = 0; iMGlevel <= config->GetnMGLevels(); iMGlevel++) {
          if (spalart_allmaras) numerics_container[iMGlevel][TURB_SOL][CONV_TERM] = new CUpwSca_TurbSA(nDim, nVar_Turb, config);
          else if (neg_spalart_allmaras) numerics_container[iMGlevel][TURB_SOL][CONV_TERM] = new CUpwSca_TurbSA(nDim, nVar_Turb, config);
          else if (menter_sst) numerics_container[iMGlevel][TURB_SOL][CONV_TERM] = new CUpwSca_TurbSST(nDim, nVar_Turb, config);
        }
        break;
      default :
        SU2_MPI::Error("Convective scheme not implemented (turbulent).", CURRENT_FUNCTION);
        break;
    }
    
    /*--- Definition of the viscous scheme for each equation and mesh level ---*/
    
    for (iMGlevel = 0; iMGlevel <= config->GetnMGLevels(); iMGlevel++) {
      if (spalart_allmaras) numerics_container[iMGlevel][TURB_SOL][VISC_TERM] = new CAvgGrad_TurbSA(nDim, nVar_Turb, true, config);
      else if (neg_spalart_allmaras) numerics_container[iMGlevel][TURB_SOL][VISC_TERM] = new CAvgGrad_TurbSA_Neg(nDim, nVar_Turb, true, config);
      else if (menter_sst) numerics_container[iMGlevel][TURB_SOL][VISC_TERM] = new CAvgGrad_TurbSST(nDim, nVar_Turb, constants, true, config);
    }
    
    /*--- Definition of the source term integration scheme for each equation and mesh level ---*/
    
    for (iMGlevel = 0; iMGlevel <= config->GetnMGLevels(); iMGlevel++) {
      if (spalart_allmaras) numerics_container[iMGlevel][TURB_SOL][SOURCE_FIRST_TERM] = new CSourcePieceWise_TurbSA(nDim, nVar_Turb, config);
      else if (neg_spalart_allmaras) numerics_container[iMGlevel][TURB_SOL][SOURCE_FIRST_TERM] = new CSourcePieceWise_TurbSA_Neg(nDim, nVar_Turb, config);
      else if (menter_sst) numerics_container[iMGlevel][TURB_SOL][SOURCE_FIRST_TERM] = new CSourcePieceWise_TurbSST(nDim, nVar_Turb, constants, config);
      numerics_container[iMGlevel][TURB_SOL][SOURCE_SECOND_TERM] = new CSourceNothing(nDim, nVar_Turb, config);
    }
    
    /*--- Definition of the boundary condition method ---*/
    
    for (iMGlevel = 0; iMGlevel <= config->GetnMGLevels(); iMGlevel++) {
      if (spalart_allmaras) {
        numerics_container[iMGlevel][TURB_SOL][CONV_BOUND_TERM] = new CUpwSca_TurbSA(nDim, nVar_Turb, config);
        numerics_container[iMGlevel][TURB_SOL][VISC_BOUND_TERM] = new CAvgGrad_TurbSA(nDim, nVar_Turb, false, config);
      }
      else if (neg_spalart_allmaras) {
        numerics_container[iMGlevel][TURB_SOL][CONV_BOUND_TERM] = new CUpwSca_TurbSA(nDim, nVar_Turb, config);
        numerics_container[iMGlevel][TURB_SOL][VISC_BOUND_TERM] = new CAvgGrad_TurbSA_Neg(nDim, nVar_Turb, false, config);
      }
      else if (menter_sst) {
        numerics_container[iMGlevel][TURB_SOL][CONV_BOUND_TERM] = new CUpwSca_TurbSST(nDim, nVar_Turb, config);
        numerics_container[iMGlevel][TURB_SOL][VISC_BOUND_TERM] = new CAvgGrad_TurbSST(nDim, nVar_Turb, constants, false, config);
      }
    }
  }
  
  /*--- Solver definition for the transition model problem ---*/
  if (transition) {
    
    /*--- Definition of the convective scheme for each equation and mesh level ---*/
    switch (config->GetKind_ConvNumScheme_Turb()) {
      case NONE :
        break;
      case SPACE_UPWIND :
        for (iMGlevel = 0; iMGlevel <= config->GetnMGLevels(); iMGlevel++) {
          numerics_container[iMGlevel][TRANS_SOL][CONV_TERM] = new CUpwSca_TransLM(nDim, nVar_Trans, config);
        }
        break;
      default :
        SU2_MPI::Error("Convective scheme not implemented (transition).", CURRENT_FUNCTION);
        break;
    }
    
    /*--- Definition of the viscous scheme for each equation and mesh level ---*/
    for (iMGlevel = 0; iMGlevel <= config->GetnMGLevels(); iMGlevel++) {
      numerics_container[iMGlevel][TRANS_SOL][VISC_TERM] = new CAvgGradCorrected_TransLM(nDim, nVar_Trans, config);
    }
    
    /*--- Definition of the source term integration scheme for each equation and mesh level ---*/
    for (iMGlevel = 0; iMGlevel <= config->GetnMGLevels(); iMGlevel++) {
      numerics_container[iMGlevel][TRANS_SOL][SOURCE_FIRST_TERM] = new CSourcePieceWise_TransLM(nDim, nVar_Trans, config);
      numerics_container[iMGlevel][TRANS_SOL][SOURCE_SECOND_TERM] = new CSourceNothing(nDim, nVar_Trans, config);
    }
    
    /*--- Definition of the boundary condition method ---*/
    for (iMGlevel = 0; iMGlevel <= config->GetnMGLevels(); iMGlevel++) {
      numerics_container[iMGlevel][TRANS_SOL][CONV_BOUND_TERM] = new CUpwLin_TransLM(nDim, nVar_Trans, config);
    }
  }
  
  /*--- Solver definition for the poisson potential problem ---*/
  if (poisson) {
    
    /*--- Definition of the viscous scheme for each equation and mesh level ---*/
    numerics_container[MESH_0][POISSON_SOL][VISC_TERM] = new CGalerkin_Flow(nDim, nVar_Poisson, config);
    
    /*--- Definition of the source term integration scheme for each equation and mesh level ---*/
    numerics_container[MESH_0][POISSON_SOL][SOURCE_FIRST_TERM] = new CSourceNothing(nDim, nVar_Poisson, config);
    numerics_container[MESH_0][POISSON_SOL][SOURCE_SECOND_TERM] = new CSourceNothing(nDim, nVar_Poisson, config);
    
  }
  
  /*--- Solver definition for the poisson potential problem ---*/
  if (heat) {
    
    /*--- Definition of the viscous scheme for each equation and mesh level ---*/
    for (iMGlevel = 0; iMGlevel <= config->GetnMGLevels(); iMGlevel++) {

      numerics_container[iMGlevel][HEAT_SOL][VISC_TERM] = new CAvgGradCorrected_Heat(nDim, nVar_Heat, config);
      numerics_container[iMGlevel][HEAT_SOL][VISC_BOUND_TERM] = new CAvgGrad_Heat(nDim, nVar_Heat, config);

      switch (config->GetKind_ConvNumScheme_Heat()) {
        case SPACE_UPWIND :
          numerics_container[iMGlevel][HEAT_SOL][CONV_TERM] = new CUpwSca_Heat(nDim, nVar_Heat, config);
          numerics_container[iMGlevel][HEAT_SOL][CONV_BOUND_TERM] = new CUpwSca_Heat(nDim, nVar_Heat, config);
          break;
        case SPACE_CENTERED :
          numerics_container[iMGlevel][HEAT_SOL][CONV_TERM] = new CCentSca_Heat(nDim, nVar_Heat, config);
          numerics_container[iMGlevel][HEAT_SOL][CONV_BOUND_TERM] = new CUpwSca_Heat(nDim, nVar_Heat, config);
        break;
        default :
        cout << "Convective scheme not implemented (heat)." << endl; exit(EXIT_FAILURE);
        break;
      }

      /*--- Definition of the source term integration scheme for each equation and mesh level ---*/
      numerics_container[iMGlevel][HEAT_SOL][SOURCE_FIRST_TERM] = new CSourceHeating(nDim, nVar_Heat, config);
      numerics_container[iMGlevel][HEAT_SOL][SOURCE_SECOND_TERM] = new CSourceHeating(nDim, nVar_Heat, config);
    }

  }
  
  /*--- Solver definition for the flow adjoint problem ---*/
  
  if (adj_euler || adj_ns) {
    
    /*--- Definition of the convective scheme for each equation and mesh level ---*/
    
    switch (config->GetKind_ConvNumScheme_AdjFlow()) {
      case NO_CONVECTIVE :
        SU2_MPI::Error("No convective scheme.", CURRENT_FUNCTION);
        break;
        
      case SPACE_CENTERED :
        
        if (compressible) {
          
          /*--- Compressible flow ---*/
          
          switch (config->GetKind_Centered_AdjFlow()) {
            case NO_CENTERED : cout << "No centered scheme." << endl; break;
            case LAX : numerics_container[MESH_0][ADJFLOW_SOL][CONV_TERM] = new CCentLax_AdjFlow(nDim, nVar_Adj_Flow, config); break;
            case JST : numerics_container[MESH_0][ADJFLOW_SOL][CONV_TERM] = new CCentJST_AdjFlow(nDim, nVar_Adj_Flow, config); break;
            default : SU2_MPI::Error("Centered scheme not implemented.", CURRENT_FUNCTION); break;
          }
          
          for (iMGlevel = 1; iMGlevel <= config->GetnMGLevels(); iMGlevel++)
            numerics_container[iMGlevel][ADJFLOW_SOL][CONV_TERM] = new CCentLax_AdjFlow(nDim, nVar_Adj_Flow, config);
          
          for (iMGlevel = 0; iMGlevel <= config->GetnMGLevels(); iMGlevel++)
            numerics_container[iMGlevel][ADJFLOW_SOL][CONV_BOUND_TERM] = new CUpwRoe_AdjFlow(nDim, nVar_Adj_Flow, config);
          
        }
        
        if (incompressible) {
          
          /*--- Incompressible flow, use artificial compressibility method ---*/
          
          switch (config->GetKind_Centered_AdjFlow()) {
            case NO_CENTERED : cout << "No centered scheme." << endl; break;
            case LAX : numerics_container[MESH_0][ADJFLOW_SOL][CONV_TERM] = new CCentLaxArtComp_AdjFlow(nDim, nVar_Adj_Flow, config); break;
            case JST : numerics_container[MESH_0][ADJFLOW_SOL][CONV_TERM] = new CCentJSTArtComp_AdjFlow(nDim, nVar_Adj_Flow, config); break;
            default : SU2_MPI::Error("Centered scheme not implemented.", CURRENT_FUNCTION); break;
          }
          
          for (iMGlevel = 1; iMGlevel <= config->GetnMGLevels(); iMGlevel++)
            numerics_container[iMGlevel][ADJFLOW_SOL][CONV_TERM] = new CCentLaxArtComp_AdjFlow(nDim, nVar_Adj_Flow, config);
          
          for (iMGlevel = 0; iMGlevel <= config->GetnMGLevels(); iMGlevel++)
            numerics_container[iMGlevel][ADJFLOW_SOL][CONV_BOUND_TERM] = new CUpwRoeArtComp_AdjFlow(nDim, nVar_Adj_Flow, config);
          
        }
        
        break;
        
      case SPACE_UPWIND :
        
        if (compressible) {
          
          /*--- Compressible flow ---*/
          
          switch (config->GetKind_Upwind_AdjFlow()) {
            case NO_UPWIND : cout << "No upwind scheme." << endl; break;
            case ROE:
              for (iMGlevel = 0; iMGlevel <= config->GetnMGLevels(); iMGlevel++) {
                numerics_container[iMGlevel][ADJFLOW_SOL][CONV_TERM] = new CUpwRoe_AdjFlow(nDim, nVar_Adj_Flow, config);
                numerics_container[iMGlevel][ADJFLOW_SOL][CONV_BOUND_TERM] = new CUpwRoe_AdjFlow(nDim, nVar_Adj_Flow, config);
              }
              break;
            default : SU2_MPI::Error("Upwind scheme not implemented.", CURRENT_FUNCTION); break;
          }
        }
        
        if (incompressible) {
          
          /*--- Incompressible flow, use artificial compressibility method ---*/
          
          switch (config->GetKind_Upwind_AdjFlow()) {
            case NO_UPWIND : cout << "No upwind scheme." << endl; break;
            case ROE:
              for (iMGlevel = 0; iMGlevel <= config->GetnMGLevels(); iMGlevel++) {
                numerics_container[iMGlevel][ADJFLOW_SOL][CONV_TERM] = new CUpwRoeArtComp_AdjFlow(nDim, nVar_Adj_Flow, config);
                numerics_container[iMGlevel][ADJFLOW_SOL][CONV_BOUND_TERM] = new CUpwRoeArtComp_AdjFlow(nDim, nVar_Adj_Flow, config);
              }
              break;
            default : SU2_MPI::Error("Upwind scheme not implemented.", CURRENT_FUNCTION); break;
          }
        }
        
        break;
        
      default :
        SU2_MPI::Error("Convective scheme not implemented (adj_euler and adj_ns).", CURRENT_FUNCTION);
        break;
    }
    
    /*--- Definition of the viscous scheme for each equation and mesh level ---*/
    
    if (compressible) {
      
      /*--- Compressible flow ---*/
      
      numerics_container[MESH_0][ADJFLOW_SOL][VISC_TERM] = new CAvgGradCorrected_AdjFlow(nDim, nVar_Adj_Flow, config);
      numerics_container[MESH_0][ADJFLOW_SOL][VISC_BOUND_TERM] = new CAvgGrad_AdjFlow(nDim, nVar_Adj_Flow, config);
      
      for (iMGlevel = 1; iMGlevel <= config->GetnMGLevels(); iMGlevel++) {
        numerics_container[iMGlevel][ADJFLOW_SOL][VISC_TERM] = new CAvgGrad_AdjFlow(nDim, nVar_Adj_Flow, config);
        numerics_container[iMGlevel][ADJFLOW_SOL][VISC_BOUND_TERM] = new CAvgGrad_AdjFlow(nDim, nVar_Adj_Flow, config);
      }
      
    }
    
    if (incompressible) {
      
      /*--- Incompressible flow, use artificial compressibility method ---*/
      
      numerics_container[MESH_0][ADJFLOW_SOL][VISC_TERM] = new CAvgGradCorrectedArtComp_AdjFlow(nDim, nVar_Adj_Flow, config);
      numerics_container[MESH_0][ADJFLOW_SOL][VISC_BOUND_TERM] = new CAvgGradArtComp_AdjFlow(nDim, nVar_Adj_Flow, config);
      
      for (iMGlevel = 1; iMGlevel <= config->GetnMGLevels(); iMGlevel++) {
        numerics_container[iMGlevel][ADJFLOW_SOL][VISC_TERM] = new CAvgGradArtComp_AdjFlow(nDim, nVar_Adj_Flow, config);
        numerics_container[iMGlevel][ADJFLOW_SOL][VISC_BOUND_TERM] = new CAvgGradArtComp_AdjFlow(nDim, nVar_Adj_Flow, config);
      }
      
    }
    
    /*--- Definition of the source term integration scheme for each equation and mesh level ---*/
    
    for (iMGlevel = 0; iMGlevel <= config->GetnMGLevels(); iMGlevel++) {
      
      /*--- Note that RANS is incompatible with Axisymmetric or Rotational (Fix it!) ---*/
      
      if (compressible) {
        
        if (adj_ns) {
          
          numerics_container[iMGlevel][ADJFLOW_SOL][SOURCE_FIRST_TERM] = new CSourceViscous_AdjFlow(nDim, nVar_Adj_Flow, config);
          
          if (config->GetRotating_Frame() == YES)
            numerics_container[iMGlevel][ADJFLOW_SOL][SOURCE_SECOND_TERM] = new CSourceRotatingFrame_AdjFlow(nDim, nVar_Adj_Flow, config);
          else
            numerics_container[iMGlevel][ADJFLOW_SOL][SOURCE_SECOND_TERM] = new CSourceConservative_AdjFlow(nDim, nVar_Adj_Flow, config);
          
        }
        
        else {
          
          if (config->GetRotating_Frame() == YES)
            numerics_container[iMGlevel][ADJFLOW_SOL][SOURCE_FIRST_TERM] = new CSourceRotatingFrame_AdjFlow(nDim, nVar_Adj_Flow, config);
          else if (config->GetAxisymmetric() == YES)
            numerics_container[iMGlevel][ADJFLOW_SOL][SOURCE_FIRST_TERM] = new CSourceAxisymmetric_AdjFlow(nDim, nVar_Adj_Flow, config);
          else
            numerics_container[iMGlevel][ADJFLOW_SOL][SOURCE_FIRST_TERM] = new CSourceNothing(nDim, nVar_Adj_Flow, config);
          
          numerics_container[iMGlevel][ADJFLOW_SOL][SOURCE_SECOND_TERM] = new CSourceNothing(nDim, nVar_Adj_Flow, config);
          
        }
        
      }
      
      if (incompressible) {
        
        numerics_container[iMGlevel][ADJFLOW_SOL][SOURCE_FIRST_TERM] = new CSourceNothing(nDim, nVar_Adj_Flow, config);
        numerics_container[iMGlevel][ADJFLOW_SOL][SOURCE_SECOND_TERM] = new CSourceNothing(nDim, nVar_Adj_Flow, config);
        
      }
      
    }
    
  }
  
  /*--- Solver definition for the turbulent adjoint problem ---*/
  if (adj_turb) {
    /*--- Definition of the convective scheme for each equation and mesh level ---*/
    switch (config->GetKind_ConvNumScheme_AdjTurb()) {
      case NONE :
        break;
      case SPACE_UPWIND :
        for (iMGlevel = 0; iMGlevel <= config->GetnMGLevels(); iMGlevel++)
          if (spalart_allmaras) {
            numerics_container[iMGlevel][ADJTURB_SOL][CONV_TERM] = new CUpwSca_AdjTurb(nDim, nVar_Adj_Turb, config);
          }
          else if (neg_spalart_allmaras) {SU2_MPI::Error("Adjoint Neg SA turbulence model not implemented.", CURRENT_FUNCTION);}
          else if (menter_sst) {SU2_MPI::Error("Adjoint SST turbulence model not implemented.", CURRENT_FUNCTION);}
        break;
      default :
        SU2_MPI::Error("Convective scheme not implemented (adj_turb).", CURRENT_FUNCTION);
        break;
    }
    
    /*--- Definition of the viscous scheme for each equation and mesh level ---*/
    for (iMGlevel = 0; iMGlevel <= config->GetnMGLevels(); iMGlevel++) {
      if (spalart_allmaras) {
        numerics_container[iMGlevel][ADJTURB_SOL][VISC_TERM] = new CAvgGradCorrected_AdjTurb(nDim, nVar_Adj_Turb, config);
      }
      else if (neg_spalart_allmaras) {SU2_MPI::Error("Adjoint Neg SA turbulence model not implemented.", CURRENT_FUNCTION);}
      else if (menter_sst) {SU2_MPI::Error("Adjoint SST turbulence model not implemented.", CURRENT_FUNCTION);}
    }
    
    /*--- Definition of the source term integration scheme for each equation and mesh level ---*/
    for (iMGlevel = 0; iMGlevel <= config->GetnMGLevels(); iMGlevel++) {
      if (spalart_allmaras) {
        numerics_container[iMGlevel][ADJTURB_SOL][SOURCE_FIRST_TERM] = new CSourcePieceWise_AdjTurb(nDim, nVar_Adj_Turb, config);
        numerics_container[iMGlevel][ADJTURB_SOL][SOURCE_SECOND_TERM] = new CSourceConservative_AdjTurb(nDim, nVar_Adj_Turb, config);
      }
      else if (neg_spalart_allmaras) {SU2_MPI::Error("Adjoint Neg SA turbulence model not implemented.", CURRENT_FUNCTION);}
      else if (menter_sst) {SU2_MPI::Error("Adjoint SST turbulence model not implemented.", CURRENT_FUNCTION);}
    }
    
    /*--- Definition of the boundary condition method ---*/
    for (iMGlevel = 0; iMGlevel <= config->GetnMGLevels(); iMGlevel++) {
      if (spalart_allmaras) numerics_container[iMGlevel][ADJTURB_SOL][CONV_BOUND_TERM] = new CUpwLin_AdjTurb(nDim, nVar_Adj_Turb, config);
      else if (neg_spalart_allmaras) {SU2_MPI::Error("Adjoint Neg SA turbulence model not implemented.", CURRENT_FUNCTION);}
      else if (menter_sst) {SU2_MPI::Error("Adjoint SST turbulence model not implemented.", CURRENT_FUNCTION);}
    }
    
  }

  /*--- Solver definition for the wave problem ---*/
  if (wave) {

    /*--- Definition of the viscous scheme for each equation and mesh level ---*/
    numerics_container[MESH_0][WAVE_SOL][VISC_TERM] = new CGalerkin_Flow(nDim, nVar_Wave, config);

  }

  /*--- Solver definition for the FEM problem ---*/
  if (fem) {

  /*--- Initialize the container for FEA_TERM. This will be the only one for most of the cases ---*/
  switch (config->GetGeometricConditions()) {
      case SMALL_DEFORMATIONS :
        switch (config->GetMaterialModel()) {
          case LINEAR_ELASTIC: numerics_container[MESH_0][FEA_SOL][FEA_TERM] = new CFEM_LinearElasticity(nDim, nVar_FEM, config); break;
          case NEO_HOOKEAN : SU2_MPI::Error("Material model does not correspond to geometric conditions.", CURRENT_FUNCTION); break;
          default: SU2_MPI::Error("Material model not implemented.", CURRENT_FUNCTION); break;
        }
        break;
      case LARGE_DEFORMATIONS :
        switch (config->GetMaterialModel()) {
          case LINEAR_ELASTIC: SU2_MPI::Error("Material model does not correspond to geometric conditions.", CURRENT_FUNCTION); break;
          case NEO_HOOKEAN :
            switch (config->GetMaterialCompressibility()) {
              case COMPRESSIBLE_MAT : numerics_container[MESH_0][FEA_SOL][FEA_TERM] = new CFEM_NeoHookean_Comp(nDim, nVar_FEM, config); break;
              case INCOMPRESSIBLE_MAT : numerics_container[MESH_0][FEA_SOL][FEA_TERM] = new CFEM_NeoHookean_Incomp(nDim, nVar_FEM, config); break;
              default: SU2_MPI::Error("Material model not implemented.", CURRENT_FUNCTION); break;
            }
            break;
          case KNOWLES:
            switch (config->GetMaterialCompressibility()) {
              case NEARLY_INCOMPRESSIBLE_MAT : numerics_container[MESH_0][FEA_SOL][FEA_TERM] = new CFEM_Knowles_NearInc(nDim, nVar_FEM, config); break;
              case INCOMPRESSIBLE_MAT : numerics_container[MESH_0][FEA_SOL][FEA_TERM] = new CFEM_Knowles_NearInc(nDim, nVar_FEM, config); break;
              default:  SU2_MPI::Error("Material model not implemented.", CURRENT_FUNCTION); break;
            }
            break;
          case IDEAL_DE:
            switch (config->GetMaterialCompressibility()) {
              case NEARLY_INCOMPRESSIBLE_MAT : numerics_container[MESH_0][FEA_SOL][FEA_TERM] = new CFEM_IdealDE(nDim, nVar_FEM, config); break;
              default:  SU2_MPI::Error("Material model not implemented.", CURRENT_FUNCTION); break;
            }
            break;
          default:  SU2_MPI::Error("Material model not implemented.", CURRENT_FUNCTION); break;
        }
        break;
      default:  SU2_MPI::Error("Solver not implemented.", CURRENT_FUNCTION);  break;
    }

  /*--- The following definitions only make sense if we have a non-linear solution ---*/
  if (config->GetGeometricConditions() == LARGE_DEFORMATIONS){

      /*--- This allocates a container for electromechanical effects ---*/

      bool de_effects = config->GetDE_Effects();
      if (de_effects) numerics_container[MESH_0][FEA_SOL][DE_TERM] = new CFEM_DielectricElastomer(nDim, nVar_FEM, config);

      string filename;
      ifstream properties_file;

      filename = config->GetFEA_FileName();
      if (nZone > 1)
        filename = config->GetMultizone_FileName(filename, iZone);

      properties_file.open(filename.data(), ios::in);

      /*--- In case there is a properties file, containers are allocated for a number of material models ---*/

      if (!(properties_file.fail())) {

          numerics_container[MESH_0][FEA_SOL][MAT_NHCOMP]  = new CFEM_NeoHookean_Comp(nDim, nVar_FEM, config);
          numerics_container[MESH_0][FEA_SOL][MAT_NHINC]   = new CFEM_NeoHookean_Incomp(nDim, nVar_FEM, config);
          numerics_container[MESH_0][FEA_SOL][MAT_IDEALDE] = new CFEM_IdealDE(nDim, nVar_FEM, config);
          numerics_container[MESH_0][FEA_SOL][MAT_KNOWLES] = new CFEM_Knowles_NearInc(nDim, nVar_FEM, config);

          properties_file.close();
      }
  }

  }

}

void CDriver::Numerics_Postprocessing(CNumerics ****numerics_container,
                                      CSolver ***solver_container, CGeometry **geometry,
                                      CConfig *config) {
  
  unsigned short iMGlevel, iSol;
  
  
  bool
  euler, adj_euler,
  ns, adj_ns,
  turbulent, adj_turb,
  spalart_allmaras, neg_spalart_allmaras, menter_sst,
  poisson,
  wave,
  fem,
  heat,
  transition,
  template_solver;
  
  bool compressible = (config->GetKind_Regime() == COMPRESSIBLE);
  bool incompressible = (config->GetKind_Regime() == INCOMPRESSIBLE);
  
  /*--- Initialize some useful booleans ---*/
  euler            = false;   ns               = false;   turbulent        = false;
  poisson          = false;
  adj_euler        = false;   adj_ns           = false;   adj_turb         = false;
  wave             = false;   heat             = false;   fem        = false;
  spalart_allmaras = false; neg_spalart_allmaras = false; menter_sst       = false;
  transition       = false;
  template_solver  = false;
  
  /*--- Assign booleans ---*/
  switch (config->GetKind_Solver()) {
    case TEMPLATE_SOLVER: template_solver = true; break;
    case EULER : case DISC_ADJ_EULER: euler = true; heat = config->GetHeat_Inc(); break;
    case NAVIER_STOKES: case DISC_ADJ_NAVIER_STOKES: ns = true; heat = config->GetHeat_Inc(); break;
    case RANS : case DISC_ADJ_RANS:  ns = true; turbulent = true; if (config->GetKind_Trans_Model() == LM) transition = true; heat = config->GetHeat_Inc(); break;
    case POISSON_EQUATION: poisson = true; break;
    case WAVE_EQUATION: wave = true; break;
    case HEAT_EQUATION: heat = true; break;
    case FEM_ELASTICITY: case DISC_ADJ_FEM: fem = true; break;
    case ADJ_EULER : euler = true; adj_euler = true; break;
    case ADJ_NAVIER_STOKES : ns = true; turbulent = (config->GetKind_Turb_Model() != NONE); adj_ns = true; break;
    case ADJ_RANS : ns = true; turbulent = true; adj_ns = true; adj_turb = (!config->GetFrozen_Visc_Cont()); break;
  }
  
  /*--- Assign turbulence model booleans ---*/
  
  if (turbulent)
    switch (config->GetKind_Turb_Model()) {
      case SA:     spalart_allmaras = true;     break;
      case SA_NEG: neg_spalart_allmaras = true; break;
      case SST:    menter_sst = true;  break;
        
    }
  
  /*--- Solver definition for the template problem ---*/
  if (template_solver) {
    
    /*--- Definition of the convective scheme for each equation and mesh level ---*/
    switch (config->GetKind_ConvNumScheme_Template()) {
      case SPACE_CENTERED : case SPACE_UPWIND :
        for (iMGlevel = 0; iMGlevel <= config->GetnMGLevels(); iMGlevel++)
          delete numerics_container[iMGlevel][TEMPLATE_SOL][CONV_TERM];
        break;
    }
    
    for (iMGlevel = 0; iMGlevel <= config->GetnMGLevels(); iMGlevel++) {
      /*--- Definition of the viscous scheme for each equation and mesh level ---*/
      delete numerics_container[iMGlevel][TEMPLATE_SOL][VISC_TERM];
      /*--- Definition of the source term integration scheme for each equation and mesh level ---*/
      delete numerics_container[iMGlevel][TEMPLATE_SOL][SOURCE_FIRST_TERM];
      /*--- Definition of the boundary condition method ---*/
      delete numerics_container[iMGlevel][TEMPLATE_SOL][CONV_BOUND_TERM];
    }
    
  }
  
  /*--- Solver definition for the Potential, Euler, Navier-Stokes problems ---*/
  if ((euler) || (ns)) {
    
    /*--- Definition of the convective scheme for each equation and mesh level ---*/
    switch (config->GetKind_ConvNumScheme_Flow()) {
        
      case SPACE_CENTERED :
        if (compressible) {
          
          /*--- Compressible flow ---*/
          switch (config->GetKind_Centered_Flow()) {
            case LAX : case JST :  case JST_KE : delete numerics_container[MESH_0][FLOW_SOL][CONV_TERM]; break;
          }
          for (iMGlevel = 1; iMGlevel <= config->GetnMGLevels(); iMGlevel++)
            delete numerics_container[iMGlevel][FLOW_SOL][CONV_TERM];
          
          /*--- Definition of the boundary condition method ---*/
          for (iMGlevel = 0; iMGlevel <= config->GetnMGLevels(); iMGlevel++)
            delete numerics_container[iMGlevel][FLOW_SOL][CONV_BOUND_TERM];
          
        }
        if (incompressible) {
          /*--- Incompressible flow, use artificial compressibility method ---*/
          switch (config->GetKind_Centered_Flow()) {
              
            case LAX : case JST : delete numerics_container[MESH_0][FLOW_SOL][CONV_TERM]; break;
              
          }
          for (iMGlevel = 1; iMGlevel <= config->GetnMGLevels(); iMGlevel++)
            delete numerics_container[iMGlevel][FLOW_SOL][CONV_TERM];
          
          /*--- Definition of the boundary condition method ---*/
          for (iMGlevel = 0; iMGlevel <= config->GetnMGLevels(); iMGlevel++)
            delete numerics_container[iMGlevel][FLOW_SOL][CONV_BOUND_TERM];
          
        }
        break;
      case SPACE_UPWIND :
        
        if (compressible) {
          /*--- Compressible flow ---*/
          switch (config->GetKind_Upwind_Flow()) {
            case ROE: case AUSM : case TURKEL: case HLLC: case MSW:  case CUSP:
              for (iMGlevel = 0; iMGlevel <= config->GetnMGLevels(); iMGlevel++) {
                delete numerics_container[iMGlevel][FLOW_SOL][CONV_TERM];
                delete numerics_container[iMGlevel][FLOW_SOL][CONV_BOUND_TERM];
              }
              
              break;
          }
          
        }
        if (incompressible) {
          /*--- Incompressible flow, use artificial compressibility method ---*/
          switch (config->GetKind_Upwind_Flow()) {
            case ROE:
              for (iMGlevel = 0; iMGlevel <= config->GetnMGLevels(); iMGlevel++) {
                delete numerics_container[iMGlevel][FLOW_SOL][CONV_TERM];
                delete numerics_container[iMGlevel][FLOW_SOL][CONV_BOUND_TERM];
              }
              break;
          }
        }
        
        break;
    }
    
    /*--- Definition of the viscous scheme for each equation and mesh level ---*/
    if (compressible||incompressible) {
      /*--- Compressible flow Ideal gas ---*/
      delete numerics_container[MESH_0][FLOW_SOL][VISC_TERM];
      for (iMGlevel = 1; iMGlevel <= config->GetnMGLevels(); iMGlevel++)
        delete numerics_container[iMGlevel][FLOW_SOL][VISC_TERM];
      
      /*--- Definition of the boundary condition method ---*/
      for (iMGlevel = 0; iMGlevel <= config->GetnMGLevels(); iMGlevel++)
        delete numerics_container[iMGlevel][FLOW_SOL][VISC_BOUND_TERM];
      
    }
    
    /*--- Definition of the source term integration scheme for each equation and mesh level ---*/
    for (iMGlevel = 0; iMGlevel <= config->GetnMGLevels(); iMGlevel++) {
      delete numerics_container[iMGlevel][FLOW_SOL][SOURCE_FIRST_TERM];
      delete numerics_container[iMGlevel][FLOW_SOL][SOURCE_SECOND_TERM];
    }
    
  }
  
  
  /*--- Solver definition for the turbulent model problem ---*/
  
  if (turbulent) {
    
    /*--- Definition of the convective scheme for each equation and mesh level ---*/
    
    switch (config->GetKind_ConvNumScheme_Turb()) {
      case SPACE_UPWIND :
        for (iMGlevel = 0; iMGlevel <= config->GetnMGLevels(); iMGlevel++) {
          if (spalart_allmaras || neg_spalart_allmaras ||menter_sst)
            delete numerics_container[iMGlevel][TURB_SOL][CONV_TERM];
        }
        break;
    }
    
    /*--- Definition of the viscous scheme for each equation and mesh level ---*/
    if (spalart_allmaras || neg_spalart_allmaras || menter_sst) {
      for (iMGlevel = 0; iMGlevel <= config->GetnMGLevels(); iMGlevel++) {
        delete numerics_container[iMGlevel][TURB_SOL][VISC_TERM];
        delete numerics_container[iMGlevel][TURB_SOL][SOURCE_FIRST_TERM];
        delete numerics_container[iMGlevel][TURB_SOL][SOURCE_SECOND_TERM];
        /*--- Definition of the boundary condition method ---*/
        delete numerics_container[iMGlevel][TURB_SOL][CONV_BOUND_TERM];
        delete numerics_container[iMGlevel][TURB_SOL][VISC_BOUND_TERM];
        
      }
    }
    
  }
  
  /*--- Solver definition for the transition model problem ---*/
  if (transition) {
    
    /*--- Definition of the convective scheme for each equation and mesh level ---*/
    switch (config->GetKind_ConvNumScheme_Turb()) {
      case SPACE_UPWIND :
        for (iMGlevel = 0; iMGlevel <= config->GetnMGLevels(); iMGlevel++) {
          delete numerics_container[iMGlevel][TRANS_SOL][CONV_TERM];
        }
        break;
    }
    
    for (iMGlevel = 0; iMGlevel <= config->GetnMGLevels(); iMGlevel++) {
      /*--- Definition of the viscous scheme for each equation and mesh level ---*/
      delete numerics_container[iMGlevel][TRANS_SOL][VISC_TERM];
      /*--- Definition of the source term integration scheme for each equation and mesh level ---*/
      delete numerics_container[iMGlevel][TRANS_SOL][SOURCE_FIRST_TERM];
      delete numerics_container[iMGlevel][TRANS_SOL][SOURCE_SECOND_TERM];
      /*--- Definition of the boundary condition method ---*/
      delete numerics_container[iMGlevel][TRANS_SOL][CONV_BOUND_TERM];
    }
  }
  
  /*--- Solver definition for the poisson potential problem ---*/
  if (poisson) {
    
    /*--- Definition of the viscous scheme for each equation and mesh level ---*/
    delete numerics_container[MESH_0][POISSON_SOL][VISC_TERM];
    
    /*--- Definition of the source term integration scheme for each equation and mesh level ---*/
    delete numerics_container[MESH_0][POISSON_SOL][SOURCE_FIRST_TERM];
    delete numerics_container[MESH_0][POISSON_SOL][SOURCE_SECOND_TERM];
    
  }
  
  if (heat) {

    /*--- Definition of the viscous scheme for each equation and mesh level ---*/
    delete numerics_container[MESH_0][HEAT_SOL][VISC_TERM];

    /*--- Definition of the source term integration scheme for each equation and mesh level ---*/
    delete numerics_container[MESH_0][HEAT_SOL][SOURCE_FIRST_TERM];
    delete numerics_container[MESH_0][HEAT_SOL][SOURCE_SECOND_TERM];

  }
  /*--- Solver definition for the flow adjoint problem ---*/
  
  if (adj_euler || adj_ns ) {
    
    /*--- Definition of the convective scheme for each equation and mesh level ---*/
    
    switch (config->GetKind_ConvNumScheme_AdjFlow()) {
      case SPACE_CENTERED :
        
        if (compressible) {
          
          /*--- Compressible flow ---*/
          
          switch (config->GetKind_Centered_AdjFlow()) {
            case LAX : case JST:
              delete numerics_container[MESH_0][ADJFLOW_SOL][CONV_TERM];
              break;
          }
          
          for (iMGlevel = 1; iMGlevel <= config->GetnMGLevels(); iMGlevel++)
            delete numerics_container[iMGlevel][ADJFLOW_SOL][CONV_TERM];
          
          for (iMGlevel = 0; iMGlevel <= config->GetnMGLevels(); iMGlevel++)
            delete numerics_container[iMGlevel][ADJFLOW_SOL][CONV_BOUND_TERM];
          
        }
        
        if (incompressible) {
          
          /*--- Incompressible flow, use artificial compressibility method ---*/
          
          switch (config->GetKind_Centered_AdjFlow()) {
            case LAX : case JST:
              delete numerics_container[MESH_0][ADJFLOW_SOL][CONV_TERM]; break;
          }
          
          for (iMGlevel = 1; iMGlevel <= config->GetnMGLevels(); iMGlevel++)
            delete numerics_container[iMGlevel][ADJFLOW_SOL][CONV_TERM];
          
          for (iMGlevel = 0; iMGlevel <= config->GetnMGLevels(); iMGlevel++)
            delete numerics_container[iMGlevel][ADJFLOW_SOL][CONV_BOUND_TERM];
          
        }
        
        break;
        
      case SPACE_UPWIND :
        
        if (compressible || incompressible) {
          
          /*--- Compressible flow ---*/
          
          switch (config->GetKind_Upwind_AdjFlow()) {
            case ROE:
              for (iMGlevel = 0; iMGlevel <= config->GetnMGLevels(); iMGlevel++) {
                delete numerics_container[iMGlevel][ADJFLOW_SOL][CONV_TERM];
                delete numerics_container[iMGlevel][ADJFLOW_SOL][CONV_BOUND_TERM];
              }
              break;
          }
        }
        
        break;
    }
    
    /*--- Definition of the viscous scheme for each equation and mesh level ---*/
    
    if (compressible || incompressible) {
      
      /*--- Compressible flow ---*/
      for (iMGlevel = 0; iMGlevel <= config->GetnMGLevels(); iMGlevel++) {
        delete numerics_container[iMGlevel][ADJFLOW_SOL][VISC_TERM];
        delete numerics_container[iMGlevel][ADJFLOW_SOL][VISC_BOUND_TERM];
      }
    }
    
    /*--- Definition of the source term integration scheme for each equation and mesh level ---*/
    
    for (iMGlevel = 0; iMGlevel <= config->GetnMGLevels(); iMGlevel++) {
      
      
      if (compressible || incompressible) {
        
        delete numerics_container[iMGlevel][ADJFLOW_SOL][SOURCE_FIRST_TERM];
        delete numerics_container[iMGlevel][ADJFLOW_SOL][SOURCE_SECOND_TERM];
        
      }
    }
    
  }
  
  
  /*--- Solver definition for the turbulent adjoint problem ---*/
  if (adj_turb) {
    /*--- Definition of the convective scheme for each equation and mesh level ---*/
    switch (config->GetKind_ConvNumScheme_AdjTurb()) {
        
      case SPACE_UPWIND :
        for (iMGlevel = 0; iMGlevel <= config->GetnMGLevels(); iMGlevel++)
          if (spalart_allmaras) {
            delete numerics_container[iMGlevel][ADJTURB_SOL][CONV_TERM];
          }
        break;
    }
    
    
    for (iMGlevel = 0; iMGlevel <= config->GetnMGLevels(); iMGlevel++) {
      if (spalart_allmaras) {
        /*--- Definition of the viscous scheme for each equation and mesh level ---*/
        delete numerics_container[iMGlevel][ADJTURB_SOL][VISC_TERM];
        /*--- Definition of the source term integration scheme for each equation and mesh level ---*/
        delete numerics_container[iMGlevel][ADJTURB_SOL][SOURCE_FIRST_TERM];
        delete numerics_container[iMGlevel][ADJTURB_SOL][SOURCE_SECOND_TERM];
        /*--- Definition of the boundary condition method ---*/
        delete numerics_container[iMGlevel][ADJTURB_SOL][CONV_BOUND_TERM];
      }
    }
  }
  
  /*--- Solver definition for the wave problem ---*/
  if (wave) {
    
    /*--- Definition of the viscous scheme for each equation and mesh level ---*/
    delete numerics_container[MESH_0][WAVE_SOL][VISC_TERM];
    
  }
  
  /*--- Solver definition for the FEA problem ---*/
  if (fem) {
    
    /*--- Definition of the viscous scheme for each equation and mesh level ---*/
    delete numerics_container[MESH_0][FEA_SOL][FEA_TERM];
    
  }
  
  /*--- Definition of the Class for the numerical method: numerics_container[MESH_LEVEL][EQUATION][EQ_TERM] ---*/
  for (iMGlevel = 0; iMGlevel <= config->GetnMGLevels(); iMGlevel++) {
    for (iSol = 0; iSol < MAX_SOLS; iSol++) {
      delete [] numerics_container[iMGlevel][iSol];
    }
    delete[] numerics_container[iMGlevel];
  }
  
}

void CDriver::Iteration_Preprocessing() {

  /*--- Initial print to console for this zone. ---*/

  if (rank == MASTER_NODE) cout << "Zone " << iZone+1;

  /*--- Loop over all zones and instantiate the physics iteration. ---*/

  switch (config_container[iZone]->GetKind_Solver()) {

    case EULER: case NAVIER_STOKES: case RANS:

      if(config_container[iZone]->GetBoolTurbomachinery()){
        if (rank == MASTER_NODE)
          cout << ": Euler/Navier-Stokes/RANS turbomachinery fluid iteration." << endl;
      iteration_container[iZone] = new CTurboIteration(config_container[iZone]);

      }
      else{
        if (rank == MASTER_NODE)
          cout << ": Euler/Navier-Stokes/RANS fluid iteration." << endl;
      iteration_container[iZone] = new CFluidIteration(config_container[iZone]);
      }
      break;

    case WAVE_EQUATION:
      if (rank == MASTER_NODE)
        cout << ": wave iteration." << endl;
      iteration_container[iZone] = new CWaveIteration(config_container[iZone]);
      break;

    case HEAT_EQUATION:
      if (rank == MASTER_NODE)
        cout << ": heat iteration." << endl;
      iteration_container[iZone] = new CHeatIteration(config_container[iZone]);
      break;

    case POISSON_EQUATION:
      if (rank == MASTER_NODE)
        cout << ": poisson iteration." << endl;
      iteration_container[iZone] = new CPoissonIteration(config_container[iZone]);
      break;

    case FEM_ELASTICITY:
      if (rank == MASTER_NODE)
        cout << ": FEM iteration." << endl;
      iteration_container[iZone] = new CFEM_StructuralAnalysis(config_container[iZone]);
      break;

    case ADJ_EULER: case ADJ_NAVIER_STOKES: case ADJ_RANS:
      if (rank == MASTER_NODE)
        cout << ": adjoint Euler/Navier-Stokes/RANS fluid iteration." << endl;
      iteration_container[iZone] = new CAdjFluidIteration(config_container[iZone]);
      break;

    case DISC_ADJ_EULER: case DISC_ADJ_NAVIER_STOKES: case DISC_ADJ_RANS:
      if (rank == MASTER_NODE)
        cout << ": discrete adjoint Euler/Navier-Stokes/RANS fluid iteration." << endl;
      iteration_container[iZone] = new CDiscAdjFluidIteration(config_container[iZone]);
      break;

    case DISC_ADJ_FEM:
      if (rank == MASTER_NODE)
        cout << ": discrete adjoint FEM structural iteration." << endl;
      iteration_container[iZone] = new CDiscAdjFEAIteration(config_container[iZone]);
      break;
  }
  
}

void CDriver::Interface_Preprocessing() {

  unsigned short donorZone, targetZone;
  unsigned short nVar, nVarTransfer;

  unsigned short nMarkerTarget, iMarkerTarget, nMarkerDonor, iMarkerDonor;

  /*--- Initialize some useful booleans ---*/
  bool fluid_donor, structural_donor, heat_donor;
  bool fluid_target, structural_target, heat_target;

  bool discrete_adjoint = config_container[ZONE_0]->GetDiscrete_Adjoint();

  int markDonor, markTarget, Donor_check, Target_check, iMarkerInt, nMarkerInt;

#ifdef HAVE_MPI
  int *Buffer_Recv_mark = NULL, iRank, nProcessor = size;

  if (rank == MASTER_NODE)
    Buffer_Recv_mark = new int[nProcessor];
#endif

  if (config_container[ZONE_0]->GetFSI_Simulation() && nZone != 2 && rank == MASTER_NODE) {
    SU2_MPI::Error("Error, cannot run the FSI solver on more than 2 zones!", CURRENT_FUNCTION);
  }

  /*--- Coupling between zones ---*/
  // There's a limit here, the interface boundary must connect only 2 zones

  /*--- Loops over all target and donor zones to find which ones are connected through an interface boundary (fsi or sliding mesh) ---*/
  for (targetZone = 0; targetZone < nZone; targetZone++) {

    for (donorZone = 0; donorZone < nZone; donorZone++) {

      if ( donorZone == targetZone ) // We're processing the same zone, so skip the following
        continue;

      nMarkerInt = (int) ( config_container[donorZone]->GetMarker_n_ZoneInterface() / 2 );

      /*--- Loops on Interface markers to find if the 2 zones are sharing the boundary and to determine donor and target marker tag ---*/
      for (iMarkerInt = 1; iMarkerInt <= nMarkerInt; iMarkerInt++) {

        markDonor  = -1;
        markTarget = -1;

        /*--- On the donor side ---*/
        nMarkerDonor = config_container[donorZone]->GetnMarker_All();

        for (iMarkerDonor = 0; iMarkerDonor < nMarkerDonor; iMarkerDonor++) {

          /*--- If the tag GetMarker_All_ZoneInterface(iMarker) equals the index we are looping at ---*/
          if ( config_container[donorZone]->GetMarker_All_ZoneInterface(iMarkerDonor) == iMarkerInt ) {
            /*--- We have identified the identifier for the interface marker ---*/
            markDonor = iMarkerDonor;

            break;
          }
        }

        /*--- On the target side ---*/
        nMarkerTarget = config_container[targetZone]->GetnMarker_All();

      for (iMarkerTarget = 0; iMarkerTarget < nMarkerTarget; iMarkerTarget++) {

          /*--- If the tag GetMarker_All_ZoneInterface(iMarker) equals the index we are looping at ---*/
        if ( config_container[targetZone]->GetMarker_All_ZoneInterface(iMarkerTarget) == iMarkerInt ) {
            /*--- We have identified the identifier for the interface marker ---*/
            markTarget = iMarkerTarget;

            break;
        } 
        }

#ifdef HAVE_MPI

      Donor_check  = -1;
      Target_check = -1;

        /*--- We gather a vector in MASTER_NODE that determines if the boundary is not on the processor because of the partition or because the zone does not include it ---*/

        SU2_MPI::Gather(&markDonor , 1, MPI_INT, Buffer_Recv_mark, 1, MPI_INT, MASTER_NODE, MPI_COMM_WORLD);

      if (rank == MASTER_NODE) {
        for (iRank = 0; iRank < nProcessor; iRank++) {
          if( Buffer_Recv_mark[iRank] != -1 ) {
              Donor_check = Buffer_Recv_mark[iRank];

              break;
            }
          }
        }

        SU2_MPI::Bcast(&Donor_check , 1, MPI_INT, MASTER_NODE, MPI_COMM_WORLD);

        SU2_MPI::Gather(&markTarget, 1, MPI_INT, Buffer_Recv_mark, 1, MPI_INT, MASTER_NODE, MPI_COMM_WORLD);

      if (rank == MASTER_NODE){
        for (iRank = 0; iRank < nProcessor; iRank++){
          if( Buffer_Recv_mark[iRank] != -1 ){
              Target_check = Buffer_Recv_mark[iRank];

              break;
            }
          }
        }

        SU2_MPI::Bcast(&Target_check, 1, MPI_INT, MASTER_NODE, MPI_COMM_WORLD);

#else
      Donor_check  = markDonor;
      Target_check = markTarget;  
#endif

      /* --- Check ifzones are actually sharing the interface boundary, if not skip ---*/        
      if(Target_check == -1 || Donor_check == -1)
          continue;

        /*--- Set some boolean to properly allocate data structure later ---*/
      fluid_target      = false; 
      structural_target = false;
      heat_target       = false;

      fluid_donor       = false; 
      structural_donor  = false;
      heat_donor        = false;

      switch ( config_container[targetZone]->GetKind_Solver() ) {

        case EULER : case NAVIER_STOKES: case RANS: 
        case DISC_ADJ_EULER: case DISC_ADJ_NAVIER_STOKES: case DISC_ADJ_RANS:
          fluid_target  = true;   

          break;

        case FEM_ELASTICITY: case DISC_ADJ_FEM:
          structural_target = true;   

          break;

        case HEAT_EQUATION:
          heat_target = true;

          break;
        }


      switch ( config_container[donorZone]->GetKind_Solver() ) {

      case EULER : case NAVIER_STOKES: case RANS: 
      case DISC_ADJ_EULER: case DISC_ADJ_NAVIER_STOKES: case DISC_ADJ_RANS:
        fluid_donor  = true;   

          break;

      case FEM_ELASTICITY: case DISC_ADJ_FEM:
        structural_donor = true;  

          break;

      case HEAT_EQUATION:
        heat_donor =true;

        break;
        }

        /*--- Begin the creation of the communication pattern among zones ---*/

        /*--- Retrieve the number of conservative variables (for problems not involving structural analysis ---*/
        //if (!structural_donor && !structural_target)
        //  nVar = solver_container[donorZone][MESH_0][FLOW_SOL]->GetnVar();
        //else
          /*--- If at least one of the components is structural ---*/
        //  nVar = nDim;

      if (rank == MASTER_NODE) cout << "From zone " << donorZone << " to zone " << targetZone << ": ";

        /*--- Match Zones ---*/
      if (rank == MASTER_NODE) cout << "Setting coupling "<<endl;

        /*--- If the mesh is matching: match points ---*/
      if ( config_container[donorZone]->GetMatchingMesh() ) {
        if (rank == MASTER_NODE) 
            cout << "between matching meshes. " << endl;
        geometry_container[donorZone][MESH_0]->MatchZone(config_container[donorZone], geometry_container[targetZone][MESH_0], config_container[targetZone], donorZone, nZone);
        }
        /*--- Else: interpolate ---*/
        else {
        switch (config_container[donorZone]->GetKindInterpolation()) {

          case NEAREST_NEIGHBOR:
            interpolator_container[donorZone][targetZone] = new CNearestNeighbor(geometry_container, config_container, donorZone, targetZone);
            if (rank == MASTER_NODE) cout << "using a nearest-neighbor approach." << endl;

            break;

          case ISOPARAMETRIC:
            interpolator_container[donorZone][targetZone] = new CIsoparametric(geometry_container, config_container, donorZone, targetZone);
            if (rank == MASTER_NODE) cout << "using an isoparametric approach." << endl;

            break;

          case WEIGHTED_AVERAGE:
            interpolator_container[donorZone][targetZone] = new CSlidingMesh(geometry_container, config_container, donorZone, targetZone);
            if (rank == MASTER_NODE) cout << "using an sliding mesh approach." << endl;

            break;

          case CONSISTCONSERVE:
            if ( targetZone > 0 && structural_target ) {
              interpolator_container[donorZone][targetZone] = new CMirror(geometry_container, config_container, donorZone, targetZone);
              if (rank == MASTER_NODE) cout << "using a mirror approach: matching coefficients from opposite mesh." << endl;
            }
            else{
              interpolator_container[donorZone][targetZone] = new CIsoparametric(geometry_container, config_container, donorZone, targetZone);
              if (rank == MASTER_NODE) cout << "using an isoparametric approach." << endl;
            }
            if ( targetZone == 0 && structural_target ) {
              if (rank == MASTER_NODE) cout << "Consistent and conservative interpolation assumes the structure model mesh is evaluated second. Somehow this has not happened. The isoparametric coefficients will be calculated for both meshes, and are not guaranteed to be consistent." << endl;
            }


            break;

          }
        }

        /*--- Initialize the appropriate transfer strategy ---*/
      if (rank == MASTER_NODE) cout << "Transferring ";

        if (fluid_donor && structural_target && (!discrete_adjoint)) {
          nVarTransfer = 2;
        transfer_container[donorZone][targetZone] = new CTransfer_FlowTraction(nVar, nVarTransfer, config_container[donorZone]);
        if (rank == MASTER_NODE) cout << "flow tractions. "<< endl;
      }
      else if (structural_donor && fluid_target && (!discrete_adjoint)) {
        nVarTransfer = 0;
        transfer_container[donorZone][targetZone] = new CTransfer_StructuralDisplacements(nVar, nVarTransfer, config_container[donorZone]);
        if (rank == MASTER_NODE) cout << "structural displacements. "<< endl;
      }
      else if (fluid_donor && structural_target && discrete_adjoint) {
        nVarTransfer = 2;
        transfer_container[donorZone][targetZone] = new CTransfer_FlowTraction_DiscAdj(nVar, nVarTransfer, config_container[donorZone]);
        if (rank == MASTER_NODE) cout << "flow tractions. "<< endl;
      }
      else if (structural_donor && fluid_target && discrete_adjoint){
        nVarTransfer = 0;
        transfer_container[donorZone][targetZone] = new CTransfer_StructuralDisplacements_DiscAdj(nVar, nVarTransfer, config_container[donorZone]);
        if (rank == MASTER_NODE) cout << "structural displacements. "<< endl;
      }
      else if (!structural_donor && !structural_target && !heat_target && !heat_donor) {
        nVarTransfer = 0;
        nVar = solver_container[donorZone][MESH_0][FLOW_SOL]->GetnPrimVar();
        transfer_container[donorZone][targetZone] = new CTransfer_SlidingInterface(nVar, nVarTransfer, config_container[donorZone]);
        if (rank == MASTER_NODE) cout << "sliding interface. " << endl;
      }
      else if ((heat_target && fluid_donor) || (fluid_target && heat_donor)) {
          nVarTransfer = 0;
          nVar = 3;
        transfer_container[donorZone][targetZone] = new CTransfer_ConjugateHeatVars(nVar, nVarTransfer, config_container[donorZone]);
        if (rank == MASTER_NODE) cout << " temperature and heat flux data. " << endl;
      }
      else {
        nVarTransfer = 0;
        transfer_container[donorZone][targetZone] = new CTransfer_ConservativeVars(nVar, nVarTransfer, config_container[donorZone]);
        if (rank == MASTER_NODE) cout << "generic conservative variables. " << endl;  
        }

      break;

      }

      if (config_container[donorZone]->GetBoolMixingPlaneInterface()){
      	nVarTransfer = 0;
      	nVar = solver_container[donorZone][MESH_0][FLOW_SOL]->GetnVar();
      	transfer_container[donorZone][targetZone] = new CTransfer_MixingPlaneInterface(nVar, nVarTransfer, config_container[donorZone], config_container[targetZone]);
        if (rank == MASTER_NODE) cout << "Set mixing-plane interface from donor zone "<< donorZone << " to target zone " << targetZone <<"."<<endl;
      }

    }

  }

#ifdef HAVE_MPI
  if (rank == MASTER_NODE) 
  delete [] Buffer_Recv_mark;
#endif

}

void CDriver::InitStaticMeshMovement(){

  unsigned short iMGlevel;
  unsigned short Kind_Grid_Movement;

  for (iZone = 0; iZone < nZone; iZone++) {
    Kind_Grid_Movement = config_container[iZone]->GetKind_GridMovement(iZone);

    switch (Kind_Grid_Movement) {

    case MOVING_WALL:

      /*--- Fixed wall velocities: set the grid velocities only one time
         before the first iteration flow solver. ---*/
      if (rank == MASTER_NODE)
        cout << endl << " Setting the moving wall velocities." << endl;

      surface_movement[iZone]->Moving_Walls(geometry_container[iZone][MESH_0],
          config_container[iZone], iZone, 0);

      /*--- Update the grid velocities on the coarser multigrid levels after
           setting the moving wall velocities for the finest mesh. ---*/

      grid_movement[iZone]->UpdateMultiGrid(geometry_container[iZone], config_container[iZone]);
      break;


    case ROTATING_FRAME:

      /*--- Steadily rotating frame: set the grid velocities just once
         before the first iteration flow solver. ---*/

      if (rank == MASTER_NODE) {
        cout << endl << " Setting rotating frame grid velocities";
        cout << " for zone " << iZone << "." << endl;
      }

      /*--- Set the grid velocities on all multigrid levels for a steadily
           rotating reference frame. ---*/

      for (iMGlevel = 0; iMGlevel <= config_container[ZONE_0]->GetnMGLevels(); iMGlevel++){
        geometry_container[iZone][iMGlevel]->SetRotationalVelocity(config_container[iZone], iZone, true);
        geometry_container[iZone][iMGlevel]->SetShroudVelocity(config_container[iZone]);
      }

      break;

    case STEADY_TRANSLATION:

      /*--- Set the translational velocity and hold the grid fixed during
         the calculation (similar to rotating frame, but there is no extra
         source term for translation). ---*/

      if (rank == MASTER_NODE)
        cout << endl << " Setting translational grid velocities." << endl;

      /*--- Set the translational velocity on all grid levels. ---*/

      for (iMGlevel = 0; iMGlevel <= config_container[ZONE_0]->GetnMGLevels(); iMGlevel++)
        geometry_container[iZone][iMGlevel]->SetTranslationalVelocity(config_container[iZone], iZone, true);



      break;
    }
  }
}

void CDriver::TurbomachineryPreprocessing(){

  unsigned short donorZone,targetZone, nMarkerInt, iMarkerInt;
  unsigned short nSpanMax = 0;
  bool restart   = (config_container[ZONE_0]->GetRestart() || config_container[ZONE_0]->GetRestart_Flow());
  mixingplane = config_container[ZONE_0]->GetBoolMixingPlaneInterface();
  bool discrete_adjoint = config_container[ZONE_0]->GetDiscrete_Adjoint();
  su2double areaIn, areaOut, nBlades, flowAngleIn, flowAngleOut;

  /*--- Create turbovertex structure ---*/
  if (rank == MASTER_NODE) cout<<endl<<"Initialize Turbo Vertex Structure." << endl;
  for (iZone = 0; iZone < nZone; iZone++) {
    if (config_container[iZone]->GetBoolTurbomachinery()){
      geometry_container[iZone][MESH_0]->ComputeNSpan(config_container[iZone], iZone, INFLOW, true);
      geometry_container[iZone][MESH_0]->ComputeNSpan(config_container[iZone], iZone, OUTFLOW, true);
      if (rank == MASTER_NODE) cout <<"Number of span-wise sections in Zone "<< iZone<<": "<< config_container[iZone]->GetnSpanWiseSections() <<"."<< endl;
      if (config_container[iZone]->GetnSpanWiseSections() > nSpanMax){
        nSpanMax = config_container[iZone]->GetnSpanWiseSections();
      }

      config_container[ZONE_0]->SetnSpan_iZones(config_container[iZone]->GetnSpanWiseSections(), iZone);

      geometry_container[iZone][MESH_0]->SetTurboVertex(config_container[iZone], iZone, INFLOW, true);
      geometry_container[iZone][MESH_0]->SetTurboVertex(config_container[iZone], iZone, OUTFLOW, true);
    }
  }

  /*--- Set maximum number of Span among all zones ---*/
  for (iZone = 0; iZone < nZone; iZone++) {
    if (config_container[iZone]->GetBoolTurbomachinery()){
      config_container[iZone]->SetnSpanMaxAllZones(nSpanMax);
    }
  }
  if (rank == MASTER_NODE) cout<<"Max number of span-wise sections among all zones: "<< nSpanMax<<"."<< endl;


  if (rank == MASTER_NODE) cout<<"Initialize solver containers for average and performance quantities." << endl;
  for (iZone = 0; iZone < nZone; iZone++) {
    solver_container[iZone][MESH_0][FLOW_SOL]->InitTurboContainers(geometry_container[iZone][MESH_0],config_container[iZone]);
  }

//TODO(turbo) make it general for turbo HB
  if (rank == MASTER_NODE) cout<<"Compute inflow and outflow average geometric quantities." << endl;
  for (iZone = 0; iZone < nZone; iZone++) {
    geometry_container[iZone][MESH_0]->SetAvgTurboValue(config_container[iZone], iZone, INFLOW, true);
    geometry_container[iZone][MESH_0]->SetAvgTurboValue(config_container[iZone],iZone, OUTFLOW, true);
    geometry_container[iZone][MESH_0]->GatherInOutAverageValues(config_container[iZone], true);
  }


  if(mixingplane){
    if (rank == MASTER_NODE) cout << "Set span-wise sections between zones on Mixing-Plane interface." << endl;
    for (donorZone = 0; donorZone < nZone; donorZone++) {
      for (targetZone = 0; targetZone < nZone; targetZone++) {
        if (targetZone != donorZone){
          transfer_container[donorZone][targetZone]->SetSpanWiseLevels(config_container[donorZone], config_container[targetZone]);
        }
      }
    }
  }

  if (rank == MASTER_NODE) cout << "Transfer average geometric quantities to zone 0." << endl;
  for (iZone = 1; iZone < nZone; iZone++) {
    transfer_container[iZone][ZONE_0]->GatherAverageTurboGeoValues(geometry_container[iZone][MESH_0],geometry_container[ZONE_0][MESH_0], iZone);
  }

  /*--- Transfer number of blade to ZONE_0 to correctly compute turbo performance---*/
  for (iZone = 1; iZone < nZone; iZone++) {
    nBlades = config_container[iZone]->GetnBlades(iZone);
    config_container[ZONE_0]->SetnBlades(iZone, nBlades);
  }

  if (rank == MASTER_NODE){
    for (iZone = 0; iZone < nZone; iZone++) {
    areaIn  = geometry_container[iZone][MESH_0]->GetSpanAreaIn(iZone, config_container[iZone]->GetnSpanWiseSections());
    areaOut = geometry_container[iZone][MESH_0]->GetSpanAreaOut(iZone, config_container[iZone]->GetnSpanWiseSections());
    nBlades = config_container[iZone]->GetnBlades(iZone);
    cout << "Inlet area for Row "<< iZone + 1<< ": " << areaIn*10000.0 <<" cm^2."  <<endl;
    cout << "Oulet area for Row "<< iZone + 1<< ": " << areaOut*10000.0 <<" cm^2."  <<endl;
    cout << "Recomputed number of blades for Row "<< iZone + 1 << ": " << nBlades<<"."  <<endl;
    }
  }


  if(mixingplane){
    if (rank == MASTER_NODE) cout<<"Preprocessing of the Mixing-Plane Interface." << endl;
    for (donorZone = 0; donorZone < nZone; donorZone++) {
      nMarkerInt     = config_container[donorZone]->GetnMarker_MixingPlaneInterface()/2;
      for (iMarkerInt = 1; iMarkerInt <= nMarkerInt; iMarkerInt++){
        for (targetZone = 0; targetZone < nZone; targetZone++) {
          if (targetZone != donorZone){
            transfer_container[donorZone][targetZone]->Preprocessing_InterfaceAverage(geometry_container[donorZone][MESH_0], geometry_container[targetZone][MESH_0],
                config_container[donorZone], config_container[targetZone],
                iMarkerInt);
          }
        }
      }
    }
  }

  if(!restart && !discrete_adjoint){
    if (rank == MASTER_NODE) cout<<"Initialize turbomachinery solution quantities." << endl;
    for(iZone = 0; iZone < nZone; iZone++) {
      solver_container[iZone][MESH_0][FLOW_SOL]->SetFreeStream_TurboSolution(config_container[iZone]);
    }
  }

  if (rank == MASTER_NODE) cout<<"Initialize inflow and outflow average solution quantities." << endl;
  for(iZone = 0; iZone < nZone; iZone++) {
    solver_container[iZone][MESH_0][FLOW_SOL]->PreprocessAverage(solver_container[iZone][MESH_0], geometry_container[iZone][MESH_0],config_container[iZone],INFLOW);
    solver_container[iZone][MESH_0][FLOW_SOL]->PreprocessAverage(solver_container[iZone][MESH_0], geometry_container[iZone][MESH_0],config_container[iZone],OUTFLOW);
    solver_container[iZone][MESH_0][FLOW_SOL]->TurboAverageProcess(solver_container[iZone][MESH_0], geometry_container[iZone][MESH_0],config_container[iZone],INFLOW);
    solver_container[iZone][MESH_0][FLOW_SOL]->TurboAverageProcess(solver_container[iZone][MESH_0], geometry_container[iZone][MESH_0],config_container[iZone],OUTFLOW);
    solver_container[iZone][MESH_0][FLOW_SOL]->GatherInOutAverageValues(config_container[iZone], geometry_container[iZone][MESH_0]);
    if (rank == MASTER_NODE){
      flowAngleIn = solver_container[iZone][MESH_0][FLOW_SOL]->GetTurboVelocityIn(iZone, config_container[iZone]->GetnSpanWiseSections())[1];
      flowAngleIn /= solver_container[iZone][MESH_0][FLOW_SOL]->GetTurboVelocityIn(iZone, config_container[iZone]->GetnSpanWiseSections())[0];
      flowAngleIn = atan(flowAngleIn)*180.0/PI_NUMBER;
      cout << "Inlet flow angle for Row "<< iZone + 1<< ": "<< flowAngleIn <<"°."  <<endl;
      flowAngleOut = solver_container[iZone][MESH_0][FLOW_SOL]->GetTurboVelocityOut(iZone, config_container[iZone]->GetnSpanWiseSections())[1];
      flowAngleOut /= solver_container[iZone][MESH_0][FLOW_SOL]->GetTurboVelocityOut(iZone, config_container[iZone]->GetnSpanWiseSections())[0];
      flowAngleOut = atan(flowAngleOut)*180.0/PI_NUMBER;
      cout << "Outlet flow angle for Row "<< iZone + 1<< ": "<< flowAngleOut <<"°."  <<endl;

    }
  }

}

void CDriver::StartSolver() {

  /*--- Main external loop of the solver. Within this loop, each iteration ---*/

  if (rank == MASTER_NODE)
    cout << endl <<"------------------------------ Begin Solver -----------------------------" << endl;

  while ( ExtIter < config_container[ZONE_0]->GetnExtIter() ) {

    /*--- Perform some external iteration preprocessing. ---*/

    PreprocessExtIter(ExtIter);

    /*--- Perform a single iteration of the chosen PDE solver. ---*/

    if (!fsi) {

      /*--- Perform a dynamic mesh update if required. ---*/

      DynamicMeshUpdate(ExtIter);

      /*--- Run a single iteration of the problem (fluid, elasticity, wave, heat, ...). ---*/

      Run();

      /*--- Update the solution for dual time stepping strategy ---*/

      Update();

    }
    
    /*--- In the FSIDriver case, mesh and solution updates are already included into the Run function ---*/
    
    else {
      
      Run();
      
    }

    /*--- Monitor the computations after each iteration. ---*/

    Monitor(ExtIter);

    /*--- Output the solution in files. ---*/

    Output(ExtIter);

    /*--- If the convergence criteria has been met, terminate the simulation. ---*/

    if (StopCalc) break;

    ExtIter++;

  }

}

void CDriver::PreprocessExtIter(unsigned long ExtIter) {

  /*--- Set the value of the external iteration. ---*/

  for (iZone = 0; iZone < nZone; iZone++) config_container[iZone]->SetExtIter(ExtIter);
  

  /*--- Read the target pressure ---*/

  if (config_container[ZONE_0]->GetInvDesign_Cp() == YES)
    output->SetCp_InverseDesign(solver_container[ZONE_0][MESH_0][FLOW_SOL],
        geometry_container[ZONE_0][MESH_0], config_container[ZONE_0], ExtIter);

  /*--- Read the target heat flux ---*/

  if (config_container[ZONE_0]->GetInvDesign_HeatFlux() == YES)
    output->SetHeatFlux_InverseDesign(solver_container[ZONE_0][MESH_0][FLOW_SOL],
        geometry_container[ZONE_0][MESH_0], config_container[ZONE_0], ExtIter);

  /*--- Set the initial condition for EULER/N-S/RANS and for a non FSI simulation ---*/

  if(!fsi) {
    for (iZone = 0; iZone < nZone; iZone++) {
      if ((config_container[iZone]->GetKind_Solver() ==  EULER) ||
          (config_container[iZone]->GetKind_Solver() ==  NAVIER_STOKES) ||
          (config_container[iZone]->GetKind_Solver() ==  RANS) ) {

        solver_container[iZone][MESH_0][FLOW_SOL]->SetInitialCondition(geometry_container[iZone], solver_container[iZone], config_container[iZone], ExtIter);
      }
    }
  }

#ifdef HAVE_MPI
  SU2_MPI::Barrier(MPI_COMM_WORLD);
#endif

}

bool CDriver::Monitor(unsigned long ExtIter) {

  /*--- Synchronization point after a single solver iteration. Compute the
   wall clock time required. ---*/

#ifndef HAVE_MPI
  StopTime = su2double(clock())/su2double(CLOCKS_PER_SEC);
#else
  StopTime = MPI_Wtime();
#endif
  
  UsedTime = (StopTime - StartTime);
  
  
  /*--- Check if there is any change in the runtime parameters ---*/
  
  CConfig *runtime = NULL;
  strcpy(runtime_file_name, "runtime.dat");
  runtime = new CConfig(runtime_file_name, config_container[ZONE_0]);
  runtime->SetExtIter(ExtIter);
  delete runtime;
  
  /*--- Update the convergence history file (serial and parallel computations). ---*/
  
  if (!fsi) {
    for (iZone = 0; iZone < nZone; iZone++) {
      output->SetConvHistory_Body(&ConvHist_file[iZone], geometry_container, solver_container,
          config_container, integration_container, false, UsedTime, iZone);
    }
  }

  /*--- Evaluate the new CFL number (adaptive). ---*/

  if (config_container[ZONE_0]->GetCFL_Adapt() == YES){

    for (iZone = 0; iZone < nZone; iZone++){
      output->SetCFL_Number(solver_container, config_container, iZone);
    }
  }

  /*--- Check whether the current simulation has reached the specified
   convergence criteria, and set StopCalc to true, if so. ---*/
  
  switch (config_container[ZONE_0]->GetKind_Solver()) {
    case EULER: case NAVIER_STOKES: case RANS:
      StopCalc = integration_container[ZONE_0][FLOW_SOL]->GetConvergence(); break;
    case WAVE_EQUATION:
      StopCalc = integration_container[ZONE_0][WAVE_SOL]->GetConvergence(); break;
    case HEAT_EQUATION:
      StopCalc = integration_container[ZONE_0][HEAT_SOL]->GetConvergence(); break;
    case FEM_ELASTICITY:
      StopCalc = integration_container[ZONE_0][FEA_SOL]->GetConvergence(); break;
    case ADJ_EULER: case ADJ_NAVIER_STOKES: case ADJ_RANS:
    case DISC_ADJ_EULER: case DISC_ADJ_NAVIER_STOKES: case DISC_ADJ_RANS:
      StopCalc = integration_container[ZONE_0][ADJFLOW_SOL]->GetConvergence(); break;
  }
  
  return StopCalc;
  
}

void CDriver::Output(unsigned long ExtIter) {
  
  unsigned long nExtIter = config_container[ZONE_0]->GetnExtIter();
  bool output_files = false;
  
  /*--- Determine whether a solution needs to be written
   after the current iteration ---*/
  
  if (
      
      /*--- General if statements to print output statements ---*/
      
      (ExtIter+1 >= nExtIter) || (StopCalc) ||
      
      /*--- Fixed CL problem ---*/
      
      ((config_container[ZONE_0]->GetFixed_CL_Mode()) &&
       (config_container[ZONE_0]->GetnExtIter()-config_container[ZONE_0]->GetIter_dCL_dAlpha() - 1 == ExtIter)) ||
      
      /*--- Steady problems ---*/
      
      ((ExtIter % config_container[ZONE_0]->GetWrt_Sol_Freq() == 0) && (ExtIter != 0) &&
       ((config_container[ZONE_0]->GetUnsteady_Simulation() == STEADY) ||
        (config_container[ZONE_0]->GetUnsteady_Simulation() == HARMONIC_BALANCE) ||
        (config_container[ZONE_0]->GetUnsteady_Simulation() == ROTATIONAL_FRAME))) ||
      
      /*--- Unsteady problems ---*/
      
      (((config_container[ZONE_0]->GetUnsteady_Simulation() == DT_STEPPING_1ST) ||
        (config_container[ZONE_0]->GetUnsteady_Simulation() == TIME_STEPPING)) &&
       ((ExtIter == 0) || (ExtIter % config_container[ZONE_0]->GetWrt_Sol_Freq_DualTime() == 0))) ||
      
      ((config_container[ZONE_0]->GetUnsteady_Simulation() == DT_STEPPING_2ND) && (!fsi) &&
       ((ExtIter == 0) || ((ExtIter % config_container[ZONE_0]->GetWrt_Sol_Freq_DualTime() == 0) ||
                           ((ExtIter-1) % config_container[ZONE_0]->GetWrt_Sol_Freq_DualTime() == 0)))) ||
      
      ((config_container[ZONE_0]->GetUnsteady_Simulation() == DT_STEPPING_2ND) && (fsi) &&
       ((ExtIter == 0) || ((ExtIter % config_container[ZONE_0]->GetWrt_Sol_Freq_DualTime() == 0)))) ||
      
      ((config_container[ZONE_0]->GetDynamic_Analysis() == DYNAMIC) &&
       ((ExtIter == 0) || (ExtIter % config_container[ZONE_0]->GetWrt_Sol_Freq_DualTime() == 0)))
      
      ) {
    
    output_files = true;
    
  }
  
  /*--- Determine whether a solution doesn't need to be written
   after the current iteration ---*/
  
  if (config_container[ZONE_0]->GetFixed_CL_Mode()) {
    if (config_container[ZONE_0]->GetnExtIter()-config_container[ZONE_0]->GetIter_dCL_dAlpha() - 1 < ExtIter) output_files = false;
    if (config_container[ZONE_0]->GetnExtIter() - 1 == ExtIter) output_files = true;
  }
  
  /*--- write the solution ---*/
  
  if (output_files) {
    
    if (rank == MASTER_NODE) cout << endl << "-------------------------- File Output Summary --------------------------";
    
    /*--- Execute the routine for writing restart, volume solution,
     surface solution, and surface comma-separated value files. ---*/
    
    output->SetResult_Files_Parallel(solver_container, geometry_container, config_container, ExtIter, nZone);
    
    
    if (rank == MASTER_NODE) cout << "-------------------------------------------------------------------------" << endl << endl;
    
  }
  
}

CDriver::~CDriver(void) {}



CGeneralDriver::CGeneralDriver(char* confFile, unsigned short val_nZone,
                               unsigned short val_nDim, 
                               SU2_Comm MPICommunicator) : CDriver(confFile,
                                                                   val_nZone,
                                                                   val_nDim,
                                                                   MPICommunicator) { }

CGeneralDriver::~CGeneralDriver(void) { }

void CGeneralDriver::Run() {

  unsigned short iZone;

  /*--- Run a single iteration of a fem problem by looping over all
   zones and executing the iterations. Note that data transers between zones
   and other intermediate procedures may be required. ---*/

  for (iZone = 0; iZone < nZone; iZone++) {

    iteration_container[iZone]->Preprocess(output, integration_container, geometry_container,
                                           solver_container, numerics_container, config_container,
                                           surface_movement, grid_movement, FFDBox, iZone);

    iteration_container[iZone]->Iterate(output, integration_container, geometry_container,
                                        solver_container, numerics_container, config_container,
                                        surface_movement, grid_movement, FFDBox, iZone);
  }

}

void CGeneralDriver::Update() {

  for (iZone = 0; iZone < nZone; iZone++)
    iteration_container[iZone]->Update(output, integration_container, geometry_container,
                                      solver_container, numerics_container, config_container,
                                      surface_movement, grid_movement, FFDBox, iZone);

  if (config_container[ZONE_0]->GetKind_Solver() == DISC_ADJ_FEM){
      iteration_container[ZONE_0]->Postprocess(output, integration_container, geometry_container,
                                      solver_container, numerics_container, config_container,
                                      surface_movement, grid_movement, FFDBox, ZONE_0);
  }

}

void CGeneralDriver::DynamicMeshUpdate(unsigned long ExtIter) {

  bool harmonic_balance;

  for (iZone = 0; iZone < nZone; iZone++) {
   harmonic_balance = (config_container[iZone]->GetUnsteady_Simulation() == HARMONIC_BALANCE);
    /*--- Dynamic mesh update ---*/
    if ((config_container[iZone]->GetGrid_Movement()) && (!harmonic_balance)) {
      iteration_container[iZone]->SetGrid_Movement(geometry_container, surface_movement, grid_movement, FFDBox, solver_container, config_container, iZone, 0, ExtIter );
    }
  }
}

CFluidDriver::CFluidDriver(char* confFile, unsigned short val_nZone, unsigned short val_nDim, SU2_Comm MPICommunicator) : CDriver(confFile, val_nZone, val_nDim, MPICommunicator) { }

CFluidDriver::~CFluidDriver(void) { }

void CFluidDriver::Run() {

  unsigned short iZone, jZone, checkConvergence;
  unsigned long IntIter, nIntIter;
  bool unsteady;

  /*--- Run a single iteration of a multi-zone problem by looping over all
   zones and executing the iterations. Note that data transers between zones
   and other intermediate procedures may be required. ---*/

  unsteady = (config_container[MESH_0]->GetUnsteady_Simulation() == DT_STEPPING_1ST) || (config_container[MESH_0]->GetUnsteady_Simulation() == DT_STEPPING_2ND);

  /*--- Zone preprocessing ---*/

  for (iZone = 0; iZone < nZone; iZone++)
    iteration_container[iZone]->Preprocess(output, integration_container, geometry_container, solver_container, numerics_container, config_container, surface_movement, grid_movement, FFDBox, iZone);

  /*--- Updating zone interface communication patterns,
   needed only for unsteady simulation since for steady problems
   this is done once in the interpolator_container constructor 
   at the beginning of the computation ---*/

  if ( unsteady ) {
    for (iZone = 0; iZone < nZone; iZone++) {   
      for (jZone = 0; jZone < nZone; jZone++)
        if(jZone != iZone && interpolator_container[iZone][jZone] != NULL)
        interpolator_container[iZone][jZone]->Set_TransferCoeff(config_container);
    }
  }

  /*--- Begin Unsteady pseudo-time stepping internal loop, if not unsteady it does only one step --*/

  if (unsteady) 
    nIntIter = config_container[MESH_0]->GetUnst_nIntIter();
  else
    nIntIter = 1;

  for (IntIter = 0; IntIter < nIntIter; IntIter++) {

    /*--- At each pseudo time-step updates transfer data ---*/
    for (iZone = 0; iZone < nZone; iZone++)   
      for (jZone = 0; jZone < nZone; jZone++)
        if(jZone != iZone && transfer_container[iZone][jZone] != NULL)
          Transfer_Data(iZone, jZone);

    /*--- For each zone runs one single iteration ---*/

    for (iZone = 0; iZone < nZone; iZone++) {
      config_container[iZone]->SetIntIter(IntIter);
      iteration_container[iZone]->Iterate(output, integration_container, geometry_container, solver_container, numerics_container, config_container, surface_movement, grid_movement, FFDBox, iZone);
    }

    /*--- Check convergence in each zone --*/

    checkConvergence = 0;
    for (iZone = 0; iZone < nZone; iZone++)
    checkConvergence += (int) integration_container[iZone][FLOW_SOL]->GetConvergence();

    /*--- If convergence was reached in every zone --*/

  if (checkConvergence == nZone) break;
  }

}

void CFluidDriver::Transfer_Data(unsigned short donorZone, unsigned short targetZone) {

  bool MatchingMesh = config_container[targetZone]->GetMatchingMesh();

  /*--- Select the transfer method and the appropriate mesh properties (matching or nonmatching mesh) ---*/

  switch (config_container[targetZone]->GetKind_TransferMethod()) {

  case BROADCAST_DATA:
      if (MatchingMesh) {
        transfer_container[donorZone][targetZone]->Broadcast_InterfaceData_Matching(solver_container[donorZone][MESH_0][FLOW_SOL],solver_container[targetZone][MESH_0][FLOW_SOL],
            geometry_container[donorZone][MESH_0],geometry_container[targetZone][MESH_0],
            config_container[donorZone], config_container[targetZone]);
        if (config_container[targetZone]->GetKind_Solver() == RANS)
          transfer_container[donorZone][targetZone]->Broadcast_InterfaceData_Matching(solver_container[donorZone][MESH_0][TURB_SOL],solver_container[targetZone][MESH_0][TURB_SOL],
              geometry_container[donorZone][MESH_0],geometry_container[targetZone][MESH_0],
              config_container[donorZone], config_container[targetZone]);
      }
      else {
        transfer_container[donorZone][targetZone]->Broadcast_InterfaceData_Interpolate(solver_container[donorZone][MESH_0][FLOW_SOL],solver_container[targetZone][MESH_0][FLOW_SOL],
            geometry_container[donorZone][MESH_0],geometry_container[targetZone][MESH_0],
            config_container[donorZone], config_container[targetZone]);
        if (config_container[targetZone]->GetKind_Solver() == RANS)
          transfer_container[donorZone][targetZone]->Broadcast_InterfaceData_Interpolate(solver_container[donorZone][MESH_0][TURB_SOL],solver_container[targetZone][MESH_0][TURB_SOL],
              geometry_container[donorZone][MESH_0],geometry_container[targetZone][MESH_0],
              config_container[donorZone], config_container[targetZone]);
    }
    break;

  case SCATTER_DATA:
    if (MatchingMesh) {
      transfer_container[donorZone][targetZone]->Scatter_InterfaceData(solver_container[donorZone][MESH_0][FLOW_SOL],solver_container[targetZone][MESH_0][FLOW_SOL],
          geometry_container[donorZone][MESH_0],geometry_container[targetZone][MESH_0],
          config_container[donorZone], config_container[targetZone]);
      if (config_container[targetZone]->GetKind_Solver() == RANS)
        transfer_container[donorZone][targetZone]->Scatter_InterfaceData(solver_container[donorZone][MESH_0][TURB_SOL],solver_container[targetZone][MESH_0][TURB_SOL],
            geometry_container[donorZone][MESH_0],geometry_container[targetZone][MESH_0],
            config_container[donorZone], config_container[targetZone]);
    }
    else {
      SU2_MPI::Error("Scatter method not implemented for non-matching meshes. ", CURRENT_FUNCTION);
    }
    break;

  case ALLGATHER_DATA:
    if (MatchingMesh) {
      SU2_MPI::Error("Allgather method not implemented for matching meshes. ", CURRENT_FUNCTION);
    }
    else {
      transfer_container[donorZone][targetZone]->Allgather_InterfaceData(solver_container[donorZone][MESH_0][FLOW_SOL],solver_container[targetZone][MESH_0][FLOW_SOL],
          geometry_container[donorZone][MESH_0],geometry_container[targetZone][MESH_0],
          config_container[donorZone], config_container[targetZone]);
      if (config_container[targetZone]->GetKind_Solver() == RANS)
        transfer_container[donorZone][targetZone]->Allgather_InterfaceData(solver_container[donorZone][MESH_0][TURB_SOL],solver_container[targetZone][MESH_0][TURB_SOL],
            geometry_container[donorZone][MESH_0],geometry_container[targetZone][MESH_0],
            config_container[donorZone], config_container[targetZone]);
    }
    break;
  }

}

void CFluidDriver::Update() {

  for(iZone = 0; iZone < nZone; iZone++)
    iteration_container[iZone]->Update(output, integration_container, geometry_container,
         solver_container, numerics_container, config_container,
         surface_movement, grid_movement, FFDBox, iZone);
}

void CFluidDriver::DynamicMeshUpdate(unsigned long ExtIter) {

  bool harmonic_balance;

  for (iZone = 0; iZone < nZone; iZone++) {
   harmonic_balance = (config_container[iZone]->GetUnsteady_Simulation() == HARMONIC_BALANCE);
    /*--- Dynamic mesh update ---*/
    if ((config_container[iZone]->GetGrid_Movement()) && (!harmonic_balance)) {
      iteration_container[iZone]->SetGrid_Movement(geometry_container, surface_movement, grid_movement, FFDBox, solver_container, config_container, iZone, 0, ExtIter );
    }
  }

}

CTurbomachineryDriver::CTurbomachineryDriver(char* confFile,
    unsigned short val_nZone,
    unsigned short val_nDim, SU2_Comm MPICommunicator) : CFluidDriver(confFile,
        val_nZone,
        val_nDim,
        MPICommunicator) { }

CTurbomachineryDriver::~CTurbomachineryDriver(void) { }

void CTurbomachineryDriver::Run() {

  /*--- Run a single iteration of a multi-zone problem by looping over all
   zones and executing the iterations. Note that data transers between zones
   and other intermediate procedures may be required. ---*/

  for (iZone = 0; iZone < nZone; iZone++) {
    iteration_container[iZone]->Preprocess(output, integration_container, geometry_container,
                                           solver_container, numerics_container, config_container,
                                           surface_movement, grid_movement, FFDBox, iZone);
  }

  /* --- Update the mixing-plane interface ---*/
  for (iZone = 0; iZone < nZone; iZone++) {
    if(mixingplane)SetMixingPlane(iZone);
  }

  for (iZone = 0; iZone < nZone; iZone++) {
    iteration_container[iZone]->Iterate(output, integration_container, geometry_container,
                                        solver_container, numerics_container, config_container,
                                        surface_movement, grid_movement, FFDBox, iZone);
  }

  for (iZone = 0; iZone < nZone; iZone++) {
    iteration_container[iZone]->Postprocess(output, integration_container, geometry_container,
                                      solver_container, numerics_container, config_container,
                                      surface_movement, grid_movement, FFDBox, iZone);
  }

  if (rank == MASTER_NODE){
    SetTurboPerformance(ZONE_0);
  }


}

void CTurbomachineryDriver::SetMixingPlane(unsigned short donorZone){

  unsigned short targetZone, nMarkerInt, iMarkerInt ;
  nMarkerInt     = config_container[donorZone]->GetnMarker_MixingPlaneInterface()/2;

  /* --- transfer the average value from the donorZone to the targetZone*/
  for (iMarkerInt = 1; iMarkerInt <= nMarkerInt; iMarkerInt++){
    for (targetZone = 0; targetZone < nZone; targetZone++) {
      if (targetZone != donorZone){
        transfer_container[donorZone][targetZone]->Allgather_InterfaceAverage(solver_container[donorZone][MESH_0][FLOW_SOL],solver_container[targetZone][MESH_0][FLOW_SOL],
            geometry_container[donorZone][MESH_0],geometry_container[targetZone][MESH_0],
            config_container[donorZone], config_container[targetZone], iMarkerInt );
      }
    }
  }
}

void CTurbomachineryDriver::SetTurboPerformance(unsigned short targetZone){

  unsigned short donorZone;
  //IMPORTANT this approach of multi-zone performances rely upon the fact that turbomachinery markers follow the natural (stator-rotor) development of the real machine.
  /* --- transfer the local turboperfomance quantities (for each blade)  from all the donorZones to the targetZone (ZONE_0) ---*/
  for (donorZone = 1; donorZone < nZone; donorZone++) {
    transfer_container[donorZone][targetZone]->GatherAverageValues(solver_container[donorZone][MESH_0][FLOW_SOL],solver_container[targetZone][MESH_0][FLOW_SOL], donorZone);
  }

  /* --- compute turboperformance for each stage and the global machine ---*/

  output->ComputeTurboPerformance(solver_container[targetZone][MESH_0][FLOW_SOL], geometry_container[targetZone][MESH_0], config_container[targetZone]);

}


bool CTurbomachineryDriver::Monitor(unsigned long ExtIter) {

  su2double CFL;
  su2double rot_z_ini, rot_z_final ,rot_z;
  su2double outPres_ini, outPres_final, outPres;
  unsigned long rampFreq, finalRamp_Iter;
  unsigned short iMarker, KindBC, KindBCOption;
  string Marker_Tag;

  bool print;

  /*--- Synchronization point after a single solver iteration. Compute the
   wall clock time required. ---*/

#ifndef HAVE_MPI
  StopTime = su2double(clock())/su2double(CLOCKS_PER_SEC);
#else
  StopTime = MPI_Wtime();
#endif

  UsedTime = (StopTime - StartTime);


  /*--- Check if there is any change in the runtime parameters ---*/
  CConfig *runtime = NULL;
  strcpy(runtime_file_name, "runtime.dat");
  runtime = new CConfig(runtime_file_name, config_container[ZONE_0]);
  runtime->SetExtIter(ExtIter);
  delete runtime;

  /*--- Update the convergence history file (serial and parallel computations). ---*/

  for (iZone = 0; iZone < nZone; iZone++) {
    output->SetConvHistory_Body(&ConvHist_file[iZone], geometry_container, solver_container,
        config_container, integration_container, false, UsedTime, iZone);
  }


  /*--- Evaluate the new CFL number (adaptive). ---*/
  if (config_container[ZONE_0]->GetCFL_Adapt() == YES) {
    if(mixingplane){
      CFL = 0;
      for (iZone = 0; iZone < nZone; iZone++){
        output->SetCFL_Number(solver_container, config_container, iZone);
        CFL += config_container[iZone]->GetCFL(MESH_0);
      }
      /*--- For fluid-multizone the new CFL number is the same for all the zones and it is equal to the zones' minimum value. ---*/
      for (iZone = 0; iZone < nZone; iZone++){
        config_container[iZone]->SetCFL(MESH_0, CFL/nZone);
      }
    }
    else{
      output->SetCFL_Number(solver_container, config_container, ZONE_0);
    }
  }


  /*--- ROTATING FRAME Ramp: Compute the updated rotational velocity. ---*/
  if (config_container[ZONE_0]->GetGrid_Movement() && config_container[ZONE_0]->GetRampRotatingFrame()) {
    rampFreq       = SU2_TYPE::Int(config_container[ZONE_0]->GetRampRotatingFrame_Coeff(1));
    finalRamp_Iter = SU2_TYPE::Int(config_container[ZONE_0]->GetRampRotatingFrame_Coeff(2));
    rot_z_ini = config_container[ZONE_0]->GetRampRotatingFrame_Coeff(0);
    print = false;
    if(ExtIter % rampFreq == 0 &&  ExtIter <= finalRamp_Iter){

      for (iZone = 0; iZone < nZone; iZone++) {
        rot_z_final = config_container[iZone]->GetFinalRotation_Rate_Z(iZone);
        if(abs(rot_z_final) > 0.0){
          rot_z = rot_z_ini + ExtIter*( rot_z_final - rot_z_ini)/finalRamp_Iter;
          config_container[iZone]->SetRotation_Rate_Z(rot_z, iZone);
          if(rank == MASTER_NODE && print && ExtIter > 0) {
            cout << endl << " Updated rotating frame grid velocities";
            cout << " for zone " << iZone << "." << endl;
          }
          geometry_container[iZone][MESH_0]->SetRotationalVelocity(config_container[iZone], iZone, print);
          geometry_container[iZone][MESH_0]->SetShroudVelocity(config_container[iZone]);
        }
      }

      for (iZone = 0; iZone < nZone; iZone++) {
        geometry_container[iZone][MESH_0]->SetAvgTurboValue(config_container[iZone], iZone, INFLOW, false);
        geometry_container[iZone][MESH_0]->SetAvgTurboValue(config_container[iZone],iZone, OUTFLOW, false);
        geometry_container[iZone][MESH_0]->GatherInOutAverageValues(config_container[iZone], false);

      }

      for (iZone = 1; iZone < nZone; iZone++) {
        transfer_container[iZone][ZONE_0]->GatherAverageTurboGeoValues(geometry_container[iZone][MESH_0],geometry_container[ZONE_0][MESH_0], iZone);
      }

    }
  }


  /*--- Outlet Pressure Ramp: Compute the updated rotational velocity. ---*/
  if (config_container[ZONE_0]->GetRampOutletPressure()) {
    rampFreq       = SU2_TYPE::Int(config_container[ZONE_0]->GetRampOutletPressure_Coeff(1));
    finalRamp_Iter = SU2_TYPE::Int(config_container[ZONE_0]->GetRampOutletPressure_Coeff(2));
    outPres_ini    = config_container[ZONE_0]->GetRampOutletPressure_Coeff(0);
    outPres_final  = config_container[ZONE_0]->GetFinalOutletPressure();

    if(ExtIter % rampFreq == 0 &&  ExtIter <= finalRamp_Iter){
      outPres = outPres_ini + ExtIter*(outPres_final - outPres_ini)/finalRamp_Iter;
      if(rank == MASTER_NODE) config_container[ZONE_0]->SetMonitotOutletPressure(outPres);

      for (iZone = 0; iZone < nZone; iZone++) {
        for (iMarker = 0; iMarker < config_container[iZone]->GetnMarker_All(); iMarker++) {
          KindBC = config_container[iZone]->GetMarker_All_KindBC(iMarker);
          switch (KindBC) {
          case RIEMANN_BOUNDARY:
            Marker_Tag         = config_container[iZone]->GetMarker_All_TagBound(iMarker);
            KindBCOption       = config_container[iZone]->GetKind_Data_Riemann(Marker_Tag);
            if(KindBCOption == STATIC_PRESSURE || KindBCOption == RADIAL_EQUILIBRIUM ){
              SU2_MPI::Error("Outlet pressure ramp only implemented for NRBC", CURRENT_FUNCTION);
            }
            break;
          case GILES_BOUNDARY:
            Marker_Tag         = config_container[iZone]->GetMarker_All_TagBound(iMarker);
            KindBCOption       = config_container[iZone]->GetKind_Data_Giles(Marker_Tag);
            if(KindBCOption == STATIC_PRESSURE || KindBCOption == STATIC_PRESSURE_1D || KindBCOption == RADIAL_EQUILIBRIUM ){
              config_container[iZone]->SetGiles_Var1(outPres, Marker_Tag);
            }
            break;
          }
        }
      }
    }
  }


  /*--- Check whether the current simulation has reached the specified
   convergence criteria, and set StopCalc to true, if so. ---*/

  switch (config_container[ZONE_0]->GetKind_Solver()) {
  case EULER: case NAVIER_STOKES: case RANS:
    StopCalc = integration_container[ZONE_0][FLOW_SOL]->GetConvergence(); break;
  case DISC_ADJ_EULER: case DISC_ADJ_NAVIER_STOKES: case DISC_ADJ_RANS:
    StopCalc = integration_container[ZONE_0][ADJFLOW_SOL]->GetConvergence(); break;
  }

  return StopCalc;

}

CDiscAdjFluidDriver::CDiscAdjFluidDriver(char* confFile,
                                                 unsigned short val_nZone,
                                                 unsigned short val_nDim, SU2_Comm MPICommunicator) : CFluidDriver(confFile,
                                                                                    val_nZone,
                                                                                    val_nDim, MPICommunicator) {
  RecordingState = NONE;
  unsigned short iZone;

  direct_iteration = new CIteration*[nZone];

  for (iZone = 0; iZone < nZone; iZone++){
    if(config_container[iZone]->GetBoolTurbomachinery()){
      direct_iteration[iZone] = new CTurboIteration(config_container[iZone]);
    }
    else{
      direct_iteration[iZone] = new CFluidIteration(config_container[iZone]);
    }
  }

}

CDiscAdjFluidDriver::~CDiscAdjFluidDriver(){

  for (iZone = 0; iZone < nZone; iZone++){
    delete direct_iteration[iZone];
  }

  delete [] direct_iteration;

}

void CDiscAdjFluidDriver::Run() {

  unsigned short iZone = 0, checkConvergence;
  unsigned long IntIter, nIntIter;

  bool unsteady;

  unsteady = (config_container[MESH_0]->GetUnsteady_Simulation() == DT_STEPPING_1ST) || (config_container[MESH_0]->GetUnsteady_Simulation() == DT_STEPPING_2ND);

  /*--- Begin Unsteady pseudo-time stepping internal loop, if not unsteady it does only one step --*/

  if (unsteady)
    nIntIter = config_container[MESH_0]->GetUnst_nIntIter();
  else
    nIntIter = 1;

  for (iZone = 0; iZone < nZone; iZone++) {

    iteration_container[iZone]->Preprocess(output, integration_container, geometry_container,
                                                     solver_container, numerics_container, config_container,
                                                     surface_movement, grid_movement, FFDBox, iZone);
  }


  /*--- For the adjoint iteration we need the derivatives of the iteration function with
   *    respect to the conservative flow variables. Since these derivatives do not change in the steady state case
   *    we only have to record if the current recording is different from cons. variables. ---*/

  if (RecordingState != FLOW_CONS_VARS || unsteady){

    /*--- SetRecording stores the computational graph on one iteration of the direct problem. Calling it with NONE
     *    as argument ensures that all information from a previous recording is removed. ---*/

    SetRecording(NONE);

    /*--- Store the computational graph of one direct iteration with the conservative variables as input. ---*/

    SetRecording(FLOW_CONS_VARS);

  }

  for (IntIter = 0; IntIter < nIntIter; IntIter++) {


    /*--- Initialize the adjoint of the output variables of the iteration with the adjoint solution
   *    of the previous iteration. The values are passed to the AD tool. ---*/

    for (iZone = 0; iZone < nZone; iZone++) {

      config_container[iZone]->SetIntIter(IntIter);

      iteration_container[iZone]->InitializeAdjoint(solver_container, geometry_container, config_container, iZone);

    }

    /*--- Initialize the adjoint of the objective function with 1.0. ---*/

    SetAdj_ObjFunction();

    /*--- Interpret the stored information by calling the corresponding routine of the AD tool. ---*/

    AD::ComputeAdjoint();

    /*--- Extract the computed adjoint values of the input variables and store them for the next iteration. ---*/

    for (iZone = 0; iZone < nZone; iZone++) {
      iteration_container[iZone]->Iterate(output, integration_container, geometry_container,
                                          solver_container, numerics_container, config_container,
                                          surface_movement, grid_movement, FFDBox, iZone);
    }

    /*--- Clear the stored adjoint information to be ready for a new evaluation. ---*/

    AD::ClearAdjoints();

    /*--- Check convergence in each zone --*/

    checkConvergence = 0;
    for (iZone = 0; iZone < nZone; iZone++)
      checkConvergence += (int) integration_container[iZone][ADJFLOW_SOL]->GetConvergence();

    /*--- If convergence was reached in every zone --*/

    if (checkConvergence == nZone) break;

    /*--- Write the convergence history (only screen output) ---*/

    if (unsteady)
      output->SetConvHistory_Body(NULL, geometry_container, solver_container, config_container, integration_container, true, 0.0, ZONE_0);

  }

  /*--- Compute the geometrical sensitivities ---*/

  if ((ExtIter+1 >= config_container[ZONE_0]->GetnExtIter()) ||
      integration_container[ZONE_0][ADJFLOW_SOL]->GetConvergence() ||
      (ExtIter % config_container[ZONE_0]->GetWrt_Sol_Freq() == 0) || unsteady){

    /*--- SetRecording stores the computational graph on one iteration of the direct problem. Calling it with NONE
     * as argument ensures that all information from a previous recording is removed. ---*/

    SetRecording(NONE);

    /*--- Store the computational graph of one direct iteration with the mesh coordinates as input. ---*/

    SetRecording(MESH_COORDS);

    /*--- Initialize the adjoint of the output variables of the iteration with the adjoint solution
     *    of the current iteration. The values are passed to the AD tool. ---*/

    for (iZone = 0; iZone < nZone; iZone++) {

      iteration_container[iZone]->InitializeAdjoint(solver_container, geometry_container, config_container, iZone);

    }

    /*--- Initialize the adjoint of the objective function with 1.0. ---*/

    SetAdj_ObjFunction();

    /*--- Interpret the stored information by calling the corresponding routine of the AD tool. ---*/

    AD::ComputeAdjoint();

    /*--- Extract the computed sensitivity values. ---*/

    for (iZone = 0; iZone < nZone; iZone++) {
      solver_container[iZone][MESH_0][ADJFLOW_SOL]->SetSensitivity(geometry_container[iZone][MESH_0],config_container[iZone]);
    }

    /*--- Clear the stored adjoint information to be ready for a new evaluation. ---*/

    AD::ClearAdjoints();
  }
}

void CDiscAdjFluidDriver::SetRecording(unsigned short kind_recording){
  unsigned short iZone, iMesh;

  AD::Reset();

  /*--- Prepare for recording by resetting the flow solution to the initial converged solution---*/

  for (iZone = 0; iZone < nZone; iZone++) {
    for (iMesh = 0; iMesh <= config_container[iZone]->GetnMGLevels(); iMesh++){
      solver_container[iZone][iMesh][ADJFLOW_SOL]->SetRecording(geometry_container[iZone][iMesh], config_container[iZone]);
    }
    if (config_container[iZone]->GetKind_Solver() == DISC_ADJ_RANS && !config_container[iZone]->GetFrozen_Visc_Disc()) {
      solver_container[iZone][MESH_0][ADJTURB_SOL]->SetRecording(geometry_container[iZone][MESH_0], config_container[iZone]);
    }
    if (config_container[iZone]->GetHeat_Inc()) {
      solver_container[iZone][MESH_0][ADJHEAT_SOL]->SetRecording(geometry_container[iZone][MESH_0], config_container[iZone]);
    }
  }


  /*---Enable recording and register input of the flow iteration (conservative variables or node coordinates) --- */

  if (kind_recording != NONE){

    AD::StartRecording();

    if (rank == MASTER_NODE && ((ExtIter == 0)) && kind_recording == FLOW_CONS_VARS) {
      cout << endl << "-------------------------------------------------------------------------" << endl;
      cout << "Direct iteration to store computational graph." << endl;
      cout << "Compute residuals to check the convergence of the direct problem." << endl;
      cout << "-------------------------------------------------------------------------" << endl << endl;
    }
    for (iZone = 0; iZone < nZone; iZone++) {
      iteration_container[iZone]->RegisterInput(solver_container, geometry_container, config_container, iZone, kind_recording);
    }

  }

  for (iZone = 0; iZone < nZone; iZone++) {
    iteration_container[iZone]->SetDependencies(solver_container, geometry_container, config_container, iZone, kind_recording);
  }

  /*--- Do one iteration of the direct flow solver ---*/

  DirectRun();

  /*--- Print residuals in the first iteration ---*/

  for (iZone = 0; iZone < nZone; iZone++) {
    if (rank == MASTER_NODE && ((ExtIter == 0) || (config_container[iZone]->GetUnsteady_Simulation() != STEADY)) && (kind_recording == FLOW_CONS_VARS)) {
      cout << " Zone " << iZone << ": log10[Conservative 0]: "<< log10(solver_container[iZone][MESH_0][FLOW_SOL]->GetRes_RMS(0)) << endl;
      if ( config_container[iZone]->GetKind_Turb_Model() != NONE && !config_container[iZone]->GetFrozen_Visc_Disc()) {
        cout <<"       log10[RMS k]: " << log10(solver_container[iZone][MESH_0][TURB_SOL]->GetRes_RMS(0)) << endl;
      }
      if ( config_container[iZone]->GetHeat_Inc()) {

        cout <<"       log10[HeatRes]: " << log10(solver_container[iZone][MESH_0][HEAT_SOL]->GetRes_RMS(0)) << endl;
        cout <<"       Heat Flux:    " << solver_container[iZone][MESH_0][HEAT_SOL]->GetTotal_HeatFlux() << endl;
      }

    }
  }

  RecordingState = kind_recording;

  for (iZone = 0; iZone < nZone; iZone++) {
    iteration_container[iZone]->RegisterOutput(solver_container, geometry_container, config_container, output, iZone);
  }

  /*--- Extract the objective function and store it --- */

  SetObjFunction();

  AD::StopRecording();

}

void CDiscAdjFluidDriver::SetAdj_ObjFunction(){

  bool time_stepping = config_container[ZONE_0]->GetUnsteady_Simulation() != STEADY;
  unsigned long IterAvg_Obj = config_container[ZONE_0]->GetIter_Avg_Objective();
  unsigned long ExtIter = config_container[ZONE_0]->GetExtIter();
  su2double seeding = 1.0;

  if (time_stepping){
    if (ExtIter < IterAvg_Obj){
      seeding = 1.0/((su2double)IterAvg_Obj);
    }
    else{
      seeding = 0.0;
    }
  }

  if (rank == MASTER_NODE){
    SU2_TYPE::SetDerivative(ObjFunc, SU2_TYPE::GetValue(seeding));
  } else {
    SU2_TYPE::SetDerivative(ObjFunc, 0.0);
  }

}

void CDiscAdjFluidDriver::SetObjFunction(){

  ObjFunc = 0.0;

  for (iZone = 0; iZone < nZone; iZone++){
    solver_container[iZone][MESH_0][FLOW_SOL]->SetTotal_ComboObj(0.0);
  }

  /*--- Specific scalar objective functions ---*/

  for (iZone = 0; iZone < nZone; iZone++){
    switch (config_container[iZone]->GetKind_Solver()) {
      case EULER:                   case NAVIER_STOKES:                   case RANS:
      case DISC_ADJ_EULER:          case DISC_ADJ_NAVIER_STOKES:          case DISC_ADJ_RANS:
        
        if (config_container[ZONE_0]->GetnMarker_Analyze() != 0)
          output->SpecialOutput_AnalyzeSurface(solver_container[iZone][MESH_0][FLOW_SOL], geometry_container[iZone][MESH_0], config_container[iZone], false);
        
        if (config_container[ZONE_0]->GetnMarker_Analyze() != 0)
          output->SpecialOutput_Distortion(solver_container[ZONE_0][MESH_0][FLOW_SOL], geometry_container[ZONE_0][MESH_0], config_container[ZONE_0], false);
        
        if (config_container[ZONE_0]->GetnMarker_NearFieldBound() != 0)
          output->SpecialOutput_SonicBoom(solver_container[ZONE_0][MESH_0][FLOW_SOL], geometry_container[ZONE_0][MESH_0], config_container[ZONE_0], false);
          
        if (config_container[ZONE_0]->GetPlot_Section_Forces())
          output->SpecialOutput_SpanLoad(solver_container[ZONE_0][MESH_0][FLOW_SOL], geometry_container[ZONE_0][MESH_0], config_container[ZONE_0], false);
        
        break;
    }
  }

  /*--- Surface based obj. function ---*/

  for (iZone = 0; iZone < nZone; iZone++){
    solver_container[iZone][MESH_0][FLOW_SOL]->Evaluate_ObjFunc(config_container[iZone]);
    ObjFunc += solver_container[iZone][MESH_0][FLOW_SOL]->GetTotal_ComboObj();
  }

  for (iZone = 0; iZone < nZone; iZone++){

    if (config_container[iZone]->GetKind_ObjFunc() == TOTAL_HEATFLUX) {

      if (config_container[iZone]->GetHeat_Inc())
        ObjFunc += solver_container[iZone][MESH_0][HEAT_SOL]->GetTotal_HeatFlux();
    }
  }

  if (rank == MASTER_NODE){
    AD::RegisterOutput(ObjFunc);
  }
  
}

void CDiscAdjFluidDriver::DirectRun(){


  unsigned short iZone, jZone;
  bool unsteady = config_container[ZONE_0]->GetUnsteady_Simulation() != STEADY;

  /*--- Run a single iteration of a multi-zone problem by looping over all
   zones and executing the iterations. Note that data transers between zones
   and other intermediate procedures may be required. ---*/

  unsteady = (config_container[MESH_0]->GetUnsteady_Simulation() == DT_STEPPING_1ST) || (config_container[MESH_0]->GetUnsteady_Simulation() == DT_STEPPING_2ND);

  /*--- Zone preprocessing ---*/

  for (iZone = 0; iZone < nZone; iZone++)
    direct_iteration[iZone]->Preprocess(output, integration_container, geometry_container, solver_container, numerics_container, config_container, surface_movement, grid_movement, FFDBox, iZone);

  /*--- Updating zone interface communication patterns,
   needed only for unsteady simulation since for steady problems
  this is done once in the interpolator_container constructor
   at the beginning of the computation ---*/

  if ( unsteady ) {
  for (iZone = 0; iZone < nZone; iZone++) {
      for (jZone = 0; jZone < nZone; jZone++)
        if(jZone != iZone && interpolator_container[iZone][jZone] != NULL)
        interpolator_container[iZone][jZone]->Set_TransferCoeff(config_container);
    }
  }

  /*--- Do one iteration of the direct solver  --*/

  /*--- At each pseudo time-step updates transfer data ---*/
  for (iZone = 0; iZone < nZone; iZone++)
    for (jZone = 0; jZone < nZone; jZone++)
      if(jZone != iZone && transfer_container[iZone][jZone] != NULL)
        Transfer_Data(iZone, jZone);

  /*--- For each zone runs one single iteration ---*/

  for (iZone = 0; iZone < nZone; iZone++) {
    config_container[iZone]->SetIntIter(1);
    direct_iteration[iZone]->Iterate(output, integration_container, geometry_container, solver_container, numerics_container, config_container, surface_movement, grid_movement, FFDBox, iZone);
  }

}

CDiscAdjTurbomachineryDriver::CDiscAdjTurbomachineryDriver(char* confFile,
                                                           unsigned short val_nZone,
                                                           unsigned short val_nDim,
                                                           SU2_Comm MPICommunicator): CDiscAdjFluidDriver(confFile, val_nZone, val_nDim, MPICommunicator){ }
CDiscAdjTurbomachineryDriver::~CDiscAdjTurbomachineryDriver(){

}


void CDiscAdjTurbomachineryDriver::DirectRun(){

  /*--- Run a single iteration of a multi-zone problem by looping over all
   zones and executing the iterations. Note that data transers between zones
   and other intermediate procedures may be required. ---*/

  for (iZone = 0; iZone < nZone; iZone++) {

    direct_iteration[iZone]->Preprocess(output, integration_container, geometry_container,
        solver_container, numerics_container, config_container,
        surface_movement, grid_movement, FFDBox, iZone);

  }


  /* --- Update the mixing-plane interface ---*/
  for (iZone = 0; iZone < nZone; iZone++) {
    if(mixingplane)SetMixingPlane(iZone);
  }

  for (iZone = 0; iZone < nZone; iZone++) {
    direct_iteration[iZone]->Iterate(output, integration_container, geometry_container,
                                     solver_container, numerics_container, config_container,
                                     surface_movement, grid_movement, FFDBox, iZone);
  }

  for (iZone = 0; iZone < nZone; iZone++) {
    direct_iteration[iZone]->Postprocess(output, integration_container, geometry_container,
                                      solver_container, numerics_container, config_container,
                                      surface_movement, grid_movement, FFDBox, iZone);
  }


  if (rank == MASTER_NODE){
    SetTurboPerformance(ZONE_0);
  }

}

void CDiscAdjTurbomachineryDriver::SetObjFunction(){

  solver_container[ZONE_0][MESH_0][FLOW_SOL]->SetTotal_ComboObj(0.0);

  switch (config_container[ZONE_0]->GetKind_ObjFunc()){
  case ENTROPY_GENERATION:
    solver_container[ZONE_0][MESH_0][FLOW_SOL]->AddTotal_ComboObj(output->GetEntropyGen(config_container[ZONE_0]->GetnMarker_TurboPerformance() - 1, config_container[ZONE_0]->GetnSpanWiseSections()));
    break;
  case FLOW_ANGLE_OUT:
      solver_container[ZONE_0][MESH_0][FLOW_SOL]->AddTotal_ComboObj(output->GetFlowAngleOut(config_container[ZONE_0]->GetnMarker_TurboPerformance() - 1, config_container[ZONE_0]->GetnSpanWiseSections()));
      break;
  case MASS_FLOW_IN:
    solver_container[ZONE_0][MESH_0][FLOW_SOL]->AddTotal_ComboObj(output->GetMassFlowIn(config_container[ZONE_0]->GetnMarker_TurboPerformance() - 1, config_container[ZONE_0]->GetnSpanWiseSections()));
    break;
  default:
    break;
  }

  ObjFunc = solver_container[ZONE_0][MESH_0][FLOW_SOL]->GetTotal_ComboObj();

  if (rank == MASTER_NODE){
    AD::RegisterOutput(ObjFunc);
  }
}

void CDiscAdjTurbomachineryDriver::SetMixingPlane(unsigned short donorZone){

  unsigned short targetZone, nMarkerInt, iMarkerInt ;
  nMarkerInt     = config_container[donorZone]->GetnMarker_MixingPlaneInterface()/2;

  /* --- transfer the average value from the donorZone to the targetZone*/
  for (iMarkerInt = 1; iMarkerInt <= nMarkerInt; iMarkerInt++){
    for (targetZone = 0; targetZone < nZone; targetZone++) {
      if (targetZone != donorZone){
        transfer_container[donorZone][targetZone]->Allgather_InterfaceAverage(solver_container[donorZone][MESH_0][FLOW_SOL],solver_container[targetZone][MESH_0][FLOW_SOL],
            geometry_container[donorZone][MESH_0],geometry_container[targetZone][MESH_0],
            config_container[donorZone], config_container[targetZone], iMarkerInt );
      }
    }
  }
}


void CDiscAdjTurbomachineryDriver::SetTurboPerformance(unsigned short targetZone){

  unsigned short donorZone;
  //IMPORTANT this approach of multi-zone performances rely upon the fact that turbomachinery markers follow the natural (stator-rotor) development of the real machine.
  /* --- transfer the local turboperfomance quantities (for each blade)  from all the donorZones to the targetZone (ZONE_0) ---*/
  for (donorZone = 1; donorZone < nZone; donorZone++) {
    transfer_container[donorZone][targetZone]->GatherAverageValues(solver_container[donorZone][MESH_0][FLOW_SOL],solver_container[targetZone][MESH_0][FLOW_SOL], donorZone);
  }

  /* --- compute turboperformance for each stage and the global machine ---*/

  output->ComputeTurboPerformance(solver_container[targetZone][MESH_0][FLOW_SOL], geometry_container[targetZone][MESH_0], config_container[targetZone]);

}

CHBDriver::CHBDriver(char* confFile,
    unsigned short val_nZone,
    unsigned short val_nDim,
    SU2_Comm MPICommunicator) : CDriver(confFile,
        val_nZone,
        val_nDim,
        MPICommunicator) {
  unsigned short kZone;

  D = NULL;
  /*--- allocate dynamic memory for the Harmonic Balance operator ---*/
  D = new su2double*[nZone]; for (kZone = 0; kZone < nZone; kZone++) D[kZone] = new su2double[nZone];

}

CHBDriver::~CHBDriver(void) {

  unsigned short kZone;

  /*--- delete dynamic memory for the Harmonic Balance operator ---*/
  for (kZone = 0; kZone < nZone; kZone++) if (D[kZone] != NULL) delete [] D[kZone];
  if (D[kZone] != NULL) delete [] D;

}

void CHBDriver::Run() {

  /*--- Run a single iteration of a Harmonic Balance problem. Preprocess all
   all zones before beginning the iteration. ---*/

  for (iZone = 0; iZone < nZone; iZone++)
    iteration_container[iZone]->Preprocess(output, integration_container, geometry_container,
        solver_container, numerics_container, config_container,
        surface_movement, grid_movement, FFDBox, iZone);

  for (iZone = 0; iZone < nZone; iZone++)
    iteration_container[iZone]->Iterate(output, integration_container, geometry_container,
        solver_container, numerics_container, config_container,
        surface_movement, grid_movement, FFDBox, iZone);

}

void CHBDriver::Update() {

  for (iZone = 0; iZone < nZone; iZone++) {
    /*--- Compute the harmonic balance terms across all zones ---*/
    SetHarmonicBalance(iZone);

  }

  /*--- Precondition the harmonic balance source terms ---*/
  if (config_container[ZONE_0]->GetHB_Precondition() == YES) {
    StabilizeHarmonicBalance();

  }

  for (iZone = 0; iZone < nZone; iZone++) {

    /*--- Update the harmonic balance terms across all zones ---*/
    iteration_container[iZone]->Update(output, integration_container, geometry_container,
        solver_container, numerics_container, config_container,
        surface_movement, grid_movement, FFDBox, iZone);

  }

}

void CHBDriver::ResetConvergence() {

  for(iZone = 0; iZone < nZone; iZone++) {
    switch (config_container[iZone]->GetKind_Solver()) {

    case EULER: case NAVIER_STOKES: case RANS:
      integration_container[iZone][FLOW_SOL]->SetConvergence(false);
      if (config_container[iZone]->GetKind_Solver() == RANS) integration_container[iZone][TURB_SOL]->SetConvergence(false);
      if(config_container[iZone]->GetKind_Trans_Model() == LM) integration_container[iZone][TRANS_SOL]->SetConvergence(false);
      break;

    case WAVE_EQUATION:
      integration_container[iZone][WAVE_SOL]->SetConvergence(false);
      break;

    case HEAT_EQUATION:
      integration_container[iZone][HEAT_SOL]->SetConvergence(false);
      break;

    case POISSON_EQUATION:
      break;

    case FEM_ELASTICITY:
      integration_container[iZone][FEA_SOL]->SetConvergence(false);
      break;

    case ADJ_EULER: case ADJ_NAVIER_STOKES: case ADJ_RANS: case DISC_ADJ_EULER: case DISC_ADJ_NAVIER_STOKES: case DISC_ADJ_RANS:
      integration_container[iZone][ADJFLOW_SOL]->SetConvergence(false);
      if( (config_container[iZone]->GetKind_Solver() == ADJ_RANS) || (config_container[iZone]->GetKind_Solver() == DISC_ADJ_RANS) )
        integration_container[iZone][ADJTURB_SOL]->SetConvergence(false);
      break;
    }
  }

}

void CHBDriver::SetHarmonicBalance(unsigned short iZone) {

  unsigned short iVar, jZone, iMGlevel;
  unsigned short nVar = solver_container[ZONE_0][MESH_0][FLOW_SOL]->GetnVar();
  unsigned long iPoint;
  bool implicit = (config_container[ZONE_0]->GetKind_TimeIntScheme_Flow() == EULER_IMPLICIT);
  bool adjoint = (config_container[ZONE_0]->GetContinuous_Adjoint());
  if (adjoint) {
    implicit = (config_container[ZONE_0]->GetKind_TimeIntScheme_AdjFlow() == EULER_IMPLICIT);
  }

  unsigned long ExtIter = config_container[ZONE_0]->GetExtIter();

  /*--- Retrieve values from the config file ---*/
  su2double *U = new su2double[nVar];
  su2double *U_old = new su2double[nVar];
  su2double *Psi = new su2double[nVar];
  su2double *Psi_old = new su2double[nVar];
  su2double *Source = new su2double[nVar];
  su2double deltaU, deltaPsi;

  /*--- Compute period of oscillation ---*/
  su2double period = config_container[ZONE_0]->GetHarmonicBalance_Period();

  /*--- Non-dimensionalize the input period, if necessary.  */
  period /= config_container[ZONE_0]->GetTime_Ref();

  if (ExtIter == 0)
    ComputeHB_Operator();

  /*--- Compute various source terms for explicit direct, implicit direct, and adjoint problems ---*/
  /*--- Loop over all grid levels ---*/
  for (iMGlevel = 0; iMGlevel <= config_container[ZONE_0]->GetnMGLevels(); iMGlevel++) {

    /*--- Loop over each node in the volume mesh ---*/
    for (iPoint = 0; iPoint < geometry_container[ZONE_0][iMGlevel]->GetnPoint(); iPoint++) {

      for (iVar = 0; iVar < nVar; iVar++) {
        Source[iVar] = 0.0;
      }

      /*--- Step across the columns ---*/
      for (jZone = 0; jZone < nZone; jZone++) {

        /*--- Retrieve solution at this node in current zone ---*/
        for (iVar = 0; iVar < nVar; iVar++) {

          if (!adjoint) {
            U[iVar] = solver_container[jZone][iMGlevel][FLOW_SOL]->node[iPoint]->GetSolution(iVar);
            Source[iVar] += U[iVar]*D[iZone][jZone];

            if (implicit) {
              U_old[iVar] = solver_container[jZone][iMGlevel][FLOW_SOL]->node[iPoint]->GetSolution_Old(iVar);
              deltaU = U[iVar] - U_old[iVar];
              Source[iVar] += deltaU*D[iZone][jZone];
            }

          }

          else {
            Psi[iVar] = solver_container[jZone][iMGlevel][ADJFLOW_SOL]->node[iPoint]->GetSolution(iVar);
            Source[iVar] += Psi[iVar]*D[jZone][iZone];

            if (implicit) {
              Psi_old[iVar] = solver_container[jZone][iMGlevel][ADJFLOW_SOL]->node[iPoint]->GetSolution_Old(iVar);
              deltaPsi = Psi[iVar] - Psi_old[iVar];
              Source[iVar] += deltaPsi*D[jZone][iZone];
            }
          }
        }

        /*--- Store sources for current row ---*/
        for (iVar = 0; iVar < nVar; iVar++) {
          if (!adjoint) {
            solver_container[iZone][iMGlevel][FLOW_SOL]->node[iPoint]->SetHarmonicBalance_Source(iVar, Source[iVar]);
          }
          else {
            solver_container[iZone][iMGlevel][ADJFLOW_SOL]->node[iPoint]->SetHarmonicBalance_Source(iVar, Source[iVar]);
          }
        }

      }
    }
  }

  /*--- Source term for a turbulence model ---*/
  if (config_container[ZONE_0]->GetKind_Solver() == RANS) {

    /*--- Extra variables needed if we have a turbulence model. ---*/
    unsigned short nVar_Turb = solver_container[ZONE_0][MESH_0][TURB_SOL]->GetnVar();
    su2double *U_Turb = new su2double[nVar_Turb];
    su2double *Source_Turb = new su2double[nVar_Turb];

    /*--- Loop over only the finest mesh level (turbulence is always solved
     on the original grid only). ---*/
    for (iPoint = 0; iPoint < geometry_container[ZONE_0][MESH_0]->GetnPoint(); iPoint++) {
      for (iVar = 0; iVar < nVar_Turb; iVar++) Source_Turb[iVar] = 0.0;
      for (jZone = 0; jZone < nZone; jZone++) {

        /*--- Retrieve solution at this node in current zone ---*/
        for (iVar = 0; iVar < nVar_Turb; iVar++) {
          U_Turb[iVar] = solver_container[jZone][MESH_0][TURB_SOL]->node[iPoint]->GetSolution(iVar);
          Source_Turb[iVar] += U_Turb[iVar]*D[iZone][jZone];
        }
      }

      /*--- Store sources for current iZone ---*/
      for (iVar = 0; iVar < nVar_Turb; iVar++)
        solver_container[iZone][MESH_0][TURB_SOL]->node[iPoint]->SetHarmonicBalance_Source(iVar, Source_Turb[iVar]);
    }

    delete [] U_Turb;
    delete [] Source_Turb;
  }

  delete [] Source;
  delete [] U;
  delete [] U_old;
  delete [] Psi;
  delete [] Psi_old;

}

void CHBDriver::StabilizeHarmonicBalance() {

  unsigned short i, j, k, iVar, iZone, jZone, iMGlevel;
  unsigned short nVar = solver_container[ZONE_0][MESH_0][FLOW_SOL]->GetnVar();
  unsigned long iPoint;
  bool adjoint = (config_container[ZONE_0]->GetContinuous_Adjoint());

  /*--- Retrieve values from the config file ---*/
  su2double *Source     = new su2double[nZone];
  su2double *Source_old = new su2double[nZone];
  su2double Delta;

  su2double **Pinv     = new su2double*[nZone];
  su2double **P        = new su2double*[nZone];
  for (iZone = 0; iZone < nZone; iZone++) {
    Pinv[iZone]       = new su2double[nZone];
    P[iZone]          = new su2double[nZone];
  }

  /*--- Loop over all grid levels ---*/
  for (iMGlevel = 0; iMGlevel <= config_container[ZONE_0]->GetnMGLevels(); iMGlevel++) {

    /*--- Loop over each node in the volume mesh ---*/
    for (iPoint = 0; iPoint < geometry_container[ZONE_0][iMGlevel]->GetnPoint(); iPoint++) {

      /*--- Get time step for current node ---*/
      Delta = solver_container[ZONE_0][iMGlevel][FLOW_SOL]->node[iPoint]->GetDelta_Time();

      /*--- Setup stabilization matrix for this node ---*/
      for (iZone = 0; iZone < nZone; iZone++) {
        for (jZone = 0; jZone < nZone; jZone++) {
          if (jZone == iZone ) {
            Pinv[iZone][jZone] = 1.0 + Delta*D[iZone][jZone];
          }
          else {
            Pinv[iZone][jZone] = Delta*D[iZone][jZone];
          }
        }
      }

      /*--- Invert stabilization matrix Pinv with Gauss elimination---*/

      /*--  A temporary matrix to hold the inverse, dynamically allocated ---*/
      su2double **temp = new su2double*[nZone];
      for (i = 0; i < nZone; i++) {
        temp[i] = new su2double[2 * nZone];
      }

      /*---  Copy the desired matrix into the temporary matrix ---*/
      for (i = 0; i < nZone; i++) {
        for (j = 0; j < nZone; j++) {
          temp[i][j] = Pinv[i][j];
          temp[i][nZone + j] = 0;
        }
        temp[i][nZone + i] = 1;
      }

      su2double max_val;
      unsigned short max_idx;

      /*---  Pivot each column such that the largest number possible divides the other rows  ---*/
      for (k = 0; k < nZone - 1; k++) {
        max_idx = k;
        max_val = abs(temp[k][k]);
        /*---  Find the largest value (pivot) in the column  ---*/
        for (j = k; j < nZone; j++) {
          if (abs(temp[j][k]) > max_val) {
            max_idx = j;
            max_val = abs(temp[j][k]);
          }
        }

        /*---  Move the row with the highest value up  ---*/
        for (j = 0; j < (nZone * 2); j++) {
          su2double d = temp[k][j];
          temp[k][j] = temp[max_idx][j];
          temp[max_idx][j] = d;
        }
        /*---  Subtract the moved row from all other rows ---*/
        for (i = k + 1; i < nZone; i++) {
          su2double c = temp[i][k] / temp[k][k];
          for (j = 0; j < (nZone * 2); j++) {
            temp[i][j] = temp[i][j] - temp[k][j] * c;
          }
        }
      }

      /*---  Back-substitution  ---*/
      for (k = nZone - 1; k > 0; k--) {
        if (temp[k][k] != su2double(0.0)) {
          for (int i = k - 1; i > -1; i--) {
            su2double c = temp[i][k] / temp[k][k];
            for (j = 0; j < (nZone * 2); j++) {
              temp[i][j] = temp[i][j] - temp[k][j] * c;
            }
          }
        }
      }

      /*---  Normalize the inverse  ---*/
      for (i = 0; i < nZone; i++) {
        su2double c = temp[i][i];
        for (j = 0; j < nZone; j++) {
          temp[i][j + nZone] = temp[i][j + nZone] / c;
        }
      }

      /*---  Copy the inverse back to the main program flow ---*/
      for (i = 0; i < nZone; i++) {
        for (j = 0; j < nZone; j++) {
          P[i][j] = temp[i][j + nZone];
        }
      }

      /*---  Delete dynamic template  ---*/
      for (iZone = 0; iZone < nZone; iZone++) {
        delete[] temp[iZone];
      }
      delete[] temp;

      /*--- Loop through variables to precondition ---*/
      for (iVar = 0; iVar < nVar; iVar++) {

        /*--- Get current source terms (not yet preconditioned) and zero source array to prepare preconditioning ---*/
        for (iZone = 0; iZone < nZone; iZone++) {
          Source_old[iZone] = solver_container[iZone][iMGlevel][FLOW_SOL]->node[iPoint]->GetHarmonicBalance_Source(iVar);
          Source[iZone] = 0;
        }

        /*--- Step through columns ---*/
        for (iZone = 0; iZone < nZone; iZone++) {
          for (jZone = 0; jZone < nZone; jZone++) {
            Source[iZone] += P[iZone][jZone]*Source_old[jZone];
          }

          /*--- Store updated source terms for current node ---*/
          if (!adjoint) {
            solver_container[iZone][iMGlevel][FLOW_SOL]->node[iPoint]->SetHarmonicBalance_Source(iVar, Source[iZone]);
          }
          else {
            solver_container[iZone][iMGlevel][ADJFLOW_SOL]->node[iPoint]->SetHarmonicBalance_Source(iVar, Source[iZone]);
          }
        }

      }
    }
  }

  /*--- Deallocate dynamic memory ---*/
  for (iZone = 0; iZone < nZone; iZone++){
    delete [] P[iZone];
    delete [] Pinv[iZone];
  }
  delete [] P;
  delete [] Pinv;
  delete [] Source;
  delete [] Source_old;

}

void CHBDriver::ComputeHB_Operator() {

  const   complex<su2double> J(0.0,1.0);
  unsigned short i, j, k, iZone;

  su2double *Omega_HB       = new su2double[nZone];
  complex<su2double> **E    = new complex<su2double>*[nZone];
  complex<su2double> **Einv = new complex<su2double>*[nZone];
  complex<su2double> **DD   = new complex<su2double>*[nZone];
  for (iZone = 0; iZone < nZone; iZone++) {
    E[iZone]    = new complex<su2double>[nZone];
    Einv[iZone] = new complex<su2double>[nZone];
    DD[iZone]   = new complex<su2double>[nZone];
  }

  /*--- Get simualation period from config file ---*/
  su2double Period = config_container[ZONE_0]->GetHarmonicBalance_Period();

  /*--- Non-dimensionalize the input period, if necessary.      */
  Period /= config_container[ZONE_0]->GetTime_Ref();

  /*--- Build the array containing the selected frequencies to solve ---*/
  for (iZone = 0; iZone < nZone; iZone++) {
    Omega_HB[iZone]  = config_container[iZone]->GetOmega_HB()[iZone];
    Omega_HB[iZone] /= config_container[iZone]->GetOmega_Ref();
  }

  /*--- Build the diagonal matrix of the frequencies DD ---*/
  for (i = 0; i < nZone; i++) {
    for (k = 0; k < nZone; k++) {
      if (k == i ) {
        DD[i][k] = J*Omega_HB[k];
      }
    }
  }


  /*--- Build the harmonic balance inverse matrix ---*/
  for (i = 0; i < nZone; i++) {
    for (k = 0; k < nZone; k++) {
      Einv[i][k] = complex<su2double>(cos(Omega_HB[k]*(i*Period/nZone))) + J*complex<su2double>(sin(Omega_HB[k]*(i*Period/nZone)));
    }
  }

  /*---  Invert inverse harmonic balance Einv with Gauss elimination ---*/

  /*--  A temporary matrix to hold the inverse, dynamically allocated ---*/
  complex<su2double> **temp = new complex<su2double>*[nZone];
  for (i = 0; i < nZone; i++) {
    temp[i] = new complex<su2double>[2 * nZone];
  }

  /*---  Copy the desired matrix into the temporary matrix ---*/
  for (i = 0; i < nZone; i++) {
    for (j = 0; j < nZone; j++) {
      temp[i][j] = Einv[i][j];
      temp[i][nZone + j] = 0;
    }
    temp[i][nZone + i] = 1;
  }

  su2double max_val;
  unsigned short max_idx;

  /*---  Pivot each column such that the largest number possible divides the other rows  ---*/
  for (k = 0; k < nZone - 1; k++) {
    max_idx = k;
    max_val = abs(temp[k][k]);
    /*---  Find the largest value (pivot) in the column  ---*/
    for (j = k; j < nZone; j++) {
      if (abs(temp[j][k]) > max_val) {
        max_idx = j;
        max_val = abs(temp[j][k]);
      }
    }
    /*---  Move the row with the highest value up  ---*/
    for (j = 0; j < (nZone * 2); j++) {
      complex<su2double> d = temp[k][j];
      temp[k][j] = temp[max_idx][j];
      temp[max_idx][j] = d;
    }
    /*---  Subtract the moved row from all other rows ---*/
    for (i = k + 1; i < nZone; i++) {
      complex<su2double> c = temp[i][k] / temp[k][k];
      for (j = 0; j < (nZone * 2); j++) {
        temp[i][j] = temp[i][j] - temp[k][j] * c;
      }
    }
  }
  /*---  Back-substitution  ---*/
  for (k = nZone - 1; k > 0; k--) {
    if (temp[k][k] != complex<su2double>(0.0)) {
      for (int i = k - 1; i > -1; i--) {
        complex<su2double> c = temp[i][k] / temp[k][k];
        for (j = 0; j < (nZone * 2); j++) {
          temp[i][j] = temp[i][j] - temp[k][j] * c;
        }
      }
    }
  }
  /*---  Normalize the inverse  ---*/
  for (i = 0; i < nZone; i++) {
    complex<su2double> c = temp[i][i];
    for (j = 0; j < nZone; j++) {
      temp[i][j + nZone] = temp[i][j + nZone] / c;
    }
  }
  /*---  Copy the inverse back to the main program flow ---*/
  for (i = 0; i < nZone; i++) {
    for (j = 0; j < nZone; j++) {
      E[i][j] = temp[i][j + nZone];
    }
  }
  /*---  Delete dynamic template  ---*/
  for (i = 0; i < nZone; i++) {
    delete[] temp[i];
  }
  delete[] temp;


  /*---  Temporary matrix for performing product  ---*/
  complex<su2double> **Temp    = new complex<su2double>*[nZone];

  /*---  Temporary complex HB operator  ---*/
  complex<su2double> **Dcpx    = new complex<su2double>*[nZone];

  for (iZone = 0; iZone < nZone; iZone++){
    Temp[iZone]    = new complex<su2double>[nZone];
    Dcpx[iZone]   = new complex<su2double>[nZone];
  }


  /*---  Calculation of the HB operator matrix ---*/
  for (int row = 0; row < nZone; row++) {
    for (int col = 0; col < nZone; col++) {
      for (int inner = 0; inner < nZone; inner++) {
        Temp[row][col] += Einv[row][inner] * DD[inner][col];
      }
    }
  }

  unsigned short row, col, inner;

  for (row = 0; row < nZone; row++) {
    for (col = 0; col < nZone; col++) {
      for (inner = 0; inner < nZone; inner++) {
        Dcpx[row][col] += Temp[row][inner] * E[inner][col];
      }
    }
  }

  /*---  Take just the real part of the HB operator matrix ---*/
  for (i = 0; i < nZone; i++) {
    for (k = 0; k < nZone; k++) {
      D[i][k] = real(Dcpx[i][k]);
    }
  }

  /*--- Deallocate dynamic memory ---*/
  for (iZone = 0; iZone < nZone; iZone++){
    delete [] E[iZone];
    delete [] Einv[iZone];
    delete [] DD[iZone];
    delete [] Temp[iZone];
    delete [] Dcpx[iZone];
  }
  delete [] E;
  delete [] Einv;
  delete [] DD;
  delete [] Temp;
  delete [] Dcpx;
  delete [] Omega_HB;

}

CFSIDriver::CFSIDriver(char* confFile,
                       unsigned short val_nZone,
                       unsigned short val_nDim,
                       SU2_Comm MPICommunicator) : CDriver(confFile,
                                                          val_nZone,
                                                          val_nDim,
                                                          MPICommunicator) { }

CFSIDriver::~CFSIDriver(void) { }

void CFSIDriver::Run() {

  /*--- As of now, we are coding it for just 2 zones. ---*/
  /*--- This will become more general, but we need to modify the configuration for that ---*/
  unsigned short ZONE_FLOW = 0, ZONE_STRUCT = 1;
  unsigned short iZone;

  /*--- Boolean to determine if we are running a static or dynamic case ---*/
  bool stat_fsi = ((config_container[ZONE_FLOW]->GetUnsteady_Simulation() == STEADY) && (config_container[ZONE_STRUCT]->GetDynamic_Analysis() == STATIC));
  bool dyn_fsi = (((config_container[ZONE_FLOW]->GetUnsteady_Simulation() == DT_STEPPING_1ST) || (config_container[ZONE_FLOW]->GetUnsteady_Simulation() == DT_STEPPING_2ND))
                   && (config_container[ZONE_STRUCT]->GetDynamic_Analysis() == DYNAMIC));

  unsigned long IntIter = 0; for (iZone = 0; iZone < nZone; iZone++) config_container[iZone]->SetIntIter(IntIter);
  unsigned long FSIIter = 0; for (iZone = 0; iZone < nZone; iZone++) config_container[iZone]->SetFSIIter(FSIIter);
  unsigned long nFSIIter = config_container[ZONE_FLOW]->GetnIterFSI();
  unsigned long nIntIter;

  bool StopCalc_Flow = false;

  /*--- Be careful with whether or not we load the coords and grid velocity
   from the restart files... this needs to be standardized for the different
   solvers, in particular with FSI. ---*/

  // TODO: Test this
  bool update_geo = false;
  //if (config->GetFSI_Simulation()) update_geo = false;

  /*--- If there is a restart, we need to get the old geometry from the fluid field ---*/
  bool restart = (config_container[ZONE_FLOW]->GetRestart() || config_container[ZONE_FLOW]->GetRestart_Flow());
  ExtIter = config_container[ZONE_FLOW]->GetExtIter();

  if (restart && dyn_fsi && (long)ExtIter == config_container[ZONE_FLOW]->GetUnst_RestartIter()) {
    solver_container[ZONE_FLOW][MESH_0][FLOW_SOL]->Restart_OldGeometry(geometry_container[ZONE_FLOW][MESH_0],config_container[ZONE_FLOW]);
  } else if (restart && stat_fsi){
    solver_container[ZONE_FLOW][MESH_0][FLOW_SOL]->LoadRestart(geometry_container[ZONE_FLOW], solver_container[ZONE_FLOW], config_container[ZONE_FLOW], 0, update_geo);
  }

  /*-----------------------------------------------------------------*/
  /*---------------- Predict structural displacements ---------------*/
  /*-----------------------------------------------------------------*/

  Predict_Displacements(ZONE_STRUCT, ZONE_FLOW);

  while (FSIIter < nFSIIter) {

    /*-----------------------------------------------------------------*/
    /*------------------- Transfer Displacements ----------------------*/
    /*-----------------------------------------------------------------*/
  if(transfer_container[ZONE_STRUCT][ZONE_FLOW] != NULL)
      Transfer_Displacements(ZONE_STRUCT, ZONE_FLOW);

    /*-----------------------------------------------------------------*/
    /*--------------------- Mesh deformation --------------------------*/
    /*-----------------------------------------------------------------*/

  iteration_container[ZONE_FLOW]->SetGrid_Movement(geometry_container,surface_movement, grid_movement, FFDBox, solver_container,
        config_container, ZONE_FLOW, 0, ExtIter);

    /*-----------------------------------------------------------------*/
    /*-------------------- Fluid subiteration -------------------------*/
    /*-----------------------------------------------------------------*/

  iteration_container[ZONE_FLOW]->Preprocess(output, integration_container, geometry_container,
      solver_container, numerics_container, config_container,
      surface_movement, grid_movement, FFDBox, ZONE_FLOW);

  if ( stat_fsi ) {

    /*--- For steady-state flow simulations, we need to loop over ExtIter for the number of time steps ---*/
    /*--- However, ExtIter is the number of FSI iterations, so nIntIter is used in this case ---*/

    nIntIter = config_container[ZONE_FLOW]->GetUnst_nIntIter();

    for (IntIter = 0; IntIter < nIntIter; IntIter++){

      /*--- Set ExtIter to iExtIter_FLOW; this is a trick to loop on the steady-state flow solver ---*/
      config_container[ZONE_FLOW]->SetExtIter(IntIter);

      iteration_container[ZONE_FLOW]->Iterate(output, integration_container, geometry_container,
          solver_container, numerics_container, config_container,
          surface_movement, grid_movement, FFDBox, ZONE_FLOW);

      /*--- Write the convergence history for the fluid (only screen output) ---*/

      output->SetConvHistory_Body(&ConvHist_file[ZONE_0], geometry_container, solver_container, config_container, integration_container, false, 0.0, ZONE_FLOW);

      /*--- If the convergence criteria is met for the flow, break the loop ---*/
      StopCalc_Flow = integration_container[ZONE_FLOW][FLOW_SOL]->GetConvergence();
      if (StopCalc_Flow) break;

    }

  }
  else if ( dyn_fsi ) {

    /*--- For unsteady flow simulations, we need to loop over nIntIter for the number of time steps ---*/

    nIntIter = config_container[ZONE_FLOW]->GetUnst_nIntIter();

    for (IntIter = 0; IntIter < nIntIter; IntIter++){

      config_container[ZONE_FLOW]->SetIntIter(IntIter);

      iteration_container[ZONE_FLOW]->Iterate(output, integration_container, geometry_container, solver_container, numerics_container, config_container, surface_movement, grid_movement, FFDBox, ZONE_FLOW);

      /*--- If convergence was reached in every zone --*/

      if (integration_container[ZONE_FLOW][FLOW_SOL]->GetConvergence() == 1) break;
    }

    /*--- Write the convergence history for the fluid (only screen output) ---*/

     output->SetConvHistory_Body(NULL, geometry_container, solver_container, config_container, integration_container, true, 0.0, ZONE_FLOW);

  } else {

    SU2_MPI::Error( "The definition of Fluid and Structural solvers is inconsistent for FSI applications ", CURRENT_FUNCTION);
    
  }

  /*--- Set the fluid convergence to false (to make sure FSI subiterations converge) ---*/

  integration_container[ZONE_FLOW][FLOW_SOL]->SetConvergence(false);

  /*-----------------------------------------------------------------*/
  /*------------------- Set FEA loads from fluid --------------------*/
  /*-----------------------------------------------------------------*/
  if(transfer_container[ZONE_FLOW][ZONE_STRUCT] != NULL)
      Transfer_Tractions(ZONE_FLOW, ZONE_STRUCT);

    /*-----------------------------------------------------------------*/
    /*------------------ Structural subiteration ----------------------*/
    /*-----------------------------------------------------------------*/

  iteration_container[ZONE_STRUCT]->Iterate(output, integration_container, geometry_container,
                                  solver_container, numerics_container, config_container,
                                  surface_movement, grid_movement, FFDBox, ZONE_STRUCT);

    /*--- Write the convergence history for the structure (only screen output) ---*/

    output->SetConvHistory_Body(NULL, geometry_container, solver_container, config_container, integration_container, true, 0.0, ZONE_STRUCT);

    /*--- Set the fluid convergence to false (to make sure FSI subiterations converge) ---*/

    integration_container[ZONE_STRUCT][FEA_SOL]->SetConvergence(false);

    /*-----------------------------------------------------------------*/
    /*----------------- Displacements relaxation ----------------------*/
    /*-----------------------------------------------------------------*/

    Relaxation_Displacements(ZONE_STRUCT, ZONE_FLOW, FSIIter);

    /*-----------------------------------------------------------------*/
    /*-------------------- Check convergence --------------------------*/
    /*-----------------------------------------------------------------*/

    integration_container[ZONE_STRUCT][FEA_SOL]->Convergence_Monitoring_FSI(geometry_container[ZONE_STRUCT][MESH_0], config_container[ZONE_STRUCT], solver_container[ZONE_STRUCT][MESH_0][FEA_SOL], FSIIter);

    if (integration_container[ZONE_STRUCT][FEA_SOL]->GetConvergence_FSI()) break;

    /*-----------------------------------------------------------------*/
    /*--------------------- Update FSIIter ---------------------------*/
    /*-----------------------------------------------------------------*/

    FSIIter++; for (iZone = 0; iZone < nZone; iZone++) config_container[iZone]->SetFSIIter(FSIIter);

  }

  /*-----------------------------------------------------------------*/
  /*------------------ Update coupled solver ------------------------*/
  /*-----------------------------------------------------------------*/

  Update(ZONE_FLOW, ZONE_STRUCT);

  /*-----------------------------------------------------------------*/
  /*-------------------- Update fluid solver ------------------------*/
  /*-----------------------------------------------------------------*/

  iteration_container[ZONE_FLOW]->Update(output, integration_container, geometry_container,
                       solver_container, numerics_container, config_container,
                       surface_movement, grid_movement, FFDBox, ZONE_FLOW);

  /*-----------------------------------------------------------------*/
  /*----------------- Update structural solver ----------------------*/
  /*-----------------------------------------------------------------*/

  iteration_container[ZONE_STRUCT]->Update(output, integration_container, geometry_container,
                         solver_container, numerics_container, config_container,
                         surface_movement, grid_movement, FFDBox, ZONE_STRUCT);


  /*-----------------------------------------------------------------*/
  /*--------------- Update convergence parameter --------------------*/
  /*-----------------------------------------------------------------*/
  integration_container[ZONE_STRUCT][FEA_SOL]->SetConvergence_FSI(false);

}

void CFSIDriver::Predict_Displacements(unsigned short donorZone, unsigned short targetZone) {

  solver_container[donorZone][MESH_0][FEA_SOL]->PredictStruct_Displacement(geometry_container[donorZone], config_container[donorZone],
      solver_container[donorZone]);

  /*--- For parallel simulations we need to communicate the predicted solution before updating the fluid mesh ---*/

  solver_container[donorZone][MESH_0][FEA_SOL]->Set_MPI_Solution_Pred(geometry_container[donorZone][MESH_0], config_container[donorZone]);
  

}

void CFSIDriver::Predict_Tractions(unsigned short donorZone, unsigned short targetZone) {

}

void CFSIDriver::Transfer_Displacements(unsigned short donorZone, unsigned short targetZone) {

  bool MatchingMesh = config_container[targetZone]->GetMatchingMesh();

  /*--- Select the transfer method and the appropriate mesh properties (matching or nonmatching mesh) ---*/

  switch (config_container[targetZone]->GetKind_TransferMethod()) {
  case BROADCAST_DATA:
    if (MatchingMesh) {
        transfer_container[donorZone][targetZone]->Broadcast_InterfaceData_Matching(solver_container[donorZone][MESH_0][FEA_SOL],solver_container[targetZone][MESH_0][FLOW_SOL],
                                                                                    geometry_container[donorZone][MESH_0],geometry_container[targetZone][MESH_0],
                                                                                    config_container[donorZone], config_container[targetZone]);
      /*--- Set the volume deformation for the fluid zone ---*/
      //      grid_movement[targetZone]->SetVolume_Deformation(geometry_container[targetZone][MESH_0], config_container[targetZone], true);
        
      }
      else {
        transfer_container[donorZone][targetZone]->Broadcast_InterfaceData_Interpolate(solver_container[donorZone][MESH_0][FEA_SOL],solver_container[targetZone][MESH_0][FLOW_SOL],
                                                                                       geometry_container[donorZone][MESH_0],geometry_container[targetZone][MESH_0],
                                                                                       config_container[donorZone], config_container[targetZone]);
      /*--- Set the volume deformation for the fluid zone ---*/
      //      grid_movement[targetZone]->SetVolume_Deformation(geometry_container[targetZone][MESH_0], config_container[targetZone], true);
    }
    break;
  case SCATTER_DATA:
    if (MatchingMesh) {
        transfer_container[donorZone][targetZone]->Scatter_InterfaceData(solver_container[donorZone][MESH_0][FEA_SOL],solver_container[targetZone][MESH_0][FLOW_SOL],
                                                                         geometry_container[donorZone][MESH_0],geometry_container[targetZone][MESH_0],
                                                                         config_container[donorZone], config_container[targetZone]);
      /*--- Set the volume deformation for the fluid zone ---*/
      //      grid_movement[targetZone]->SetVolume_Deformation(geometry_container[targetZone][MESH_0], config_container[targetZone], true);
      }
      else {
        SU2_MPI::Error("Scatter method not implemented for non-matching meshes.", CURRENT_FUNCTION);
    }
    break;
  case ALLGATHER_DATA:
    if (MatchingMesh) {
        SU2_MPI::Error("Allgather method not yet implemented for matching meshes.", CURRENT_FUNCTION);
      }
      else {
        transfer_container[donorZone][targetZone]->Allgather_InterfaceData(solver_container[donorZone][MESH_0][FEA_SOL],solver_container[targetZone][MESH_0][FLOW_SOL],
                                                                           geometry_container[donorZone][MESH_0],geometry_container[targetZone][MESH_0],
                                                                           config_container[donorZone], config_container[targetZone]);
      /*--- Set the volume deformation for the fluid zone ---*/
      //      grid_movement[targetZone]->SetVolume_Deformation(geometry_container[targetZone][MESH_0], config_container[targetZone], true);
    }
    break;
  case LEGACY_METHOD:
    if (MatchingMesh) {
        solver_container[targetZone][MESH_0][FLOW_SOL]->SetFlow_Displacement(geometry_container[targetZone], grid_movement[targetZone],
          config_container[targetZone], config_container[donorZone],
          geometry_container[donorZone], solver_container[donorZone]);
      }
      else {
        solver_container[targetZone][MESH_0][FLOW_SOL]->SetFlow_Displacement_Int(geometry_container[targetZone], grid_movement[targetZone],
          config_container[targetZone], config_container[donorZone],
          geometry_container[donorZone], solver_container[donorZone]);
    }
    break;
  }

}

void CFSIDriver::Transfer_Tractions(unsigned short donorZone, unsigned short targetZone) {

  bool MatchingMesh = config_container[donorZone]->GetMatchingMesh();

  /*--- Load transfer --  This will have to be modified for non-matching meshes ---*/

  unsigned short SolContainer_Position_fea = config_container[targetZone]->GetContainerPosition(RUNTIME_FEA_SYS);

  /*--- FEA equations -- Necessary as the SetFEA_Load routine is as of now contained in the structural solver ---*/
  unsigned long ExtIter = config_container[targetZone]->GetExtIter();
  config_container[targetZone]->SetGlobalParam(FEM_ELASTICITY, RUNTIME_FEA_SYS, ExtIter);

  /*--- Select the transfer method and the appropriate mesh properties (matching or nonmatching mesh) ---*/

  switch (config_container[donorZone]->GetKind_TransferMethod()) {
  case BROADCAST_DATA:
    if (MatchingMesh) {
        transfer_container[donorZone][targetZone]->Broadcast_InterfaceData_Matching(solver_container[donorZone][MESH_0][FLOW_SOL],solver_container[targetZone][MESH_0][FEA_SOL],
                                                                                    geometry_container[donorZone][MESH_0],geometry_container[targetZone][MESH_0],
                                                                                    config_container[donorZone], config_container[targetZone]);
      }
      else {
        transfer_container[donorZone][targetZone]->Broadcast_InterfaceData_Interpolate(solver_container[donorZone][MESH_0][FLOW_SOL],solver_container[targetZone][MESH_0][FEA_SOL],
                                                                                       geometry_container[donorZone][MESH_0],geometry_container[targetZone][MESH_0],
                                                                                       config_container[donorZone], config_container[targetZone]);
    }
    break;
  case SCATTER_DATA:
    if (MatchingMesh) {
        transfer_container[donorZone][targetZone]->Scatter_InterfaceData(solver_container[donorZone][MESH_0][FLOW_SOL],solver_container[targetZone][MESH_0][FEA_SOL],
                                                                         geometry_container[donorZone][MESH_0],geometry_container[targetZone][MESH_0],
                                                                         config_container[donorZone], config_container[targetZone]);
      }
      else {
        SU2_MPI::Error("Scatter method not implemented for non-matching meshes.", CURRENT_FUNCTION);
    }
    break;
  case ALLGATHER_DATA:
    if (MatchingMesh) {
        SU2_MPI::Error("Allgather method not yet implemented for matching meshes.", CURRENT_FUNCTION);
      }
      else {
        transfer_container[donorZone][targetZone]->Allgather_InterfaceData(solver_container[donorZone][MESH_0][FLOW_SOL],solver_container[targetZone][MESH_0][FEA_SOL],
                                                                           geometry_container[donorZone][MESH_0],geometry_container[targetZone][MESH_0],
                                                                           config_container[donorZone], config_container[targetZone]);
    }
    break;
  case LEGACY_METHOD:
    if (MatchingMesh) {
        solver_container[targetZone][MESH_0][FEA_SOL]->SetFEA_Load(solver_container[donorZone], geometry_container[targetZone], geometry_container[donorZone],
                                                                   config_container[targetZone], config_container[donorZone], numerics_container[targetZone][MESH_0][SolContainer_Position_fea][FEA_TERM]);
      }
      else {
        solver_container[targetZone][MESH_0][FEA_SOL]->SetFEA_Load_Int(solver_container[donorZone], geometry_container[targetZone], geometry_container[donorZone],
                                                                       config_container[targetZone], config_container[donorZone], numerics_container[targetZone][MESH_0][SolContainer_Position_fea][FEA_TERM]);
    }
    break;
  }

}

void CFSIDriver::Relaxation_Displacements(unsigned short donorZone, unsigned short targetZone, unsigned long FSIIter) {

  /*-------------------- Aitken's relaxation ------------------------*/

  /*------------------- Compute the coefficient ---------------------*/

  solver_container[donorZone][MESH_0][FEA_SOL]->ComputeAitken_Coefficient(geometry_container[donorZone], config_container[donorZone],
      solver_container[donorZone], FSIIter);

  /*----------------- Set the relaxation parameter ------------------*/

  solver_container[donorZone][MESH_0][FEA_SOL]->SetAitken_Relaxation(geometry_container[donorZone], config_container[donorZone],
      solver_container[donorZone]);

  /*----------------- Communicate the predicted solution and the old one ------------------*/
  solver_container[donorZone][MESH_0][FEA_SOL]->Set_MPI_Solution_Pred_Old(geometry_container[donorZone][MESH_0], config_container[donorZone]);
  

}

void CFSIDriver::Relaxation_Tractions(unsigned short donorZone, unsigned short targetZone, unsigned long FSIIter) {

}

void CFSIDriver::Update(unsigned short ZONE_FLOW, unsigned short ZONE_STRUCT) {

  unsigned long IntIter = 0; // This doesn't affect here but has to go into the function
  ExtIter = config_container[ZONE_FLOW]->GetExtIter();

  /*-----------------------------------------------------------------*/
  /*--------------------- Enforce continuity ------------------------*/
  /*-----------------------------------------------------------------*/

  /*--- Enforces that the geometry of the flow corresponds to the converged, relaxed solution ---*/

  /*-------------------- Transfer the displacements --------------------*/

  Transfer_Displacements(ZONE_STRUCT, ZONE_FLOW);

  /*-------------------- Set the grid movement -------------------------*/

  iteration_container[ZONE_FLOW]->SetGrid_Movement(geometry_container, surface_movement,
                                                   grid_movement, FFDBox, solver_container,
      config_container, ZONE_FLOW, IntIter, ExtIter);

  /*--- TODO: Temporary output of objective function for Flow OFs. Needs to be integrated into the refurbished output ---*/


  if (rank == MASTER_NODE){

  /*--- Choose the filename of the objective function ---*/

    ofstream myfile_res;
    bool of_output = false;
    su2double objective_function = 0.0;

    switch (config_container[ZONE_FLOW]->GetKind_ObjFunc()) {
      case DRAG_COEFFICIENT:
        myfile_res.open("of_drag.opt");
        objective_function = solver_container[ZONE_FLOW][MESH_0][FLOW_SOL]->GetTotal_CD();
        of_output = true;
        break;
      case LIFT_COEFFICIENT:
        myfile_res.open("of_lift.opt");
        objective_function = solver_container[ZONE_FLOW][MESH_0][FLOW_SOL]->GetTotal_CL();
        of_output = true;
      break;
      case EFFICIENCY:
        myfile_res.open("of_efficiency.opt");
        objective_function = solver_container[ZONE_FLOW][MESH_0][FLOW_SOL]->GetTotal_CEff();
        of_output = true;
        break;
      default:
        of_output = false;
        break;
    }

    if (of_output){

        myfile_res.precision(15);
        myfile_res << scientific << objective_function << endl;
        myfile_res.close();

    }

  }


}


CFSIStatDriver::CFSIStatDriver(char* confFile,
                                   unsigned short val_nZone,
                                   unsigned short val_nDim,
                                   SU2_Comm MPICommunicator) : CFSIDriver(confFile,
                                                                           val_nZone,
                                                                           val_nDim,
                                                                           MPICommunicator) { }

CFSIStatDriver::~CFSIStatDriver(void) { }

void CFSIStatDriver::Run() {

  /*--- As of now, we are coding it for just 2 zones. ---*/
  /*--- This will become more general, but we need to modify the configuration for that ---*/
  unsigned short ZONE_FLOW = 0, ZONE_STRUCT = 1;
  unsigned short iZone;

  unsigned long IntIter = 0; for (iZone = 0; iZone < nZone; iZone++) config_container[iZone]->SetIntIter(IntIter);
  unsigned long FSIIter = 0; for (iZone = 0; iZone < nZone; iZone++) config_container[iZone]->SetFSIIter(FSIIter);
  unsigned long nFSIIter = config_container[ZONE_FLOW]->GetnIterFSI();
  bool update_geo = false;  //TODO: check

  bool StopCalc_Flow = false;

  /*--- For steady flow cases, the loop is in nExtIter - For static FSI nExtIter has to be 1, so we need to define an inner loop. ---*/
  /*--- I will use GetUnst_nIntIter() temporarily, as an analogy with the dynamic solver ---*/
  unsigned long nExtIter_FLOW = config_container[ZONE_FLOW]->GetUnst_nIntIter();
  unsigned long iExtIter_FLOW = 0;

  ofstream ConvHist_file;
  if (rank == MASTER_NODE)
  output->SetConvHistory_Header(&ConvHist_file, config_container[ZONE_0], ZONE_0);

   /*--- If there is a restart, we need to get the old geometry from the fluid field ---*/
   bool restart = (config_container[ZONE_FLOW]->GetRestart() || config_container[ZONE_FLOW]->GetRestart_Flow());
//   unsigned long ExtIter = config_container[ZONE_FLOW]->GetExtIter();
   ExtIter = config_container[ZONE_FLOW]->GetExtIter();

   if (restart){
    unsigned short ZONE_FLOW = 0;
    solver_container[ZONE_FLOW][MESH_0][FLOW_SOL]->LoadRestart(geometry_container[ZONE_FLOW], solver_container[ZONE_FLOW], config_container[ZONE_FLOW], 0, update_geo);
   }

  /*-----------------------------------------------------------------*/
  /*---------------- Predict structural displacements ---------------*/
  /*-----------------------------------------------------------------*/

  Predict_Displacements(ZONE_STRUCT, ZONE_FLOW);


  while (FSIIter < nFSIIter){

    /*-----------------------------------------------------------------*/
    /*------------------- Transfer Displacements ----------------------*/
    /*-----------------------------------------------------------------*/

    Transfer_Displacements(ZONE_STRUCT, ZONE_FLOW);

    /*-----------------------------------------------------------------*/
    /*------------------- Set the Grid movement -----------------------*/
    /*---- No longer done in the preprocess of the flow iteration -----*/
    /*---- as the flag Grid_Movement is set to false in this case -----*/
    /*-----------------------------------------------------------------*/

    iteration_container[ZONE_FLOW]->SetGrid_Movement(geometry_container, surface_movement,
                                                     grid_movement, FFDBox, solver_container,
                                                     config_container, ZONE_FLOW, IntIter, ExtIter);

    /*-----------------------------------------------------------------*/
    /*-------------------- Fluid subiteration -------------------------*/
    /*---- Unsteady flows loop over the ExtIter: this loop needs to ---*/
    /*------ be moved here as the nExtIter is 1 (FSI iterations) ------*/
    /*-----------------------------------------------------------------*/

    for (iExtIter_FLOW = 0; iExtIter_FLOW < nExtIter_FLOW; iExtIter_FLOW++){

      /*--- Set ExtIter to iExtIter_FLOW; this is a trick to loop on the steady-state flow solver ---*/

      config_container[ZONE_FLOW]->SetExtIter(iExtIter_FLOW);

      /*--- For now only preprocess and iterate are necessary ---*/

      iteration_container[ZONE_FLOW]->Preprocess(output, integration_container, geometry_container,
                                             solver_container, numerics_container, config_container,
                                             surface_movement, grid_movement, FFDBox, ZONE_FLOW);

      iteration_container[ZONE_FLOW]->Iterate(output, integration_container, geometry_container,
                                             solver_container, numerics_container, config_container,
                                             surface_movement, grid_movement, FFDBox, ZONE_FLOW);

      /*--- Write the convergence history for the fluid (only screen output) ---*/
      /*--- test what to do for steady-state screen-only output ---*/

      output->SetConvHistory_Body(&ConvHist_file, geometry_container, solver_container, config_container, integration_container, false, 0.0, ZONE_FLOW);

      switch (config_container[ZONE_FLOW]->GetKind_Solver()) {
        case EULER: case NAVIER_STOKES: case RANS:
          StopCalc_Flow = integration_container[ZONE_0][FLOW_SOL]->GetConvergence(); break;
      }

      /*--- If the convergence criteria is met for the flow, break the loop ---*/
      if (StopCalc_Flow) break;

    }

    /*--- Set the fluid convergence to false (to make sure FSI subiterations converge) ---*/

    integration_container[ZONE_FLOW][FLOW_SOL]->SetConvergence(false);

    /*-----------------------------------------------------------------*/
    /*------------------- Set FEA loads from fluid --------------------*/
    /*-----------------------------------------------------------------*/

    Transfer_Tractions(ZONE_FLOW, ZONE_STRUCT);

    /*-----------------------------------------------------------------*/
    /*------------------ Structural subiteration ----------------------*/
    /*-----------------------------------------------------------------*/

    iteration_container[ZONE_STRUCT]->Iterate(output, integration_container, geometry_container,
                                           solver_container, numerics_container, config_container,
                                           surface_movement, grid_movement, FFDBox, ZONE_STRUCT);

    /*--- Write the convergence history for the structure (only screen output) ---*/

    output->SetConvHistory_Body(NULL, geometry_container, solver_container, config_container, integration_container, true, 0.0, ZONE_STRUCT);

    /*--- Set the fluid convergence to false (to make sure FSI subiterations converge) ---*/

    integration_container[ZONE_STRUCT][FEA_SOL]->SetConvergence(false);

    /*-----------------------------------------------------------------*/
    /*----------------- Displacements relaxation ----------------------*/
    /*-----------------------------------------------------------------*/

    Relaxation_Displacements(ZONE_STRUCT, ZONE_FLOW, FSIIter);

    /*-----------------------------------------------------------------*/
    /*-------------------- Check convergence --------------------------*/
    /*-----------------------------------------------------------------*/

    integration_container[ZONE_STRUCT][FEA_SOL]->Convergence_Monitoring_FSI(geometry_container[ZONE_STRUCT][MESH_0], config_container[ZONE_STRUCT],
                                solver_container[ZONE_STRUCT][MESH_0][FEA_SOL], FSIIter);

    if (integration_container[ZONE_STRUCT][FEA_SOL]->GetConvergence_FSI()) break;

    /*-----------------------------------------------------------------*/
    /*--------------------- Update FSIIter ---------------------------*/
    /*-----------------------------------------------------------------*/

    FSIIter++; for (iZone = 0; iZone < nZone; iZone++) config_container[iZone]->SetFSIIter(FSIIter);

  }

  /*-----------------------------------------------------------------*/
  /*------------------ Update coupled solver ------------------------*/
  /*-----------------------------------------------------------------*/

  Update(ZONE_FLOW, ZONE_STRUCT);


  /*-----------------------------------------------------------------*/
  /*----------------- Update structural solver ----------------------*/
  /*-----------------------------------------------------------------*/

  /*--- Output the relaxed result, which is the one transferred into the fluid domain (for restart purposes) ---*/
  switch (config_container[ZONE_STRUCT]->GetKind_TimeIntScheme_FEA()) {
    case (NEWMARK_IMPLICIT):
      solver_container[ZONE_STRUCT][MESH_0][FEA_SOL]->ImplicitNewmark_Relaxation(geometry_container[ZONE_STRUCT][MESH_0], solver_container[ZONE_STRUCT][MESH_0], config_container[ZONE_STRUCT]);
      break;
  }

  /*-----------------------------------------------------------------*/
  /*--------------- Update convergence parameter --------------------*/
  /*-----------------------------------------------------------------*/
  integration_container[ZONE_STRUCT][FEA_SOL]->SetConvergence_FSI(false);


}




CDiscAdjFSIStatDriver::CDiscAdjFSIStatDriver(char* confFile,
                                                   unsigned short val_nZone,
                                                   unsigned short val_nDim,
                                                   SU2_Comm MPICommunicator) : CFSIStatDriver(confFile,
                                                                                               val_nZone,
                                                                                               val_nDim,
                                                                                               MPICommunicator) { 


  unsigned short iVar;
  unsigned short nVar_Flow = 0, nVar_Struct = 0;
  RecordingState = 0;
  CurrentRecording = 0;

  switch (config_container[ZONE_0]->GetKind_ObjFunc()){
  case DRAG_COEFFICIENT:
  case LIFT_COEFFICIENT:
  case SIDEFORCE_COEFFICIENT:
  case EFFICIENCY:
  case MOMENT_X_COEFFICIENT:
  case MOMENT_Y_COEFFICIENT:
  case MOMENT_Z_COEFFICIENT:
  case EQUIVALENT_AREA:
    Kind_Objective_Function = FLOW_OBJECTIVE_FUNCTION;
    break;
  case REFERENCE_GEOMETRY:
  case REFERENCE_NODE:
    Kind_Objective_Function = FEM_OBJECTIVE_FUNCTION;
    break;
  default:
    Kind_Objective_Function = NO_OBJECTIVE_FUNCTION;
    break;
  }

  direct_iteration = new CIteration*[nZone];

  unsigned short iZone;
  for (iZone = 0; iZone < nZone; iZone++){
    switch (config_container[iZone]->GetKind_Solver()) {
       case DISC_ADJ_RANS: case DISC_ADJ_EULER: case DISC_ADJ_NAVIER_STOKES:
         direct_iteration[iZone] = new CFluidIteration(config_container[iZone]);
         nVar_Flow = solver_container[iZone][MESH_0][ADJFLOW_SOL]->GetnVar();
         flow_criteria = config_container[iZone]->GetMinLogResidual_BGS_F();
         flow_criteria_rel = config_container[iZone]->GetOrderMagResidual_BGS_F();
         break;
       case DISC_ADJ_FEM:
         direct_iteration[iZone] = new CFEM_StructuralAnalysis(config_container[iZone]);
         nVar_Struct = solver_container[iZone][MESH_0][ADJFEA_SOL]->GetnVar();
         structure_criteria    = config_container[iZone]->GetMinLogResidual_BGS_S();
         structure_criteria_rel = config_container[iZone]->GetOrderMagResidual_BGS_S();
         break;
    }
  }

  init_res_flow   = new su2double[nVar_Flow];
  init_res_struct = new su2double[nVar_Struct];

  residual_flow   = new su2double[nVar_Flow];
  residual_struct = new su2double[nVar_Struct];

  residual_flow_rel   = new su2double[nVar_Flow];
  residual_struct_rel = new su2double[nVar_Struct];

  for (iVar = 0; iVar < nVar_Flow; iVar++){
    init_res_flow[iVar] = 0.0;
    residual_flow[iVar] = 0.0;
    residual_flow_rel[iVar] = 0.0;
  }
  for (iVar = 0; iVar < nVar_Struct; iVar++){
    init_res_struct[iVar] = 0.0;
    residual_struct[iVar] = 0.0;
    residual_struct_rel[iVar] = 0.0;
  }


  bool write_history = true;

  /*--- Header of the temporary output file ---*/
  if ((write_history) && (rank == MASTER_NODE)){
    ofstream myfile_res;
    myfile_res.open ("history_adjoint_FSI.csv");

    myfile_res << "BGS_Iter\t";

    for (iVar = 0; iVar < nVar_Flow; iVar++){
      myfile_res << "ResFlow[" << iVar << "]\t";
    }

    for (iVar = 0; iVar < nVar_Struct; iVar++){
      myfile_res << "ResFEA[" << iVar << "]\t";
    }


    bool de_effects = config_container[ZONE_0]->GetDE_Effects();
    for (iVar = 0; iVar < config_container[ZONE_0]->GetnElasticityMod(); iVar++)
        myfile_res << "Sens_E_" << iVar << "\t";

    for (iVar = 0; iVar < config_container[ZONE_0]->GetnPoissonRatio(); iVar++)
      myfile_res << "Sens_Nu_" << iVar << "\t";

    if (de_effects){
        for (iVar = 0; iVar < config_container[ZONE_0]->GetnElectric_Field(); iVar++)
          myfile_res << "Sens_EField_" << iVar << "\t";
    }

    myfile_res << endl;

    myfile_res.close();
  }

  // TEST: for implementation of python framework in standalone structural problems
  if ((config_container[ZONE_1]->GetDV_FEA() != NODV_FEA) && (rank == MASTER_NODE)){

    /*--- Header of the temporary output file ---*/
    ofstream myfile_res;

    switch (config_container[ZONE_1]->GetDV_FEA()) {
      case YOUNG_MODULUS:
        myfile_res.open("grad_young.opt");
        break;
      case POISSON_RATIO:
        myfile_res.open("grad_poisson.opt");
        break;
      case DENSITY_VAL:
      case DEAD_WEIGHT:
        myfile_res.open("grad_density.opt");
        break;
      case ELECTRIC_FIELD:
        myfile_res.open("grad_efield.opt");
        break;
      default:
        myfile_res.open("grad.opt");
        break;
    }

    unsigned short iDV;
    unsigned short nDV = solver_container[ZONE_1][MESH_0][ADJFEA_SOL]->GetnDVFEA();

    myfile_res << "INDEX" << "\t" << "GRAD" << endl;

    myfile_res.precision(15);

    for (iDV = 0; iDV < nDV; iDV++){
      myfile_res << iDV;
      myfile_res << "\t";
      myfile_res << scientific << solver_container[ZONE_1][MESH_0][ADJFEA_SOL]->GetGlobal_Sens_DVFEA(iDV);
      myfile_res << endl;
    }

    myfile_res.close();
  }

  /*--- TODO: This is a workaround until the TestCases.py script incorporates new classes for nested loops. ---*/
  config_container[ZONE_0]->SetnExtIter(1);
  config_container[ZONE_1]->SetnExtIter(1);

}

CDiscAdjFSIStatDriver::~CDiscAdjFSIStatDriver(void) {

  delete [] direct_iteration;
  delete [] init_res_flow;
  delete [] init_res_struct;
  delete [] residual_flow;
  delete [] residual_struct;
  delete [] residual_flow_rel;
  delete [] residual_struct_rel;

}


void CDiscAdjFSIStatDriver::Run( ) {

  /*--- As of now, we are coding it for just 2 zones. ---*/
  /*--- This will become more general, but we need to modify the configuration for that ---*/
  unsigned short ZONE_FLOW = 0, ZONE_STRUCT = 1;
  unsigned short iZone;

  unsigned long IntIter = 0; for (iZone = 0; iZone < nZone; iZone++) config_container[iZone]->SetIntIter(IntIter);
  unsigned long FSIIter = 0; for (iZone = 0; iZone < nZone; iZone++) config_container[iZone]->SetFSIIter(FSIIter);

  Preprocess(ZONE_FLOW, ZONE_STRUCT, ALL_VARIABLES);

  switch (Kind_Objective_Function){
  case FLOW_OBJECTIVE_FUNCTION:
    Iterate_Block_FlowOF(ZONE_FLOW, ZONE_STRUCT, ALL_VARIABLES);
    break;
  case FEM_OBJECTIVE_FUNCTION:
    Iterate_Block_StructuralOF(ZONE_FLOW, ZONE_STRUCT, ALL_VARIABLES);
    break;
  }

  Postprocess(ZONE_FLOW, ZONE_STRUCT);

}


void CDiscAdjFSIStatDriver::Preprocess(unsigned short ZONE_FLOW,
                  unsigned short ZONE_STRUCT,
                  unsigned short kind_recording){

  unsigned long IntIter = 0, iPoint;
  config_container[ZONE_0]->SetIntIter(IntIter);
  unsigned short ExtIter = config_container[ZONE_FLOW]->GetExtIter();

  bool dual_time_1st = (config_container[ZONE_FLOW]->GetUnsteady_Simulation() == DT_STEPPING_1ST);
  bool dual_time_2nd = (config_container[ZONE_FLOW]->GetUnsteady_Simulation() == DT_STEPPING_2ND);
  bool turbulent = (config_container[ZONE_FLOW]->GetKind_Solver() == DISC_ADJ_RANS);
  bool dual_time = (dual_time_1st || dual_time_2nd);
  unsigned short iMesh;
  int Direct_Iter_Flow;
  bool update_geo = false;

  /*----------------------------------------------------------------------------*/
  /*------------------------------ FLOW SOLUTION -------------------------------*/
  /*----------------------------------------------------------------------------*/

  /*--- For the unsteady adjoint, load direct solutions from restart files. ---*/

  if (config_container[ZONE_FLOW]->GetUnsteady_Simulation()) {

    Direct_Iter_Flow = SU2_TYPE::Int(config_container[ZONE_FLOW]->GetUnst_AdjointIter()) - SU2_TYPE::Int(ExtIter) - 2;

    /*--- For dual-time stepping we want to load the already converged solution at timestep n ---*/

    if (dual_time) {
      Direct_Iter_Flow += 1;
    }

    if (ExtIter == 0){

      if (dual_time_2nd) {

        /*--- Load solution at timestep n-2 ---*/

        iteration_container[ZONE_FLOW]->LoadUnsteady_Solution(geometry_container, solver_container,config_container, ZONE_FLOW, Direct_Iter_Flow-2);

        /*--- Push solution back to correct array ---*/

        for (iMesh=0; iMesh<=config_container[ZONE_FLOW]->GetnMGLevels();iMesh++) {
          for(iPoint=0; iPoint<geometry_container[ZONE_FLOW][iMesh]->GetnPoint();iPoint++) {
            solver_container[ZONE_FLOW][iMesh][FLOW_SOL]->node[iPoint]->Set_Solution_time_n();
            solver_container[ZONE_FLOW][iMesh][FLOW_SOL]->node[iPoint]->Set_Solution_time_n1();
            if (turbulent) {
              solver_container[ZONE_FLOW][iMesh][TURB_SOL]->node[iPoint]->Set_Solution_time_n();
              solver_container[ZONE_FLOW][iMesh][TURB_SOL]->node[iPoint]->Set_Solution_time_n1();
            }
          }
        }
      }
      if (dual_time) {

        /*--- Load solution at timestep n-1 ---*/

        iteration_container[ZONE_FLOW]->LoadUnsteady_Solution(geometry_container, solver_container,config_container, ZONE_FLOW, Direct_Iter_Flow-1);

        /*--- Push solution back to correct array ---*/

        for (iMesh=0; iMesh<=config_container[ZONE_FLOW]->GetnMGLevels();iMesh++) {
          for(iPoint=0; iPoint<geometry_container[ZONE_FLOW][iMesh]->GetnPoint();iPoint++) {
            solver_container[ZONE_FLOW][iMesh][FLOW_SOL]->node[iPoint]->Set_Solution_time_n();
            if (turbulent) {
              solver_container[ZONE_FLOW][iMesh][TURB_SOL]->node[iPoint]->Set_Solution_time_n();
            }
          }
        }
      }

      /*--- Load solution timestep n ---*/

      iteration_container[ZONE_FLOW]->LoadUnsteady_Solution(geometry_container, solver_container,config_container, ZONE_FLOW, Direct_Iter_Flow);

    }


    if ((ExtIter > 0) && dual_time){

      /*--- Load solution timestep n - 2 ---*/

      iteration_container[ZONE_FLOW]->LoadUnsteady_Solution(geometry_container, solver_container,config_container, ZONE_FLOW, Direct_Iter_Flow - 2);

      /*--- Temporarily store the loaded solution in the Solution_Old array ---*/

      for (iMesh=0; iMesh<=config_container[ZONE_FLOW]->GetnMGLevels();iMesh++) {
        for(iPoint=0; iPoint<geometry_container[ZONE_FLOW][iMesh]->GetnPoint();iPoint++) {
           solver_container[ZONE_FLOW][iMesh][FLOW_SOL]->node[iPoint]->Set_OldSolution();
           if (turbulent){
             solver_container[ZONE_FLOW][iMesh][TURB_SOL]->node[iPoint]->Set_OldSolution();
           }
        }
      }

      /*--- Set Solution at timestep n to solution at n-1 ---*/

      for (iMesh=0; iMesh<=config_container[ZONE_FLOW]->GetnMGLevels();iMesh++) {
        for(iPoint=0; iPoint<geometry_container[ZONE_FLOW][iMesh]->GetnPoint();iPoint++) {
          solver_container[ZONE_FLOW][iMesh][FLOW_SOL]->node[iPoint]->SetSolution(solver_container[ZONE_FLOW][iMesh][FLOW_SOL]->node[iPoint]->GetSolution_time_n());
          if (turbulent) {
            solver_container[ZONE_FLOW][iMesh][TURB_SOL]->node[iPoint]->SetSolution(solver_container[ZONE_FLOW][iMesh][TURB_SOL]->node[iPoint]->GetSolution_time_n());
          }
        }
      }
      if (dual_time_1st){
      /*--- Set Solution at timestep n-1 to the previously loaded solution ---*/
        for (iMesh=0; iMesh<=config_container[ZONE_FLOW]->GetnMGLevels();iMesh++) {
          for(iPoint=0; iPoint<geometry_container[ZONE_FLOW][iMesh]->GetnPoint();iPoint++) {
            solver_container[ZONE_FLOW][iMesh][FLOW_SOL]->node[iPoint]->Set_Solution_time_n(solver_container[ZONE_FLOW][iMesh][FLOW_SOL]->node[iPoint]->GetSolution_time_n1());
            if (turbulent) {
              solver_container[ZONE_FLOW][iMesh][TURB_SOL]->node[iPoint]->Set_Solution_time_n(solver_container[ZONE_FLOW][iMesh][TURB_SOL]->node[iPoint]->GetSolution_time_n1());
            }
          }
        }
      }
      if (dual_time_2nd){
        /*--- Set Solution at timestep n-1 to solution at n-2 ---*/
        for (iMesh=0; iMesh<=config_container[ZONE_FLOW]->GetnMGLevels();iMesh++) {
          for(iPoint=0; iPoint<geometry_container[ZONE_FLOW][iMesh]->GetnPoint();iPoint++) {
            solver_container[ZONE_FLOW][iMesh][FLOW_SOL]->node[iPoint]->Set_Solution_time_n(solver_container[ZONE_FLOW][iMesh][FLOW_SOL]->node[iPoint]->GetSolution_time_n1());
            if (turbulent) {
              solver_container[ZONE_FLOW][iMesh][TURB_SOL]->node[iPoint]->Set_Solution_time_n(solver_container[ZONE_FLOW][iMesh][TURB_SOL]->node[iPoint]->GetSolution_time_n1());
            }
          }
        }
        /*--- Set Solution at timestep n-2 to the previously loaded solution ---*/
        for (iMesh=0; iMesh<=config_container[ZONE_FLOW]->GetnMGLevels();iMesh++) {
          for(iPoint=0; iPoint<geometry_container[ZONE_FLOW][iMesh]->GetnPoint();iPoint++) {
            solver_container[ZONE_FLOW][iMesh][FLOW_SOL]->node[iPoint]->Set_Solution_time_n1(solver_container[ZONE_FLOW][iMesh][FLOW_SOL]->node[iPoint]->GetSolution_Old());
            if (turbulent) {
              solver_container[ZONE_FLOW][iMesh][TURB_SOL]->node[iPoint]->Set_Solution_time_n1(solver_container[ZONE_FLOW][iMesh][TURB_SOL]->node[iPoint]->GetSolution_Old());
            }
          }
        }
      }
    }
  }
  else{

    /*--- Load the restart (we need to use the routine in order to get the GEOMETRY, otherwise it's restarted from the base mesh ---*/

    solver_container[ZONE_FLOW][MESH_0][FLOW_SOL]->LoadRestart(geometry_container[ZONE_FLOW], solver_container[ZONE_FLOW], config_container[ZONE_FLOW], 0, true);

  if (ExtIter == 0 || dual_time) {

    for (iMesh=0; iMesh<=config_container[ZONE_FLOW]->GetnMGLevels();iMesh++) {
      for (iPoint = 0; iPoint < geometry_container[ZONE_FLOW][iMesh]->GetnPoint(); iPoint++) {
        solver_container[ZONE_FLOW][iMesh][ADJFLOW_SOL]->node[iPoint]->SetSolution_Direct(solver_container[ZONE_FLOW][iMesh][FLOW_SOL]->node[iPoint]->GetSolution());
      }
    }
    if (turbulent && !config_container[ZONE_FLOW]->GetFrozen_Visc_Disc()) {
      for (iPoint = 0; iPoint < geometry_container[ZONE_FLOW][MESH_0]->GetnPoint(); iPoint++) {
        solver_container[ZONE_FLOW][MESH_0][ADJTURB_SOL]->node[iPoint]->SetSolution_Direct(solver_container[ZONE_FLOW][MESH_0][TURB_SOL]->node[iPoint]->GetSolution());
      }
    }
  }

    /*--- Store geometry of the converged solution also in the adjoint solver in order to be able to reset it later ---*/

    for (iPoint = 0; iPoint < geometry_container[ZONE_FLOW][MESH_0]->GetnPoint(); iPoint++){
      solver_container[ZONE_FLOW][MESH_0][ADJFLOW_SOL]->node[iPoint]->SetGeometry_Direct(geometry_container[ZONE_FLOW][MESH_0]->node[iPoint]->GetCoord());
    }

  }

  /*----------------------------------------------------------------------------*/
  /*-------------------------- STRUCTURAL SOLUTION -----------------------------*/
  /*----------------------------------------------------------------------------*/

  IntIter = 0;
  config_container[ZONE_STRUCT]->SetIntIter(IntIter);
  ExtIter = config_container[ZONE_STRUCT]->GetExtIter();
  bool dynamic = (config_container[ZONE_STRUCT]->GetDynamic_Analysis() == DYNAMIC);

  int Direct_Iter_FEA;

  /*--- For the dynamic adjoint, load direct solutions from restart files. ---*/

  if (dynamic) {

    Direct_Iter_FEA = SU2_TYPE::Int(config_container[ZONE_STRUCT]->GetUnst_AdjointIter()) - SU2_TYPE::Int(ExtIter) - 1;

    /*--- We want to load the already converged solution at timesteps n and n-1 ---*/

    /*--- Load solution at timestep n-1 ---*/

    iteration_container[ZONE_STRUCT]->LoadDynamic_Solution(geometry_container, solver_container,config_container, ZONE_STRUCT, Direct_Iter_FEA-1);

    /*--- Push solution back to correct array ---*/

    for(iPoint=0; iPoint<geometry_container[ZONE_STRUCT][MESH_0]->GetnPoint();iPoint++){
      solver_container[ZONE_STRUCT][MESH_0][FEA_SOL]->node[iPoint]->SetSolution_time_n();
    }

    /*--- Push solution back to correct array ---*/

    for(iPoint=0; iPoint<geometry_container[ZONE_STRUCT][MESH_0]->GetnPoint();iPoint++){
      solver_container[ZONE_STRUCT][MESH_0][FEA_SOL]->node[iPoint]->SetSolution_Accel_time_n();
    }

    /*--- Push solution back to correct array ---*/

    for(iPoint=0; iPoint<geometry_container[ZONE_STRUCT][MESH_0]->GetnPoint();iPoint++){
      solver_container[ZONE_STRUCT][MESH_0][FEA_SOL]->node[iPoint]->SetSolution_Vel_time_n();
    }

    /*--- Load solution timestep n ---*/

    iteration_container[ZONE_STRUCT]->LoadDynamic_Solution(geometry_container, solver_container,config_container, ZONE_STRUCT, Direct_Iter_FEA);

    /*--- Store FEA solution also in the adjoint solver in order to be able to reset it later ---*/

    for (iPoint = 0; iPoint < geometry_container[ZONE_STRUCT][MESH_0]->GetnPoint(); iPoint++){
      solver_container[ZONE_STRUCT][MESH_0][ADJFEA_SOL]->node[iPoint]->SetSolution_Direct(solver_container[ZONE_STRUCT][MESH_0][FEA_SOL]->node[iPoint]->GetSolution());
    }

    for (iPoint = 0; iPoint < geometry_container[ZONE_STRUCT][MESH_0]->GetnPoint(); iPoint++){
      solver_container[ZONE_STRUCT][MESH_0][ADJFEA_SOL]->node[iPoint]->SetSolution_Accel_Direct(solver_container[ZONE_STRUCT][MESH_0][FEA_SOL]->node[iPoint]->GetSolution_Accel());
    }

    for (iPoint = 0; iPoint < geometry_container[ZONE_STRUCT][MESH_0]->GetnPoint(); iPoint++){
      solver_container[ZONE_STRUCT][MESH_0][ADJFEA_SOL]->node[iPoint]->SetSolution_Vel_Direct(solver_container[ZONE_STRUCT][MESH_0][FEA_SOL]->node[iPoint]->GetSolution_Vel());
    }

  }
  else {

    solver_container[ZONE_STRUCT][MESH_0][FEA_SOL]->LoadRestart(geometry_container[ZONE_STRUCT], solver_container[ZONE_STRUCT], config_container[ZONE_STRUCT], 0, update_geo);

    /*--- Store FEA solution also in the adjoint solver in order to be able to reset it later ---*/

    for (iPoint = 0; iPoint < geometry_container[ZONE_STRUCT][MESH_0]->GetnPoint(); iPoint++){
      solver_container[ZONE_STRUCT][MESH_0][ADJFEA_SOL]->node[iPoint]->SetSolution_Direct(solver_container[ZONE_STRUCT][MESH_0][FEA_SOL]->node[iPoint]->GetSolution());
    }

  }

  /*----------------------------------------------------------------------------*/
  /*--------------------- ADJOINT SOLVER PREPROCESSING -------------------------*/
  /*----------------------------------------------------------------------------*/

  solver_container[ZONE_FLOW][MESH_0][ADJFLOW_SOL]->Preprocessing(geometry_container[ZONE_FLOW][MESH_0], solver_container[ZONE_FLOW][MESH_0],  config_container[ZONE_FLOW] , MESH_0, 0, RUNTIME_ADJFLOW_SYS, false);

  if (turbulent){
    solver_container[ZONE_FLOW][MESH_0][ADJTURB_SOL]->Preprocessing(geometry_container[ZONE_FLOW][MESH_0], solver_container[ZONE_FLOW][MESH_0],  config_container[ZONE_FLOW] , MESH_0, 0, RUNTIME_ADJTURB_SYS, false);
  }

  solver_container[ZONE_STRUCT][MESH_0][ADJFEA_SOL]->Preprocessing(geometry_container[ZONE_STRUCT][MESH_0], solver_container[ZONE_STRUCT][MESH_0],  config_container[ZONE_STRUCT] , MESH_0, 0, RUNTIME_ADJFEA_SYS, false);



}

void CDiscAdjFSIStatDriver::PrintDirect_Residuals(unsigned short ZONE_FLOW,
                                                          unsigned short ZONE_STRUCT,
                                                          unsigned short kind_recording){

  unsigned short ExtIter = config_container[ZONE_FLOW]->GetExtIter();
  bool turbulent = (config_container[ZONE_FLOW]->GetKind_Solver() == DISC_ADJ_RANS);
  bool nonlinear_analysis = (config_container[ZONE_STRUCT]->GetGeometricConditions() == LARGE_DEFORMATIONS);   // Nonlinear analysis.
  bool unsteady = config_container[ZONE_FLOW]->GetUnsteady_Simulation() != NONE;
  bool dynamic = (config_container[ZONE_STRUCT]->GetDynamic_Analysis() == DYNAMIC);

  su2double val_OFunction = 0.0;
  string kind_OFunction;

  cout.precision(6);
  cout.setf(ios::scientific, ios::floatfield);

  if ((kind_recording == FLOW_CONS_VARS) || (kind_recording == MESH_COORDS)) {

    /*--- Print residuals in the first iteration ---*/

    if (rank == MASTER_NODE && ((ExtIter == 0) || unsteady )){
      cout << "log10[RMS Density]: "<< log10(solver_container[ZONE_FLOW][MESH_0][FLOW_SOL]->GetRes_RMS(0))
                     <<", Drag: " <<solver_container[ZONE_FLOW][MESH_0][FLOW_SOL]->GetTotal_CD()
                     <<", Lift: " << solver_container[ZONE_FLOW][MESH_0][FLOW_SOL]->GetTotal_CL() << "." << endl;

      if (turbulent){
        cout << "log10[RMS k]: " << log10(solver_container[ZONE_FLOW][MESH_0][TURB_SOL]->GetRes_RMS(0)) << endl;
      }
      if (Kind_Objective_Function == FLOW_OBJECTIVE_FUNCTION){
        switch (config_container[ZONE_FLOW]->GetKind_ObjFunc()){
        case DRAG_COEFFICIENT:
          kind_OFunction = "(Drag coefficient): ";
          val_OFunction = solver_container[ZONE_FLOW][MESH_0][FLOW_SOL]->GetTotal_CD();
          break;
        case LIFT_COEFFICIENT:
          kind_OFunction = "(Lift coefficient): ";
          val_OFunction = solver_container[ZONE_FLOW][MESH_0][FLOW_SOL]->GetTotal_CL();
          break;
        case SIDEFORCE_COEFFICIENT:
          kind_OFunction = "(Sideforce coefficient): ";
          val_OFunction = solver_container[ZONE_FLOW][MESH_0][FLOW_SOL]->GetTotal_CSF();
          break;
        case EFFICIENCY:
          kind_OFunction = "(Efficiency): ";
          val_OFunction = solver_container[ZONE_FLOW][MESH_0][FLOW_SOL]->GetTotal_CEff();
          break;
        case MOMENT_X_COEFFICIENT:
          kind_OFunction = "(Moment X coefficient): ";
          val_OFunction = solver_container[ZONE_FLOW][MESH_0][FLOW_SOL]->GetTotal_CMx();
          break;
        case MOMENT_Y_COEFFICIENT:
          kind_OFunction = "(Moment Y coefficient): ";
          val_OFunction = solver_container[ZONE_FLOW][MESH_0][FLOW_SOL]->GetTotal_CMy();
          break;
        case MOMENT_Z_COEFFICIENT:
          kind_OFunction = "(Moment Z coefficient): ";
          val_OFunction = solver_container[ZONE_FLOW][MESH_0][FLOW_SOL]->GetTotal_CMz();
          break;
        case EQUIVALENT_AREA:
          kind_OFunction = "(Equivalent area): ";
          val_OFunction = solver_container[ZONE_FLOW][MESH_0][FLOW_SOL]->GetTotal_CEquivArea();
          break;
        default:
          val_OFunction = 0.0;  // If the objective function is computed in a different physical problem
          break;
        }
        cout << "Objective function " << kind_OFunction << val_OFunction << endl;
      }
    }

  }

  if ((kind_recording == FEA_DISP_VARS) || (kind_recording == FLOW_CROSS_TERM) || (kind_recording == GEOMETRY_CROSS_TERM)) {

    if (rank == MASTER_NODE && ((ExtIter == 0) || dynamic )){
      if (nonlinear_analysis){
        cout << "UTOL-A: "   << log10(solver_container[ZONE_STRUCT][MESH_0][FEA_SOL]->GetRes_FEM(0))
             << ", RTOL-A: " << log10(solver_container[ZONE_STRUCT][MESH_0][FEA_SOL]->GetRes_FEM(1))
             << ", ETOL-A: " << log10(solver_container[ZONE_STRUCT][MESH_0][FEA_SOL]->GetRes_FEM(2)) << "." << endl;
      }
      else{
        if (solver_container[ZONE_STRUCT][MESH_0][FEA_SOL]->GetnVar() == 2){
          cout << "log10[RMS Ux]: "   << log10(solver_container[ZONE_STRUCT][MESH_0][FEA_SOL]->GetRes_RMS(0))
               << ", log10[RMS Uy]: " << log10(solver_container[ZONE_STRUCT][MESH_0][FEA_SOL]->GetRes_RMS(1)) << "." << endl;

        }
        else{
          cout << "log10[RMS Ux]: "   << log10(solver_container[ZONE_STRUCT][MESH_0][FEA_SOL]->GetRes_RMS(0))
               << ", log10[RMS Uy]: " << log10(solver_container[ZONE_STRUCT][MESH_0][FEA_SOL]->GetRes_RMS(1))
               << ", log10[RMS Uz]: " << log10(solver_container[ZONE_STRUCT][MESH_0][FEA_SOL]->GetRes_RMS(2))<< "." << endl;
        }

      }
      if (Kind_Objective_Function == FEM_OBJECTIVE_FUNCTION){
        switch (config_container[ZONE_STRUCT]->GetKind_ObjFunc()){
        case REFERENCE_GEOMETRY:
          kind_OFunction = "(Reference Geometry): ";
          val_OFunction = solver_container[ZONE_STRUCT][MESH_0][FEA_SOL]->GetTotal_OFRefGeom();
          break;
        case REFERENCE_NODE:
          kind_OFunction = "(Reference Node): ";
          val_OFunction = solver_container[ZONE_STRUCT][MESH_0][FEA_SOL]->GetTotal_OFRefNode();
          break;
        default:
          val_OFunction = 0.0;  // If the objective function is computed in a different physical problem
          break;
        }
        cout << "Objective function " << kind_OFunction << val_OFunction << endl;
      }
    }

  }

}

void CDiscAdjFSIStatDriver::Iterate_Direct(unsigned short ZONE_FLOW, unsigned short ZONE_STRUCT, unsigned short kind_recording){

  if ((kind_recording == FLOW_CONS_VARS) ||
      (kind_recording == MESH_COORDS)) {

    Fluid_Iteration_Direct(ZONE_FLOW, ZONE_STRUCT);


  }

  if ((kind_recording == FEA_DISP_VARS) ||
      (kind_recording == FLOW_CROSS_TERM) ||
      (kind_recording == GEOMETRY_CROSS_TERM)) {

    Structural_Iteration_Direct(ZONE_FLOW, ZONE_STRUCT);

  }


  if (kind_recording == FEM_CROSS_TERM_GEOMETRY) {

    Mesh_Deformation_Direct(ZONE_FLOW, ZONE_STRUCT);

  }


}

void CDiscAdjFSIStatDriver::Fluid_Iteration_Direct(unsigned short ZONE_FLOW, unsigned short ZONE_STRUCT) {

  /*-----------------------------------------------------------------*/
  /*------------------- Set Dependency on Geometry ------------------*/
  /*-----------------------------------------------------------------*/

  geometry_container[ZONE_FLOW][MESH_0]->UpdateGeometry(geometry_container[ZONE_FLOW], config_container[ZONE_FLOW]);

  solver_container[ZONE_FLOW][MESH_0][FLOW_SOL]->Set_MPI_Solution(geometry_container[ZONE_FLOW][MESH_0], config_container[ZONE_FLOW]);

  solver_container[ZONE_FLOW][MESH_0][FLOW_SOL]->Preprocessing(geometry_container[ZONE_FLOW][MESH_0],solver_container[ZONE_FLOW][MESH_0], config_container[ZONE_FLOW], MESH_0, NO_RK_ITER, RUNTIME_FLOW_SYS, true);

  /*-----------------------------------------------------------------*/
  /*----------------- Iterate the flow solver -----------------------*/
  /*---- Sets all the cross dependencies for the flow variables -----*/
  /*-----------------------------------------------------------------*/

  config_container[ZONE_FLOW]->SetIntIter(0);

  direct_iteration[ZONE_FLOW]->Iterate(output, integration_container, geometry_container,
      solver_container, numerics_container, config_container,
      surface_movement, grid_movement, FFDBox, ZONE_FLOW);

  /*-----------------------------------------------------------------*/
  /*--------------------- Set MPI Solution --------------------------*/
  /*-----------------------------------------------------------------*/

  solver_container[ZONE_FLOW][MESH_0][FLOW_SOL]->Set_MPI_Solution(geometry_container[ZONE_FLOW][MESH_0], config_container[ZONE_FLOW]);

}

void CDiscAdjFSIStatDriver::Structural_Iteration_Direct(unsigned short ZONE_FLOW, unsigned short ZONE_STRUCT) {


  /*-----------------------------------------------------------------*/
  /*---------- Set Dependencies on Geometry and Flow ----------------*/
  /*-----------------------------------------------------------------*/

  solver_container[ZONE_STRUCT][MESH_0][FEA_SOL]->Set_MPI_Solution(geometry_container[ZONE_STRUCT][MESH_0], config_container[ZONE_STRUCT]);

  geometry_container[ZONE_FLOW][MESH_0]->UpdateGeometry(geometry_container[ZONE_FLOW], config_container[ZONE_FLOW]);

  solver_container[ZONE_FLOW][MESH_0][FLOW_SOL]->Set_MPI_Solution(geometry_container[ZONE_FLOW][MESH_0], config_container[ZONE_FLOW]);

  solver_container[ZONE_FLOW][MESH_0][FLOW_SOL]->Preprocessing(geometry_container[ZONE_FLOW][MESH_0],solver_container[ZONE_FLOW][MESH_0], config_container[ZONE_FLOW], MESH_0, NO_RK_ITER, RUNTIME_FLOW_SYS, true);

  /*-----------------------------------------------------------------*/
  /*-------------------- Transfer Tractions -------------------------*/
  /*-----------------------------------------------------------------*/

  Transfer_Tractions(ZONE_FLOW, ZONE_STRUCT);

  /*-----------------------------------------------------------------*/
  /*--------------- Iterate the structural solver -------------------*/
  /*-----------------------------------------------------------------*/

  direct_iteration[ZONE_STRUCT]->Iterate(output, integration_container, geometry_container,
                                        solver_container, numerics_container, config_container,
                                        surface_movement, grid_movement, FFDBox, ZONE_STRUCT);

  /*-----------------------------------------------------------------*/
  /*--------------------- Set MPI Solution --------------------------*/
  /*-----------------------------------------------------------------*/

  solver_container[ZONE_STRUCT][MESH_0][FEA_SOL]->Set_MPI_Solution(geometry_container[ZONE_STRUCT][MESH_0], config_container[ZONE_STRUCT]);


}

void CDiscAdjFSIStatDriver::Mesh_Deformation_Direct(unsigned short ZONE_FLOW, unsigned short ZONE_STRUCT) {

  unsigned long IntIter = config_container[ZONE_STRUCT]->GetIntIter();
  unsigned long ExtIter = config_container[ZONE_STRUCT]->GetExtIter();

  /*-----------------------------------------------------------------*/
  /*--------------------- Set MPI Solution --------------------------*/
  /*-----------------------------------------------------------------*/

  geometry_container[ZONE_FLOW][MESH_0]->UpdateGeometry(geometry_container[ZONE_FLOW], config_container[ZONE_FLOW]);

  solver_container[ZONE_FLOW][MESH_0][FLOW_SOL]->Set_MPI_Solution(geometry_container[ZONE_FLOW][MESH_0], config_container[ZONE_FLOW]);

  solver_container[ZONE_FLOW][MESH_0][FLOW_SOL]->Preprocessing(geometry_container[ZONE_FLOW][MESH_0],solver_container[ZONE_FLOW][MESH_0], config_container[ZONE_FLOW], MESH_0, NO_RK_ITER, RUNTIME_FLOW_SYS, true);

  solver_container[ZONE_STRUCT][MESH_0][FEA_SOL]->Set_MPI_Solution(geometry_container[ZONE_STRUCT][MESH_0], config_container[ZONE_STRUCT]);

  /*-----------------------------------------------------------------*/
  /*------------------- Transfer Displacements ----------------------*/
  /*-----------------------------------------------------------------*/

  Transfer_Displacements(ZONE_STRUCT, ZONE_FLOW);

  /*-----------------------------------------------------------------*/
  /*------------------- Set the Grid movement -----------------------*/
  /*---- No longer done in the preprocess of the flow iteration -----*/
  /*---- as the flag Grid_Movement is set to false in this case -----*/
  /*-----------------------------------------------------------------*/

  direct_iteration[ZONE_FLOW]->SetGrid_Movement(geometry_container, surface_movement,
                                                   grid_movement, FFDBox, solver_container,
                                                   config_container, ZONE_FLOW, IntIter, ExtIter);

  geometry_container[ZONE_FLOW][MESH_0]->UpdateGeometry(geometry_container[ZONE_FLOW], config_container[ZONE_FLOW]);
  solver_container[ZONE_STRUCT][MESH_0][FEA_SOL]->Set_MPI_Solution(geometry_container[ZONE_STRUCT][MESH_0], config_container[ZONE_STRUCT]);


}

void CDiscAdjFSIStatDriver::SetRecording(unsigned short ZONE_FLOW,
                                              unsigned short ZONE_STRUCT,
                                              unsigned short kind_recording){

  unsigned long IntIter = config_container[ZONE_0]->GetIntIter();
  bool unsteady = (config_container[ZONE_FLOW]->GetUnsteady_Simulation() != NONE);
  bool dynamic = (config_container[ZONE_STRUCT]->GetDynamic_Analysis() == DYNAMIC);

  string kind_DirectIteration = " ";
  string kind_AdjointIteration = " ";

  if (unsteady || dynamic){
    SU2_MPI::Error("DYNAMIC ADJOINT SOLVER NOT IMPLEMENTED FOR FSI APPLICATIONS", CURRENT_FUNCTION);
  }


  if (rank == MASTER_NODE){
    cout << endl;
    switch (kind_recording){
    case FLOW_CONS_VARS:
      kind_AdjointIteration = "Flow iteration: flow input -> flow output";
      kind_DirectIteration = "flow ";
      break;
    case MESH_COORDS:
      kind_AdjointIteration = "Geometry cross term from flow: geometry input -> flow output";
      kind_DirectIteration = "flow ";
      break;
    case FEA_DISP_VARS:
      kind_AdjointIteration = "Structural iteration: structural input -> structural output";
      kind_DirectIteration = "structural ";
      break;
    case FLOW_CROSS_TERM:
      kind_AdjointIteration = "Flow cross term: flow input -> structural output";
      kind_DirectIteration = "structural ";
      break;
    case GEOMETRY_CROSS_TERM:
      kind_AdjointIteration = "Geometry cross term from structure: geometry input -> structural output";
      kind_DirectIteration = "structural ";
      break;
    case FEM_CROSS_TERM_GEOMETRY:
      kind_AdjointIteration = "Structural cross term from geometry: structural input -> geometry output";
      kind_DirectIteration = "mesh deformation ";
      break;
    }
    cout << kind_AdjointIteration << endl;
    cout << "Direct " << kind_DirectIteration << "iteration to store computational graph." << endl;
    switch (kind_recording){
    case FLOW_CONS_VARS: case MESH_COORDS:
    case FEA_DISP_VARS: case FLOW_CROSS_TERM: case GEOMETRY_CROSS_TERM:
      cout << "Compute residuals to check the convergence of the direct problem." << endl; break;
    case FEM_CROSS_TERM_GEOMETRY:
      cout << "Deform the grid using the converged solution of the direct problem." << endl; break;
    }
  }


  AD::Reset();

  if (CurrentRecording != kind_recording && (CurrentRecording != NONE) ){

    /*--- Clear indices ---*/

    PrepareRecording(ZONE_FLOW, ZONE_STRUCT, ALL_VARIABLES);

    /*--- Clear indices of coupling variables ---*/

    SetDependencies(ZONE_FLOW, ZONE_STRUCT, ALL_VARIABLES);

    /*--- Run one iteration while tape is passive - this clears all indices ---*/
    Iterate_Direct(ZONE_FLOW, ZONE_STRUCT, kind_recording);

  }

  /*--- Prepare for recording ---*/

  PrepareRecording(ZONE_FLOW, ZONE_STRUCT, kind_recording);

  /*--- Start the recording of all operations ---*/

  AD::StartRecording();

  /*--- Register input variables ---*/

  RegisterInput(ZONE_FLOW, ZONE_STRUCT, kind_recording);

  /*--- Set dependencies for flow, geometry and structural solvers ---*/

  SetDependencies(ZONE_FLOW, ZONE_STRUCT, kind_recording);

  /*--- Run a direct iteration ---*/
  Iterate_Direct(ZONE_FLOW, ZONE_STRUCT, kind_recording);

  /*--- Register objective function and output variables ---*/

  RegisterOutput(ZONE_FLOW, ZONE_STRUCT, kind_recording);

  /*--- Stop the recording ---*/
  AD::StopRecording();

  /*--- Set the recording status ---*/

  CurrentRecording = kind_recording;

  /* --- Reset the number of the internal iterations---*/

  config_container[ZONE_0]->SetIntIter(IntIter);


}

void CDiscAdjFSIStatDriver::PrepareRecording(unsigned short ZONE_FLOW,
                                                   unsigned short ZONE_STRUCT,
                                                   unsigned short kind_recording){

  unsigned short iMesh;
  bool turbulent = (config_container[ZONE_FLOW]->GetKind_Solver() == DISC_ADJ_RANS);

  /*--- Set fluid variables to direct solver values ---*/
  for (iMesh = 0; iMesh <= config_container[ZONE_FLOW]->GetnMGLevels(); iMesh++){
    solver_container[ZONE_FLOW][iMesh][ADJFLOW_SOL]->SetRecording(geometry_container[ZONE_FLOW][MESH_0], config_container[ZONE_FLOW]);
  }
  if (turbulent){
    solver_container[ZONE_FLOW][MESH_0][ADJTURB_SOL]->SetRecording(geometry_container[ZONE_FLOW][MESH_0], config_container[ZONE_FLOW]);
  }

  /*--- Set geometry to the converged values ---*/

  solver_container[ZONE_FLOW][MESH_0][ADJFLOW_SOL]->SetMesh_Recording(geometry_container[ZONE_FLOW], grid_movement[ZONE_FLOW], config_container[ZONE_FLOW]);

  /*--- Set structural variables to direct solver values ---*/

  solver_container[ZONE_STRUCT][MESH_0][ADJFEA_SOL]->SetRecording(geometry_container[ZONE_STRUCT][MESH_0], config_container[ZONE_STRUCT]);

}

void CDiscAdjFSIStatDriver::RegisterInput(unsigned short ZONE_FLOW,
                                               unsigned short ZONE_STRUCT,
                                               unsigned short kind_recording){

  /*--- Register flow variables ---*/
  if ((kind_recording == FLOW_CONS_VARS) ||
      (kind_recording == FLOW_CROSS_TERM)) {
    iteration_container[ZONE_FLOW]->RegisterInput(solver_container, geometry_container, config_container, ZONE_FLOW, kind_recording);
  }

  /*--- Register geometry variables ---*/
  if ((kind_recording == MESH_COORDS) ||
      (kind_recording == GEOMETRY_CROSS_TERM)) {
    iteration_container[ZONE_FLOW]->RegisterInput(solver_container, geometry_container, config_container, ZONE_FLOW, kind_recording);
  }

  /*--- Register structural variables ---*/
  if ((kind_recording == FEA_DISP_VARS) ||
      (kind_recording == FEM_CROSS_TERM_GEOMETRY)) {
    iteration_container[ZONE_STRUCT]->RegisterInput(solver_container, geometry_container, config_container, ZONE_STRUCT, kind_recording);
  }


}

void CDiscAdjFSIStatDriver::SetDependencies(unsigned short ZONE_FLOW,
                                                  unsigned short ZONE_STRUCT,
                                                  unsigned short kind_recording){

  /*--- Add dependencies for geometrical and turbulent variables ---*/

  iteration_container[ZONE_FLOW]->SetDependencies(solver_container, geometry_container, numerics_container, config_container, ZONE_FLOW, kind_recording);

  /*--- Add dependencies for E, Nu, Rho, and Rho_DL variables ---*/

  iteration_container[ZONE_STRUCT]->SetDependencies(solver_container, geometry_container, numerics_container, config_container, ZONE_STRUCT, kind_recording);


}

void CDiscAdjFSIStatDriver::RegisterOutput(unsigned short ZONE_FLOW,
                                                 unsigned short ZONE_STRUCT,
                                                 unsigned short kind_recording){

  bool turbulent = (config_container[ZONE_FLOW]->GetKind_Solver() == DISC_ADJ_RANS);

  /*--- Register the objective function as output of the iteration ---*/
  /*--- We need to avoid recording it twice for the crossed terms  ---*/

  /*--- Register a flow-type objective function ---*/
  if ((kind_recording == FLOW_CONS_VARS) ||
      (kind_recording == MESH_COORDS)) {
    solver_container[ZONE_FLOW][MESH_0][ADJFLOW_SOL]->RegisterObj_Func(config_container[ZONE_FLOW]);
  }

  /*--- The FEM_CROSS_TERM_GEOMETRY evaluates the mesh routines:
   *--- They don't throw any dependency on the objective function ---*/

  /*--- Register a structural-type objective function ---*/
  if ((kind_recording == FEA_DISP_VARS) ||
      (kind_recording == FLOW_CROSS_TERM) ||
      (kind_recording == GEOMETRY_CROSS_TERM)){
    solver_container[ZONE_STRUCT][MESH_0][ADJFEA_SOL]->RegisterObj_Func(config_container[ZONE_STRUCT]);
  }

  /*--- Register the conservative variables of the flow as output of the iteration ---*/
  if ((kind_recording == FLOW_CONS_VARS) ||
      (kind_recording == MESH_COORDS)) {

    solver_container[ZONE_FLOW][MESH_0][ADJFLOW_SOL]->RegisterOutput(geometry_container[ZONE_FLOW][MESH_0],config_container[ZONE_FLOW]);

    if (turbulent){
      solver_container[ZONE_FLOW][MESH_0][ADJTURB_SOL]->RegisterOutput(geometry_container[ZONE_FLOW][MESH_0],
          config_container[ZONE_FLOW]);
    }
  }

  /*--- Register the displacements of the nodes of the fluid as output of the iteration ---*/
  if (kind_recording == FEM_CROSS_TERM_GEOMETRY) {

    geometry_container[ZONE_FLOW][MESH_0]->RegisterOutput_Coordinates(config_container[ZONE_FLOW]);

  }

  /*--- Register the displacements of the structure as output of the iteration ---*/
  if ((kind_recording == FEA_DISP_VARS) ||
      (kind_recording == FLOW_CROSS_TERM) ||
      (kind_recording == GEOMETRY_CROSS_TERM)) {

    solver_container[ZONE_STRUCT][MESH_0][ADJFEA_SOL]->RegisterOutput(geometry_container[ZONE_STRUCT][MESH_0],config_container[ZONE_STRUCT]);

  }


}


void CDiscAdjFSIStatDriver::Iterate_Block(unsigned short ZONE_FLOW,
                                                unsigned short ZONE_STRUCT,
                                                unsigned short kind_recording){

  unsigned long IntIter=0, nIntIter = 1;
  bool dual_time_1st = (config_container[ZONE_0]->GetUnsteady_Simulation() == DT_STEPPING_1ST);
  bool dual_time_2nd = (config_container[ZONE_0]->GetUnsteady_Simulation() == DT_STEPPING_2ND);
  bool dual_time = (dual_time_1st || dual_time_2nd);
  bool dynamic = (config_container[ZONE_STRUCT]->GetDynamic_Analysis() == DYNAMIC);

  bool adjoint_convergence = false;

  /*--- Record one direct iteration with kind_recording as input ---*/

  SetRecording(ZONE_FLOW, ZONE_STRUCT, kind_recording);

  /*--- Print the residuals of the direct subiteration ---*/

  PrintDirect_Residuals(ZONE_FLOW, ZONE_STRUCT, kind_recording);

  /*--- Run the iteration ---*/

  switch (kind_recording){
  case FLOW_CONS_VARS:
    nIntIter = config_container[ZONE_FLOW]->GetUnst_nIntIter();
    break;
  case FEA_DISP_VARS:
    nIntIter = config_container[ZONE_STRUCT]->GetDyn_nIntIter();
    break;
  case MESH_COORDS:
  case FEM_CROSS_TERM_GEOMETRY:
  case FLOW_CROSS_TERM:
  case GEOMETRY_CROSS_TERM:
    nIntIter = 1;
    break;
  }

  for (unsigned short iZone = 0; iZone < config_container[ZONE_FLOW]->GetnZone(); iZone++)
    config_container[iZone]->SetIntIter(IntIter);

  for(IntIter = 0; IntIter < nIntIter; IntIter++){

    /*--- Set the internal iteration ---*/

    for (unsigned short iZone = 0; iZone < config_container[ZONE_FLOW]->GetnZone(); iZone++)
      config_container[iZone]->SetIntIter(IntIter);

    /*--- Set the adjoint values of the flow and objective function ---*/

    InitializeAdjoint(ZONE_FLOW, ZONE_STRUCT, kind_recording);

    /*--- Run the adjoint computation ---*/

    AD::ComputeAdjoint();

    /*--- Extract the adjoints of the input variables and store them for the next iteration ---*/

    ExtractAdjoint(ZONE_FLOW, ZONE_STRUCT, kind_recording);

    /*--- Clear all adjoints to re-use the stored computational graph in the next iteration ---*/
    AD::ClearAdjoints();

    /*--- Check the convergence of the adjoint block ---*/

    adjoint_convergence = CheckConvergence(IntIter, ZONE_FLOW, ZONE_STRUCT, kind_recording);

    /*--- Write the convergence history (only screen output) ---*/

    ConvergenceHistory(IntIter, nIntIter, ZONE_FLOW, ZONE_STRUCT, kind_recording);

    /*--- Break the loop if converged ---*/

    if (adjoint_convergence) break;


  }

  if (dual_time){
    integration_container[ZONE_FLOW][ADJFLOW_SOL]->SetConvergence(false);
  }
  if (dynamic){
    integration_container[ZONE_FLOW][ADJFLOW_SOL]->SetConvergence(false);
  }

}


void CDiscAdjFSIStatDriver::InitializeAdjoint(unsigned short ZONE_FLOW,
                                                     unsigned short ZONE_STRUCT,
                                                     unsigned short kind_recording){

  bool turbulent = (config_container[ZONE_FLOW]->GetKind_Solver() == DISC_ADJ_RANS);

  /*--- Initialize the adjoint of the objective function (typically with 1.0) ---*/
  /*--- We need to avoid setting it twice for the crossed terms  ---*/

  /*--- Register a flow-type objective function ---*/
  if ((kind_recording == FLOW_CONS_VARS) ||
      (kind_recording == MESH_COORDS)) {
    solver_container[ZONE_FLOW][MESH_0][ADJFLOW_SOL]->SetAdj_ObjFunc(geometry_container[ZONE_FLOW][MESH_0], config_container[ZONE_FLOW]);
  }

  /*--- Register a structural-type objective function ---*/
  if ((kind_recording == FEA_DISP_VARS) ||
      (kind_recording == FLOW_CROSS_TERM) ||
      (kind_recording == GEOMETRY_CROSS_TERM)){
    solver_container[ZONE_STRUCT][MESH_0][ADJFEA_SOL]->SetAdj_ObjFunc(geometry_container[ZONE_STRUCT][MESH_0], config_container[ZONE_STRUCT]);
  }

  /*--- Adjoint of the fluid conservative variables ---*/

  if ((kind_recording == FLOW_CONS_VARS) ||
      (kind_recording == MESH_COORDS)) {

    /*--- Initialize the adjoints the conservative variables ---*/
    solver_container[ZONE_FLOW][MESH_0][ADJFLOW_SOL]->SetAdjoint_Output(geometry_container[ZONE_FLOW][MESH_0],
                                                                    config_container[ZONE_FLOW]);

    if (turbulent){
      solver_container[ZONE_FLOW][MESH_0][ADJTURB_SOL]->SetAdjoint_Output(geometry_container[ZONE_FLOW][MESH_0],
                                                                      config_container[ZONE_FLOW]);
    }

  }

  /*--- Adjoint of the positions of the mesh ---*/
  if (kind_recording == FEM_CROSS_TERM_GEOMETRY) {

    solver_container[ZONE_FLOW][MESH_0][ADJFLOW_SOL]->SetAdjoint_OutputMesh(geometry_container[ZONE_FLOW][MESH_0],
                                                                            config_container[ZONE_FLOW]);

  }

  /*--- Adjoint of the structural displacements ---*/
  if ((kind_recording == FEA_DISP_VARS) ||
      (kind_recording == FLOW_CROSS_TERM) ||
      (kind_recording == GEOMETRY_CROSS_TERM)) {

    /*--- Initialize the adjoints the conservative variables ---*/

    solver_container[ZONE_STRUCT][MESH_0][ADJFEA_SOL]->SetAdjoint_Output(geometry_container[ZONE_STRUCT][MESH_0],
                                                                         config_container[ZONE_STRUCT]);

  }

}

void CDiscAdjFSIStatDriver::ExtractAdjoint(unsigned short ZONE_FLOW,
                                                  unsigned short ZONE_STRUCT,
                                                  unsigned short kind_recording){
													  
  /*--- Extract the adjoint of the fluid conservative variables ---*/

  if (kind_recording == FLOW_CONS_VARS) {

    /*--- Extract the adjoints of the conservative input variables and store them for the next iteration ---*/

    solver_container[ZONE_FLOW][MESH_0][ADJFLOW_SOL]->ExtractAdjoint_Solution(geometry_container[ZONE_FLOW][MESH_0],
                                                      config_container[ZONE_FLOW]);

    solver_container[ZONE_FLOW][MESH_0][ADJFLOW_SOL]->ExtractAdjoint_Variables(geometry_container[ZONE_FLOW][MESH_0],
                                                      config_container[ZONE_FLOW]);

    if (config_container[ZONE_FLOW]->GetKind_Solver() == DISC_ADJ_RANS) {
      solver_container[ZONE_FLOW][MESH_0][ADJTURB_SOL]->ExtractAdjoint_Solution(geometry_container[ZONE_FLOW][MESH_0],
                                                        config_container[ZONE_FLOW]);
    }

  }

  /*--- Extract the adjoint of the mesh coordinates ---*/

  if (kind_recording == MESH_COORDS) {

    /*--- Extract the adjoints of the flow geometry and store them for the next iteration ---*/

    solver_container[ZONE_FLOW][MESH_0][ADJFLOW_SOL]->ExtractAdjoint_CrossTerm_Geometry_Flow(geometry_container[ZONE_FLOW][MESH_0],
                                                      config_container[ZONE_FLOW]);

  }

  /*--- Extract the adjoint of the structural displacements ---*/

  if (kind_recording == FEA_DISP_VARS) {

    /*--- Extract the adjoints of the conservative input variables and store them for the next iteration ---*/

    solver_container[ZONE_STRUCT][MESH_0][ADJFEA_SOL]->ExtractAdjoint_Solution(geometry_container[ZONE_STRUCT][MESH_0],
                                                                               config_container[ZONE_STRUCT]);

    solver_container[ZONE_STRUCT][MESH_0][ADJFEA_SOL]->ExtractAdjoint_Variables(geometry_container[ZONE_STRUCT][MESH_0],
                                                                                config_container[ZONE_STRUCT]);

  }

  /*--- Extract the adjoint cross term from the structural problem with respect to the flow variables ---*/
  if (kind_recording == FLOW_CROSS_TERM) {

    /*--- Extract the adjoints of the conservative input variables and store them for the next iteration ---*/

    solver_container[ZONE_FLOW][MESH_0][ADJFLOW_SOL]->ExtractAdjoint_CrossTerm(geometry_container[ZONE_FLOW][MESH_0],
                                                      config_container[ZONE_FLOW]);

    if (config_container[ZONE_FLOW]->GetKind_Solver() == DISC_ADJ_RANS) {
      solver_container[ZONE_FLOW][MESH_0][ADJTURB_SOL]->ExtractAdjoint_CrossTerm(geometry_container[ZONE_FLOW][MESH_0],
                                                        config_container[ZONE_FLOW]);
    }

  }

  if (kind_recording == FEM_CROSS_TERM_GEOMETRY) {

    /*--- Extract the adjoints of the displacements (input variables) and store them for the next iteration ---*/

    solver_container[ZONE_STRUCT][MESH_0][ADJFEA_SOL]->ExtractAdjoint_CrossTerm_Geometry(geometry_container[ZONE_STRUCT][MESH_0],
                                                                                config_container[ZONE_STRUCT]);

  }


  if (kind_recording == GEOMETRY_CROSS_TERM) {

    /*--- Extract the adjoints of the geometry input variables and store them for the next iteration ---*/

    solver_container[ZONE_FLOW][MESH_0][ADJFLOW_SOL]->ExtractAdjoint_CrossTerm_Geometry(geometry_container[ZONE_FLOW][MESH_0],
                                                                                        config_container[ZONE_FLOW]);

  }

}



bool CDiscAdjFSIStatDriver::CheckConvergence(unsigned long IntIter,
                                                   unsigned short ZONE_FLOW,
                                                   unsigned short ZONE_STRUCT,
                                                   unsigned short kind_recording){

  bool flow_convergence    = false,
        struct_convergence  = false;

  bool adjoint_convergence = false;

  su2double residual_1, residual_2;

  if (kind_recording == FLOW_CONS_VARS) {

      /*--- Set the convergence criteria (only residual possible as of now) ---*/

      residual_1 = log10(solver_container[ZONE_FLOW][MESH_0][ADJFLOW_SOL]->GetRes_RMS(0));
      residual_2 = log10(solver_container[ZONE_FLOW][MESH_0][ADJFLOW_SOL]->GetRes_RMS(1));

      flow_convergence = ((residual_1 < config_container[ZONE_FLOW]->GetMinLogResidual()) &&
                          (residual_2 < config_container[ZONE_FLOW]->GetMinLogResidual()));

  }

  if (kind_recording == FEA_DISP_VARS) {

    /*--- Set the convergence criteria (only residual possible as of now) ---*/

    residual_1 = log10(solver_container[ZONE_STRUCT][MESH_0][ADJFEA_SOL]->GetRes_RMS(0));
    residual_2 = log10(solver_container[ZONE_STRUCT][MESH_0][ADJFEA_SOL]->GetRes_RMS(1));

    // Temporary, until function is added
    struct_convergence = ((residual_1 < config_container[ZONE_STRUCT]->GetResidual_FEM_UTOL()) &&
                          (residual_2 < config_container[ZONE_STRUCT]->GetResidual_FEM_UTOL()));

  }

  switch (kind_recording){
  case FLOW_CONS_VARS:      adjoint_convergence = flow_convergence; break;
  case MESH_COORDS:  adjoint_convergence = true; break;
  case FEA_DISP_VARS:       adjoint_convergence = struct_convergence; break;
  case FLOW_CROSS_TERM:     adjoint_convergence = true; break;
  case FEM_CROSS_TERM_GEOMETRY:      adjoint_convergence = true; break;
  case GEOMETRY_CROSS_TERM: adjoint_convergence = true; break;
  default:                  adjoint_convergence = false; break;
  }

  /*--- Apply the same convergence criteria to all the processors ---*/

#ifdef HAVE_MPI

  unsigned short *sbuf_conv = NULL, *rbuf_conv = NULL;
  sbuf_conv = new unsigned short[1]; sbuf_conv[0] = 0;
  rbuf_conv = new unsigned short[1]; rbuf_conv[0] = 0;

  /*--- Convergence criteria ---*/

  sbuf_conv[0] = adjoint_convergence;
  SU2_MPI::Reduce(sbuf_conv, rbuf_conv, 1, MPI_UNSIGNED_SHORT, MPI_SUM, MASTER_NODE, MPI_COMM_WORLD);

  /*-- Compute global convergence criteria in the master node --*/

  sbuf_conv[0] = 0;
  if (rank == MASTER_NODE) {
    if (rbuf_conv[0] == size) sbuf_conv[0] = 1;
    else sbuf_conv[0] = 0;
  }

  SU2_MPI::Bcast(sbuf_conv, 1, MPI_UNSIGNED_SHORT, MASTER_NODE, MPI_COMM_WORLD);

  if (sbuf_conv[0] == 1) { adjoint_convergence = true;}
  else { adjoint_convergence = false;}

  delete [] sbuf_conv;
  delete [] rbuf_conv;

#endif

  return adjoint_convergence;

}

void CDiscAdjFSIStatDriver::ConvergenceHistory(unsigned long IntIter,
                                                      unsigned long nIntIter,
                                                      unsigned short ZONE_FLOW,
                                                      unsigned short ZONE_STRUCT,
                                                      unsigned short kind_recording){

  unsigned long BGS_Iter = config_container[ZONE_FLOW]->GetFSIIter();


  ofstream ConvHist_file;
  if (rank == MASTER_NODE)
    output->SetConvHistory_Header(&ConvHist_file, config_container[ZONE_0], ZONE_0);


  if (kind_recording == FLOW_CONS_VARS) {

    if (rank == MASTER_NODE){
      if (IntIter == 0){
        cout << endl;
        cout << " Iter" << "    BGSIter" << "   Res[Psi_Rho]" << "     Res[Psi_E]" << endl;
      }

      if (IntIter % config_container[ZONE_FLOW]->GetWrt_Con_Freq() == 0){
        /*--- Output the flow convergence ---*/
        /*--- This is temporary as it requires several changes in the output structure ---*/
        cout.width(5);     cout << IntIter;
        cout.width(11);    cout << BGS_Iter + 1;
        cout.precision(6); cout.setf(ios::fixed, ios::floatfield);
        cout.width(15);    cout << log10(solver_container[ZONE_FLOW][MESH_0][ADJFLOW_SOL]->GetRes_RMS(0));
        cout.width(15);    cout << log10(solver_container[ZONE_FLOW][MESH_0][ADJFLOW_SOL]->GetRes_RMS(1));
        cout << endl;
      }

    }
  }

  if (kind_recording == FEA_DISP_VARS) {

    if (rank == MASTER_NODE){
      if (IntIter == 0){
        cout << endl;
        cout << " Iter" << "    BGSIter" << "    Res[Ux_bar]" << "     Res[Uy_bar]";
        cout << "       Sens_E" << "       Sens_Nu" << endl;
      }
    }

    /*--- Set the convergence criteria (only residual possible) ---*/
    output->SetConvHistory_Body(NULL, geometry_container, solver_container, config_container, integration_container, true, 0.0, ZONE_STRUCT);


    /*--- Output the structural convergence ---*/
    /*--- This is temporary as it requires several changes in the output structure ---*/
//    cout.width(5);  cout << IntIter;
//    cout.width(11); cout << BGS_Iter;
//    cout.width(15); cout.precision(4); cout.setf(ios::scientific, ios::floatfield);
//    cout << solver_container[ZONE_STRUCT][MESH_0][FEA_SOL]->GetRes_RMS(0);
//    cout << solver_container[ZONE_STRUCT][MESH_0][FEA_SOL]->GetRes_RMS(1);

  }


}

void CDiscAdjFSIStatDriver::Iterate_Block_FlowOF(unsigned short ZONE_FLOW,
                                                       unsigned short ZONE_STRUCT,
                                                       unsigned short kind_recording){

  bool BGS_Converged = false;

  unsigned short iZone;

  unsigned long iFSIIter = 0; for (iZone = 0; iZone < nZone; iZone++) config_container[iZone]->SetFSIIter(iFSIIter);
  unsigned long nFSIIter = config_container[ZONE_FLOW]->GetnIterFSI();

  for (iFSIIter = 0; iFSIIter < nFSIIter; iFSIIter++){

    if (rank == MASTER_NODE){
      cout << endl << "                    ****** BGS ITERATION ";
      cout << iFSIIter;
      cout << " ******" << endl;
    }

    for (iZone = 0; iZone < nZone; iZone++) config_container[iZone]->SetFSIIter(iFSIIter);

    /*--- Iterate fluid (including cross term) ---*/

    Iterate_Block(ZONE_FLOW, ZONE_STRUCT, FLOW_CONS_VARS);

    /*--- Compute mesh (it is a cross term dF / dMv ) ---*/

    Iterate_Block(ZONE_FLOW, ZONE_STRUCT, MESH_COORDS);

    /*--- Compute mesh cross term (dM / dSv) ---*/

    Iterate_Block(ZONE_FLOW, ZONE_STRUCT, FEM_CROSS_TERM_GEOMETRY);

    /*--- Iterate structure first ---*/

    Iterate_Block(ZONE_FLOW, ZONE_STRUCT, FEA_DISP_VARS);

    /*--- Compute cross term (dS / dFv) ---*/

    Iterate_Block(ZONE_FLOW, ZONE_STRUCT, FLOW_CROSS_TERM);

    /*--- Compute cross term (dS / dMv) ---*/

    Iterate_Block(ZONE_FLOW, ZONE_STRUCT, GEOMETRY_CROSS_TERM);


    /*--- Check convergence of the BGS method ---*/
    BGS_Converged = BGSConvergence(iFSIIter, ZONE_FLOW, ZONE_STRUCT);

    if (BGS_Converged) break;

  }


}

void CDiscAdjFSIStatDriver::Iterate_Block_StructuralOF(unsigned short ZONE_FLOW,
                                                              unsigned short ZONE_STRUCT,
                                                              unsigned short kind_recording){

  bool BGS_Converged = false;

  unsigned short iZone;

  unsigned long iFSIIter = 0; for (iZone = 0; iZone < nZone; iZone++) config_container[iZone]->SetFSIIter(iFSIIter);
  unsigned long nFSIIter = config_container[ZONE_FLOW]->GetnIterFSI();

  ofstream myfile_struc, myfile_flow, myfile_geo;

  for (iFSIIter = 0; iFSIIter < nFSIIter; iFSIIter++){

    if (rank == MASTER_NODE){
      cout << endl << "                    ****** BGS ITERATION ";
      cout << iFSIIter;
      cout << " ******" << endl;
    }

    for (iZone = 0; iZone < nZone; iZone++) config_container[iZone]->SetFSIIter(iFSIIter);

    /*--- Iterate structure first ---*/

    Iterate_Block(ZONE_FLOW, ZONE_STRUCT, FEA_DISP_VARS);

    /*--- Compute cross term (dS / dFv) ---*/

    Iterate_Block(ZONE_FLOW, ZONE_STRUCT, FLOW_CROSS_TERM);

    /*--- Compute cross term (dS / dMv) ---*/

    Iterate_Block(ZONE_FLOW, ZONE_STRUCT, GEOMETRY_CROSS_TERM);

    /*--- Iterate fluid (including cross term) ---*/

    Iterate_Block(ZONE_FLOW, ZONE_STRUCT, FLOW_CONS_VARS);

    /*--- Compute mesh (it is a cross term dF / dMv ) ---*/

    Iterate_Block(ZONE_FLOW, ZONE_STRUCT, MESH_COORDS);

    /*--- Compute mesh cross term (dM / dSv) ---*/

    Iterate_Block(ZONE_FLOW, ZONE_STRUCT, FEM_CROSS_TERM_GEOMETRY);


    /*--- Check convergence of the BGS method ---*/
    BGS_Converged = BGSConvergence(iFSIIter, ZONE_FLOW, ZONE_STRUCT);

    if (BGS_Converged) break;

  }


}

bool CDiscAdjFSIStatDriver::BGSConvergence(unsigned long IntIter,
                                                 unsigned short ZONE_FLOW,
                                                 unsigned short ZONE_STRUCT){

  unsigned short iMarker;
  unsigned short nVar_Flow = solver_container[ZONE_FLOW][MESH_0][ADJFLOW_SOL]->GetnVar(),
                   nVar_Struct = solver_container[ZONE_STRUCT][MESH_0][ADJFEA_SOL]->GetnVar();
  unsigned short iRes;

  bool flow_converged_absolute = false,
        flow_converged_relative = false,
        struct_converged_absolute = false,
        struct_converged_relative = false;

  bool Convergence = false;

  /*--- Apply BC's to the structural adjoint - otherwise, clamped nodes have too values that make no sense... ---*/
  for (iMarker = 0; iMarker < config_container[ZONE_STRUCT]->GetnMarker_All(); iMarker++)
  switch (config_container[ZONE_STRUCT]->GetMarker_All_KindBC(iMarker)) {
    case CLAMPED_BOUNDARY:
    solver_container[ZONE_STRUCT][MESH_0][ADJFEA_SOL]->BC_Clamped_Post(geometry_container[ZONE_STRUCT][MESH_0],
        solver_container[ZONE_STRUCT][MESH_0], numerics_container[ZONE_STRUCT][MESH_0][FEA_SOL][FEA_TERM],
        config_container[ZONE_STRUCT], iMarker);
    break;
  }

  /*--- Compute the residual for the flow and structural zones ---*/

  /*--- Flow ---*/

  solver_container[ZONE_FLOW][MESH_0][ADJFLOW_SOL]->ComputeResidual_BGS(geometry_container[ZONE_FLOW][MESH_0],
                                                                        config_container[ZONE_FLOW]);

  /*--- Structure ---*/

  solver_container[ZONE_STRUCT][MESH_0][ADJFEA_SOL]->ComputeResidual_BGS(geometry_container[ZONE_STRUCT][MESH_0],
                                                                         config_container[ZONE_STRUCT]);


  /*--- Retrieve residuals ---*/

  /*--- Flow residuals ---*/

  for (iRes = 0; iRes < nVar_Flow; iRes++){
    residual_flow[iRes] = log10(solver_container[ZONE_FLOW][MESH_0][ADJFLOW_SOL]->GetRes_BGS(iRes));
    if (IntIter == 0) init_res_flow[iRes] = residual_flow[iRes];
    residual_flow_rel[iRes] = fabs(residual_flow[iRes] - init_res_flow[iRes]);
  }

  /*--- Structure residuals ---*/

  for (iRes = 0; iRes < nVar_Struct; iRes++){
    residual_struct[iRes] = log10(solver_container[ZONE_STRUCT][MESH_0][ADJFEA_SOL]->GetRes_BGS(iRes));
    if (IntIter == 0) init_res_struct[iRes] = residual_struct[iRes];
    residual_struct_rel[iRes] = fabs(residual_struct[iRes] - init_res_struct[iRes]);
  }

  /*--- Check convergence ---*/
  flow_converged_absolute = ((residual_flow[0] < flow_criteria) && (residual_flow[nVar_Flow-1] < flow_criteria));
  flow_converged_relative = ((residual_flow_rel[0] > flow_criteria_rel) && (residual_flow_rel[nVar_Flow-1] > flow_criteria_rel));

  struct_converged_absolute = ((residual_struct[0] < structure_criteria) && (residual_struct[nVar_Flow-1] < structure_criteria));
  struct_converged_relative = ((residual_struct_rel[0] > structure_criteria_rel) && (residual_struct_rel[nVar_Flow-1] > structure_criteria_rel));

  Convergence = ((flow_converged_absolute && struct_converged_absolute) ||
                 (flow_converged_absolute && struct_converged_relative) ||
                 (flow_converged_relative && struct_converged_relative) ||
                 (flow_converged_relative && struct_converged_absolute));

  if (rank == MASTER_NODE){

    cout << endl << "-------------------------------------------------------------------------" << endl;
    cout << endl;
    cout << "Convergence summary for BGS subiteration ";
    cout << IntIter << endl;
    cout << endl;
    /*--- TODO: This is a workaround until the TestCases.py script incorporates new classes for nested loops. ---*/
    cout << "   Iter[ID]" << "    [Psi_Rho]" << "      [Psi_E]" << "     [Psi_Ux]" << "     [Psi_Uy]" << endl;
    cout.precision(6); cout.setf(ios::fixed, ios::floatfield);
    cout.width(11); cout << IntIter*1000;
    cout.width(13); cout << residual_flow[0];
    cout.width(13); cout << residual_flow[nVar_Flow-1];
    cout.width(13); cout << residual_struct[0];
    cout.width(13); cout << residual_struct[1];
    cout << endl;
    cout << endl;
    cout.precision(6); cout.setf(ios::fixed, ios::floatfield);
    cout << "                      "; cout << "   Absolute" << "     Criteria" << "     Relative" << "     Criteria" << endl;
    cout << "Flow       [Psi_Rho]: ";
    cout.width(11); cout << residual_flow[0];
    cout.width(13); cout << flow_criteria;
    cout.width(13); cout << residual_flow_rel[0];
    cout.width(13); cout << flow_criteria_rel << endl;
    cout << "             [Psi_E]: ";
    cout.width(11); cout << residual_flow[nVar_Flow-1];
    cout.width(13); cout << flow_criteria;
    cout.width(13); cout << residual_flow_rel[nVar_Flow-1];
    cout.width(13); cout << flow_criteria_rel << endl;
    cout << "Structure   [Psi_Ux]: ";
    cout.width(11); cout << residual_struct[0];
    cout.width(13); cout << structure_criteria;
    cout.width(13); cout << residual_struct_rel[0];
    cout.width(13); cout << structure_criteria_rel << endl;
    cout << "            [Psi_Uy]: ";
    cout.width(11); cout << residual_struct[1];
    cout.width(13); cout << structure_criteria;
    cout.width(13); cout << residual_struct_rel[1];
    cout.width(13); cout << structure_criteria_rel << endl;
    if (geometry_container[ZONE_FLOW][MESH_0]->GetnDim() == 3 ){
      cout << "            [Psi_Uz]: ";
      cout.width(11); cout << residual_struct[2];
      cout.width(13); cout << structure_criteria;
      cout.width(13); cout << residual_struct_rel[2];
      cout.width(13); cout << structure_criteria_rel << endl;        }
    cout << endl;
    cout << "-------------------------------------------------------------------------" << endl;


    bool write_history = true;
    unsigned short iVar;

    /*--- Header of the temporary output file ---*/
    if ((write_history) && (rank == MASTER_NODE)){
      ofstream myfile_res;
      bool de_effects = config_container[ZONE_STRUCT]->GetDE_Effects();

      myfile_res.open ("history_adjoint_FSI.csv", ios::app);

      myfile_res << IntIter << "\t";

      myfile_res.precision(15);

      for (iVar = 0; iVar < nVar_Flow; iVar++){
        myfile_res << fixed << residual_flow[iVar] << "\t";
      }

      for (iVar = 0; iVar < nVar_Struct; iVar++){
        myfile_res << fixed << residual_struct[iVar] << "\t";
      }

      for (iVar = 0; iVar < config_container[ZONE_STRUCT]->GetnElasticityMod(); iVar++)
         myfile_res << scientific << solver_container[ZONE_STRUCT][MESH_0][ADJFEA_SOL]->GetGlobal_Sens_E(iVar) << "\t";
      for (iVar = 0; iVar < config_container[ZONE_STRUCT]->GetnPoissonRatio(); iVar++)
         myfile_res << scientific << solver_container[ZONE_STRUCT][MESH_0][ADJFEA_SOL]->GetGlobal_Sens_Nu(iVar) << "\t";
      if (de_effects){
        for (iVar = 0; iVar < config_container[ZONE_STRUCT]->GetnElectric_Field(); iVar++)
          myfile_res << scientific << solver_container[ZONE_STRUCT][MESH_0][ADJFEA_SOL]->GetGlobal_Sens_EField(0) << "\t";
      }

      myfile_res << endl;

      myfile_res.close();
    }

    // TEST: for implementation of python framework in coupled FSI problems
    if ((config_container[ZONE_1]->GetDV_FEA() != NODV_FEA) && (rank == MASTER_NODE)){

      /*--- Header of the temporary output file ---*/
      ofstream myfile_res;

      switch (config_container[ZONE_1]->GetDV_FEA()) {
        case YOUNG_MODULUS:
          myfile_res.open("grad_young.opt");
          break;
        case POISSON_RATIO:
          myfile_res.open("grad_poisson.opt");
          break;
        case DENSITY_VAL:
        case DEAD_WEIGHT:
          myfile_res.open("grad_density.opt");
          break;
        case ELECTRIC_FIELD:
          myfile_res.open("grad_efield.opt");
          break;
        default:
          myfile_res.open("grad.opt");
          break;
      }

      unsigned short iDV;
      unsigned short nDV = solver_container[ZONE_1][MESH_0][ADJFEA_SOL]->GetnDVFEA();

      myfile_res << "INDEX" << "\t" << "GRAD" << endl;

      myfile_res.precision(15);

      for (iDV = 0; iDV < nDV; iDV++){
        myfile_res << iDV;
        myfile_res << "\t";
        myfile_res << scientific << solver_container[ZONE_1][MESH_0][ADJFEA_SOL]->GetGlobal_Sens_DVFEA(iDV);
        myfile_res << endl;
      }

      myfile_res.close();
    }


  }

  /*--- Apply the same convergence criteria to all the processors ---*/

#ifdef HAVE_MPI

  unsigned short *sbuf_conv = NULL, *rbuf_conv = NULL;
  sbuf_conv = new unsigned short[1]; sbuf_conv[0] = 0;
  rbuf_conv = new unsigned short[1]; rbuf_conv[0] = 0;

  /*--- Convergence criteria ---*/

  sbuf_conv[0] = Convergence;
  SU2_MPI::Reduce(sbuf_conv, rbuf_conv, 1, MPI_UNSIGNED_SHORT, MPI_SUM, MASTER_NODE, MPI_COMM_WORLD);

  /*-- Compute global convergence criteria in the master node --*/

  sbuf_conv[0] = 0;
  if (rank == MASTER_NODE) {
    if (rbuf_conv[0] == size) sbuf_conv[0] = 1;
    else sbuf_conv[0] = 0;
  }

  SU2_MPI::Bcast(sbuf_conv, 1, MPI_UNSIGNED_SHORT, MASTER_NODE, MPI_COMM_WORLD);

  if (sbuf_conv[0] == 1) { Convergence = true;}
  else { Convergence = false;}

  delete [] sbuf_conv;
  delete [] rbuf_conv;

#endif

  /*--- Update the solution for the flow and structural zones ---*/

  /*--- Flow ---*/

  solver_container[ZONE_FLOW][MESH_0][ADJFLOW_SOL]->UpdateSolution_BGS(geometry_container[ZONE_FLOW][MESH_0],
                                                                       config_container[ZONE_FLOW]);

  /*--- Structure ---*/

  solver_container[ZONE_STRUCT][MESH_0][ADJFEA_SOL]->UpdateSolution_BGS(geometry_container[ZONE_STRUCT][MESH_0],
                                                                       config_container[ZONE_STRUCT]);

  return Convergence;
}

void CDiscAdjFSIStatDriver::Postprocess(unsigned short ZONE_FLOW,
                                             unsigned short ZONE_STRUCT) {

  unsigned short iMarker;

  /*--- Apply BC's to the structural adjoint after the solution has converged (to avoid unphysical values in clamped nodes) ---*/
  for (iMarker = 0; iMarker < config_container[ZONE_STRUCT]->GetnMarker_All(); iMarker++)
  switch (config_container[ZONE_STRUCT]->GetMarker_All_KindBC(iMarker)) {
    case CLAMPED_BOUNDARY:
    solver_container[ZONE_STRUCT][MESH_0][ADJFEA_SOL]->BC_Clamped_Post(geometry_container[ZONE_STRUCT][MESH_0],
        solver_container[ZONE_STRUCT][MESH_0], numerics_container[ZONE_STRUCT][MESH_0][FEA_SOL][FEA_TERM],
        config_container[ZONE_STRUCT], iMarker);
    break;
  }


}

CCHTDriver::CCHTDriver(char* confFile,
                       unsigned short val_nZone,
                       unsigned short val_nDim,
                       SU2_Comm MPICommunicator) : CDriver(confFile,
                                                          val_nZone,
                                                          val_nDim,
                                                          MPICommunicator) {

  NextTransferIteration = config_container[0]->GetCHTWaitIter();
}

CCHTDriver::~CCHTDriver(void) { }

void CCHTDriver::Run() {

  unsigned short ZONE_FLOW = 0, ZONE_STRUCT = 1;
  unsigned short iZone, jZone;
  unsigned long CHTIter = 0;
  //unsigned long nCHTIter = config_container[ZONE_FLOW]->GetnIterFSI();
  unsigned long nCHTIter = 1;
  unsigned long IntIter, nIntIter = 1;


  while (CHTIter < nCHTIter) {

    for (iZone = 0; iZone < nZone; iZone++)
      iteration_container[iZone]->Preprocess(output, integration_container, geometry_container, solver_container, numerics_container, config_container, surface_movement, grid_movement, FFDBox, iZone);

    for (IntIter = 0; IntIter < nIntIter; IntIter++){

      if (config_container[ZONE_0]->GetKindCHT_Method() == FLUID_BASED) {

        /*--- Transfer temperature and heat flux data from the fluid zone to the target (heat) solvers. ---*/
        iZone = 0;
        for (jZone = 0; jZone < nZone; jZone++)
          if(jZone != iZone && transfer_container[iZone][jZone] != NULL)
            Transfer_Data(iZone, jZone);

        iteration_container[ZONE_STRUCT]->Iterate(output, integration_container, geometry_container,
                                        solver_container, numerics_container, config_container,
                                        surface_movement, grid_movement, FFDBox, ZONE_STRUCT);

        /*--- Transfer temperature and heat flux data from the solids zones to the taget (temperature) solver. ---*/
        /*--- This should be done first since temperature can be used initially. ---*/
        jZone = 0;
        for (iZone = 0; iZone < nZone; iZone++)
          if(jZone != iZone && transfer_container[iZone][jZone] != NULL)
            Transfer_Data(iZone, jZone);

        iteration_container[ZONE_FLOW]->Iterate(output, integration_container, geometry_container,
                                                solver_container, numerics_container, config_container,
                                                surface_movement, grid_movement, FFDBox, ZONE_FLOW);

      }
      else if (config_container[ZONE_0]->GetKindCHT_Method() == SOLID_BASED) {

        /*--- Transfer temperature and heat flux data from the solids zones to the taget (temperature) solver. ---*/
        /*--- This should be done first since temperature can be used initially. ---*/
        jZone = 0;
        for (iZone = 0; iZone < nZone; iZone++)
          if(jZone != iZone && transfer_container[iZone][jZone] != NULL)
            Transfer_Data(iZone, jZone);

        iteration_container[ZONE_FLOW]->Iterate(output, integration_container, geometry_container,
                                                solver_container, numerics_container, config_container,
                                                surface_movement, grid_movement, FFDBox, ZONE_FLOW);

        /*--- Transfer temperature and heat flux data from the fluid zone to the target (heat) solvers. ---*/
        iZone = 0;
        for (jZone = 0; jZone < nZone; jZone++)
          if(jZone != iZone && transfer_container[iZone][jZone] != NULL)
            Transfer_Data(iZone, jZone);

        iteration_container[ZONE_STRUCT]->Iterate(output, integration_container, geometry_container,
                                        solver_container, numerics_container, config_container,
                                        surface_movement, grid_movement, FFDBox, ZONE_STRUCT);
      }

    }

  CHTIter++;
  }  
}
void CCHTDriver::Transfer_Data(unsigned short donorZone, unsigned short targetZone) {

#ifdef HAVE_MPI
  int rank;
  MPI_Comm_rank(MPI_COMM_WORLD, &rank);
#endif

  bool MatchingMesh = config_container[targetZone]->GetMatchingMesh();
  bool donor_flow = (config_container[donorZone]->GetKind_Solver() == NAVIER_STOKES) || (config_container[donorZone]->GetKind_Solver() == RANS);
  bool target_flow = (config_container[targetZone]->GetKind_Solver() == NAVIER_STOKES) || (config_container[targetZone]->GetKind_Solver() == RANS);

  /*--- Select the transfer method and the appropriate mesh properties (matching or nonmatching mesh) ---*/

  switch (config_container[targetZone]->GetKind_TransferMethod()) {

  case BROADCAST_DATA:
      if (MatchingMesh) {
        if(config_container[donorZone]->GetKind_Regime() == COMPRESSIBLE && donor_flow) {
          transfer_container[donorZone][targetZone]->Broadcast_InterfaceData_Matching(solver_container[donorZone][MESH_0][FLOW_SOL],solver_container[targetZone][MESH_0][HEAT_SOL],
          geometry_container[donorZone][MESH_0],geometry_container[targetZone][MESH_0],
          config_container[donorZone], config_container[targetZone]);
        }
        else if(config_container[targetZone]->GetKind_Regime() == COMPRESSIBLE && target_flow) {
          transfer_container[donorZone][targetZone]->Broadcast_InterfaceData_Matching(solver_container[donorZone][MESH_0][HEAT_SOL],solver_container[targetZone][MESH_0][FLOW_SOL],
          geometry_container[donorZone][MESH_0],geometry_container[targetZone][MESH_0],
          config_container[donorZone], config_container[targetZone]);
        }
        else {
          transfer_container[donorZone][targetZone]->Broadcast_InterfaceData_Matching(solver_container[donorZone][MESH_0][HEAT_SOL],solver_container[targetZone][MESH_0][HEAT_SOL],
          geometry_container[donorZone][MESH_0],geometry_container[targetZone][MESH_0],
          config_container[donorZone], config_container[targetZone]);
        }

      /*--- Set the volume deformation for the fluid zone ---*/
      //      grid_movement[targetZone]->SetVolume_Deformation(geometry_container[targetZone][MESH_0], config_container[targetZone], true);
      }
      else {
        if(config_container[donorZone]->GetKind_Regime() == COMPRESSIBLE && donor_flow) {
          transfer_container[donorZone][targetZone]->Broadcast_InterfaceData_Interpolate(solver_container[donorZone][MESH_0][FLOW_SOL],solver_container[targetZone][MESH_0][HEAT_SOL],
          geometry_container[donorZone][MESH_0],geometry_container[targetZone][MESH_0],
          config_container[donorZone], config_container[targetZone]);
        }
        else if(config_container[targetZone]->GetKind_Regime() == COMPRESSIBLE && target_flow) {
          transfer_container[donorZone][targetZone]->Broadcast_InterfaceData_Interpolate(solver_container[donorZone][MESH_0][HEAT_SOL],solver_container[targetZone][MESH_0][FLOW_SOL],
          geometry_container[donorZone][MESH_0],geometry_container[targetZone][MESH_0],
          config_container[donorZone], config_container[targetZone]);
        }
        else {
          transfer_container[donorZone][targetZone]->Broadcast_InterfaceData_Interpolate(solver_container[donorZone][MESH_0][HEAT_SOL],solver_container[targetZone][MESH_0][HEAT_SOL],
          geometry_container[donorZone][MESH_0],geometry_container[targetZone][MESH_0],
          config_container[donorZone], config_container[targetZone]);
        }
      /*--- Set the volume deformation for the fluid zone ---*/
      //      grid_movement[targetZone]->SetVolume_Deformation(geometry_container[targetZone][MESH_0], config_container[targetZone], true);
    }
    break;

  case SCATTER_DATA:
    if (MatchingMesh) {
      if(config_container[donorZone]->GetKind_Regime() == COMPRESSIBLE && donor_flow) {
        transfer_container[donorZone][targetZone]->Scatter_InterfaceData(solver_container[donorZone][MESH_0][FLOW_SOL],solver_container[targetZone][MESH_0][HEAT_SOL],
        geometry_container[donorZone][MESH_0],geometry_container[targetZone][MESH_0],
        config_container[donorZone], config_container[targetZone]);
      }
      else if(config_container[targetZone]->GetKind_Regime() == COMPRESSIBLE && target_flow) {
        transfer_container[donorZone][targetZone]->Scatter_InterfaceData(solver_container[donorZone][MESH_0][HEAT_SOL],solver_container[targetZone][MESH_0][FLOW_SOL],
        geometry_container[donorZone][MESH_0],geometry_container[targetZone][MESH_0],
        config_container[donorZone], config_container[targetZone]);
      }
      else {
        transfer_container[donorZone][targetZone]->Scatter_InterfaceData(solver_container[donorZone][MESH_0][HEAT_SOL],solver_container[targetZone][MESH_0][HEAT_SOL],
        geometry_container[donorZone][MESH_0],geometry_container[targetZone][MESH_0],
        config_container[donorZone], config_container[targetZone]);
      }
      /*--- Set the volume deformation for the fluid zone ---*/
      //      grid_movement[targetZone]->SetVolume_Deformation(geometry_container[targetZone][MESH_0], config_container[targetZone], true);
    }
    else {
      cout << "Scatter method not implemented for non-matching meshes. Exiting..." << endl;
      exit(EXIT_FAILURE);
    }
    break;

  case ALLGATHER_DATA:
    if (MatchingMesh) {
      cout << "Allgather method not yet implemented for matching meshes. Exiting..." << endl;
      exit(EXIT_FAILURE);
    }
    else {
      if(config_container[donorZone]->GetKind_Regime() == COMPRESSIBLE && donor_flow) {
        transfer_container[donorZone][targetZone]->Allgather_InterfaceData(solver_container[donorZone][MESH_0][FLOW_SOL],solver_container[targetZone][MESH_0][HEAT_SOL],
        geometry_container[donorZone][MESH_0],geometry_container[targetZone][MESH_0],
        config_container[donorZone], config_container[targetZone]);
      }
      else if(config_container[targetZone]->GetKind_Regime() == COMPRESSIBLE && target_flow) {
        transfer_container[donorZone][targetZone]->Allgather_InterfaceData(solver_container[donorZone][MESH_0][HEAT_SOL],solver_container[targetZone][MESH_0][FLOW_SOL],
        geometry_container[donorZone][MESH_0],geometry_container[targetZone][MESH_0],
        config_container[donorZone], config_container[targetZone]);
      }
      else {
        transfer_container[donorZone][targetZone]->Allgather_InterfaceData(solver_container[donorZone][MESH_0][HEAT_SOL],solver_container[targetZone][MESH_0][HEAT_SOL],
        geometry_container[donorZone][MESH_0],geometry_container[targetZone][MESH_0],
        config_container[donorZone], config_container[targetZone]);
      }
      /*--- Set the volume deformation for the fluid zone ---*/
      //      grid_movement[targetZone]->SetVolume_Deformation(geometry_container[targetZone][MESH_0], config_container[targetZone], true);
    }
    break;
  }

}<|MERGE_RESOLUTION|>--- conflicted
+++ resolved
@@ -765,15 +765,9 @@
     case ADJ_EULER : euler = true; adj_euler = true; break;
     case ADJ_NAVIER_STOKES : ns = true; turbulent = (config->GetKind_Turb_Model() != NONE); adj_ns = true; break;
     case ADJ_RANS : ns = true; turbulent = true; adj_ns = true; adj_turb = (!config->GetFrozen_Visc_Cont()); break;
-<<<<<<< HEAD
     case DISC_ADJ_EULER: euler = true; disc_adj = true; heat = config->GetHeat_Inc(); break;
     case DISC_ADJ_NAVIER_STOKES: ns = true; disc_adj = true; heat = config->GetHeat_Inc(); break;
-    case DISC_ADJ_RANS: ns = true; turbulent = true; disc_adj = true; adj_turb = (!config->GetFrozen_Visc_Disc()); heat = config->GetHeat_Inc(); break;
-=======
-    case DISC_ADJ_EULER: euler = true; disc_adj = true; break;
-    case DISC_ADJ_NAVIER_STOKES: ns = true; disc_adj = true; break;
-    case DISC_ADJ_RANS: ns = true; turbulent = true; disc_adj = true; disc_adj_turb = (!config->GetFrozen_Visc_Disc()); break;
->>>>>>> 0311971e
+    case DISC_ADJ_RANS: ns = true; turbulent = true; disc_adj = true; disc_adj_turb = (!config->GetFrozen_Visc_Disc()); heat = config->GetHeat_Inc(); break;
     case DISC_ADJ_FEM: fem = true; disc_adj_fem = true; break;
   }
   
